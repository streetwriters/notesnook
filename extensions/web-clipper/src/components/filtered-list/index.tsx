/*
This file is part of the Notesnook project (https://notesnook.com/)

Copyright (C) 2023 Streetwriters (Private) Limited

This program is free software: you can redistribute it and/or modify
it under the terms of the GNU General Public License as published by
the Free Software Foundation, either version 3 of the License, or
(at your option) any later version.

This program is distributed in the hope that it will be useful,
but WITHOUT ANY WARRANTY; without even the implied warranty of
MERCHANTABILITY or FITNESS FOR A PARTICULAR PURPOSE.  See the
GNU General Public License for more details.

You should have received a copy of the GNU General Public License
along with this program.  If not, see <http://www.gnu.org/licenses/>.
*/
import { useCallback, useEffect, useRef, useState } from "react";
import { Button, Flex, Input, Text } from "@theme-ui/components";
import { Icon } from "../icons/icon";
import { Icons } from "../icons";
import { FlexScrollContainer } from "../scroll-container";

type FilteredListT<T> = {
  placeholder: string;
  getAll: () => Array<T>;
  filter?: (items: T[], query: string) => T[];
  onCreateNewItem?: (title: string) => void;
  renderItem: (item: T, index: number) => JSX.Element;
  itemName: string;
  refreshItems: () => T[];
};

export function FilteredList<T>({
  placeholder,
  getAll,
  filter,
  onCreateNewItem,
  renderItem,
  refreshItems,
  itemName
}: FilteredListT<T>) {
  const [items, setItems] = useState<T[]>([]);
  const [query, setQuery] = useState<string | null>("");
  const noItemsFound = items.length <= 0 && !!query?.length;
  const inputRef = useRef<HTMLInputElement>(null);

  const refresh = useCallback(() => {
    refreshItems();
    setItems(getAll());
  }, [refreshItems, getAll]);

  useEffect(() => {
    refresh();
  }, [refresh]);

  const _filter = useCallback(
    (query) => {
      if (!filter) return;
      setItems(() => {
        const items = getAll();
        if (!query) {
          return items;
        }
        return filter(items, query);
      });
      setQuery(query);
    },
    [getAll, filter]
  );

  const _createNewItem = useCallback(
    (title) => {
      onCreateNewItem?.(title);
      refresh();
      setQuery(null);
      if (inputRef.current) {
        inputRef.current.value = "";
      }
    },
    [inputRef, refresh, onCreateNewItem]
  );

  return (
    <>
<<<<<<< HEAD
      <Input
        sx={{
          m: 1,
          fontSize: "body",
          py: "7px",
          color: "paragraph",
          width: "auto"
        }}
        ref={inputRef}
        autoFocus
        placeholder={items.length <= 0 ? `Add a ${itemName}` : placeholder}
        onChange={(e) => {
          _filter(e.target.value);
        }}
        onKeyUp={async (e) => {
          if (e.key === "Enter" && noItemsFound) {
            _createNewItem(query);
=======
      {(onCreateNewItem || filter) && (
        <Input
          sx={{
            m: 1,
            width: "auto",
            fontSize: "body",
            py: "7px",
            color: "text"
          }}
          ref={inputRef}
          autoFocus
          placeholder={
            items.length <= 0 && onCreateNewItem
              ? `Add a ${itemName}`
              : placeholder
>>>>>>> e86b7c68
          }
          onChange={(e) => {
            _filter(e.target.value);
          }}
          onKeyUp={async (e) => {
            if (e.key === "Enter" && noItemsFound && onCreateNewItem) {
              _createNewItem(query);
            }
          }}
        />
      )}

      <FlexScrollContainer>
        <Flex
          sx={{
            flexDirection: "column",
            overflow: "hidden"
          }}
        >
          {noItemsFound && onCreateNewItem && (
            <Button
              variant="icon"
              sx={{ display: "flex", alignItems: "center" }}
              onClick={async () => {
                await _createNewItem(query);
              }}
            >
              <Icon path={Icons.plus} color="icon" size={18} />
              <Text
                variant={"body"}
                sx={{ ml: 1 }}
              >{`Add "${query}" ${itemName}`}</Text>
            </Button>
          )}
          {items.map(renderItem)}
        </Flex>
      </FlexScrollContainer>
    </>
  );
}<|MERGE_RESOLUTION|>--- conflicted
+++ resolved
@@ -84,25 +84,6 @@
 
   return (
     <>
-<<<<<<< HEAD
-      <Input
-        sx={{
-          m: 1,
-          fontSize: "body",
-          py: "7px",
-          color: "paragraph",
-          width: "auto"
-        }}
-        ref={inputRef}
-        autoFocus
-        placeholder={items.length <= 0 ? `Add a ${itemName}` : placeholder}
-        onChange={(e) => {
-          _filter(e.target.value);
-        }}
-        onKeyUp={async (e) => {
-          if (e.key === "Enter" && noItemsFound) {
-            _createNewItem(query);
-=======
       {(onCreateNewItem || filter) && (
         <Input
           sx={{
@@ -118,7 +99,6 @@
             items.length <= 0 && onCreateNewItem
               ? `Add a ${itemName}`
               : placeholder
->>>>>>> e86b7c68
           }
           onChange={(e) => {
             _filter(e.target.value);
