--- conflicted
+++ resolved
@@ -337,7 +337,6 @@
         )}
 
         {error && (
-<<<<<<< HEAD
           <EmotionThemeVariant variant="error">
             <Text
               variant="body"
@@ -358,37 +357,11 @@
                 setClipNonce((s) => ++s);
               }}
             >
-              {error}
+              {ERROR_MAP[error] || error}
               <br />
               Click here to retry.
             </Text>
           </EmotionThemeVariant>
-=======
-          <Text
-            variant="body"
-            sx={{
-              mt: 1,
-              bg: "errorBg",
-              color: "error",
-              p: 1,
-              border: "1px solid var(--error)",
-              borderRadius: "default",
-              cursor: "pointer",
-              ":hover": {
-                filter: "brightness(80%)"
-              }
-            }}
-            onClick={async () => {
-              setClipNonce((s) => ++s);
-            }}
-          >
-            {ERROR_MAP[error] || error}
-            <br />
-            <Text sx={{ fontSize: 11, color: "error" }}>
-              Click here to try again.
-            </Text>
-          </Text>
->>>>>>> e86b7c68
         )}
 
         <Text
