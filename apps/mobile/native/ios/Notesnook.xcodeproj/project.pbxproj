// !$*UTF8*$!
{
	archiveVersion = 1;
	classes = {
	};
	objectVersion = 54;
	objects = {

/* Begin PBXBuildFile section */
		00E356F31AD99517003FC87E /* NotesnookTests.m in Sources */ = {isa = PBXBuildFile; fileRef = 00E356F21AD99517003FC87E /* NotesnookTests.m */; };
		13B07FBF1A68108700A75B9A /* Images.xcassets in Resources */ = {isa = PBXBuildFile; fileRef = 13B07FB51A68108700A75B9A /* Images.xcassets */; };
		13B07FC11A68108700A75B9A /* main.m in Sources */ = {isa = PBXBuildFile; fileRef = 13B07FB71A68108700A75B9A /* main.m */; };
		2B3F87EC6B2264CD8ABA5DA8 /* libPods-Notesnook.a in Frameworks */ = {isa = PBXBuildFile; fileRef = 4BD34AE0C0FD2416E48803B8 /* libPods-Notesnook.a */; };
		2D02E4BD1E0B4A84006451C7 /* Images.xcassets in Resources */ = {isa = PBXBuildFile; fileRef = 13B07FB51A68108700A75B9A /* Images.xcassets */; };
		2D02E4BF1E0B4AB3006451C7 /* main.m in Sources */ = {isa = PBXBuildFile; fileRef = 13B07FB71A68108700A75B9A /* main.m */; };
		2DCD954D1E0B4F2C00145EB5 /* NotesnookTests.m in Sources */ = {isa = PBXBuildFile; fileRef = 00E356F21AD99517003FC87E /* NotesnookTests.m */; };
		2E4BF736C2EB268ED3FD9C29 /* PrivacyInfo.xcprivacy in Resources */ = {isa = PBXBuildFile; fileRef = B5216B66C0B4A91C0A69128B /* PrivacyInfo.xcprivacy */; };
		6510E6D72877215700DACAA9 /* build.bundle in Resources */ = {isa = PBXBuildFile; fileRef = 6510E6D62877215700DACAA9 /* build.bundle */; };
		6515C42F2580AA3000E83E39 /* StoreKit.framework in Frameworks */ = {isa = PBXBuildFile; fileRef = 6515C42E2580AA2F00E83E39 /* StoreKit.framework */; };
		6517B7C12B6838EB0079FF37 /* OpenSans-Regular.ttf in Resources */ = {isa = PBXBuildFile; fileRef = 6517B7BE2B6838EB0079FF37 /* OpenSans-Regular.ttf */; };
		6517B7C22B6838EB0079FF37 /* OpenSans-SemiBold.ttf in Resources */ = {isa = PBXBuildFile; fileRef = 6517B7BF2B6838EB0079FF37 /* OpenSans-SemiBold.ttf */; };
		6517B7C32B6838EB0079FF37 /* OpenSans-Bold.ttf in Resources */ = {isa = PBXBuildFile; fileRef = 6517B7C02B6838EB0079FF37 /* OpenSans-Bold.ttf */; };
		6529A13E279BC4C70048D4A8 /* BootSplash.storyboard in Resources */ = {isa = PBXBuildFile; fileRef = 6529A13D279BC4C70048D4A8 /* BootSplash.storyboard */; };
		656835812BB29A9800144BAB /* OpenSans-Italic.ttf in Resources */ = {isa = PBXBuildFile; fileRef = 656835802BB29A8300144BAB /* OpenSans-Italic.ttf */; };
		6569927F2C5754F10041CD41 /* OpenSans-Bold.ttf in Resources */ = {isa = PBXBuildFile; fileRef = 6517B7C02B6838EB0079FF37 /* OpenSans-Bold.ttf */; };
		656992802C5754F10041CD41 /* OpenSans-Regular.ttf in Resources */ = {isa = PBXBuildFile; fileRef = 6517B7BE2B6838EB0079FF37 /* OpenSans-Regular.ttf */; };
		656992812C5754F10041CD41 /* OpenSans-SemiBold.ttf in Resources */ = {isa = PBXBuildFile; fileRef = 6517B7BF2B6838EB0079FF37 /* OpenSans-SemiBold.ttf */; };
		6593E4A3281C345400492C50 /* AppDelegate.mm in Sources */ = {isa = PBXBuildFile; fileRef = 6593E4A2281C345400492C50 /* AppDelegate.mm */; };
		659BE46725E11A5100E05671 /* notesnook-text.png in Resources */ = {isa = PBXBuildFile; fileRef = 659BE46625E11A5100E05671 /* notesnook-text.png */; };
		65AA857925E6DDEC00772A01 /* WidgetKit.framework in Frameworks */ = {isa = PBXBuildFile; fileRef = 65AA857825E6DDEC00772A01 /* WidgetKit.framework */; };
		65AA857B25E6DDEC00772A01 /* SwiftUI.framework in Frameworks */ = {isa = PBXBuildFile; fileRef = 65AA857A25E6DDEC00772A01 /* SwiftUI.framework */; };
		65AA857E25E6DDEC00772A01 /* NotesWidget.swift in Sources */ = {isa = PBXBuildFile; fileRef = 65AA857D25E6DDEC00772A01 /* NotesWidget.swift */; };
		65AA858025E6DDEE00772A01 /* Assets.xcassets in Resources */ = {isa = PBXBuildFile; fileRef = 65AA857F25E6DDEE00772A01 /* Assets.xcassets */; };
		65AA858425E6DDEE00772A01 /* NotesWidgetExtension.appex in Embed App Extensions */ = {isa = PBXBuildFile; fileRef = 65AA857725E6DDEC00772A01 /* NotesWidgetExtension.appex */; settings = {ATTRIBUTES = (RemoveHeadersOnCopy, ); }; };
		65B5014425A672B200E2D264 /* ShareViewController.m in Sources */ = {isa = PBXBuildFile; fileRef = 65B5014325A672B200E2D264 /* ShareViewController.m */; };
		65B5014725A672B200E2D264 /* MainInterface.storyboard in Resources */ = {isa = PBXBuildFile; fileRef = 65B5014525A672B200E2D264 /* MainInterface.storyboard */; };
		65B5014B25A672B200E2D264 /* Make Note.appex in Embed App Extensions */ = {isa = PBXBuildFile; fileRef = 65B5014025A672B200E2D264 /* Make Note.appex */; settings = {ATTRIBUTES = (RemoveHeadersOnCopy, ); }; };
		65B5020325A6756700E2D264 /* File.swift in Sources */ = {isa = PBXBuildFile; fileRef = 65B5020225A6756700E2D264 /* File.swift */; };
		65C149872A61151B005C40F1 /* extension.bundle in Resources */ = {isa = PBXBuildFile; fileRef = 65C149862A61151B005C40F1 /* extension.bundle */; };
		65C400DE2A80B68D00AA3DF5 /* MaterialCommunityIcons.ttf in Resources */ = {isa = PBXBuildFile; fileRef = 65C400DD2A80B68D00AA3DF5 /* MaterialCommunityIcons.ttf */; };
		65C400DF2A80B6B600AA3DF5 /* MaterialCommunityIcons.ttf in Resources */ = {isa = PBXBuildFile; fileRef = 65C400DD2A80B68D00AA3DF5 /* MaterialCommunityIcons.ttf */; };
		65E0340B257B9FF100793428 /* File.swift in Sources */ = {isa = PBXBuildFile; fileRef = 65E0340A257B9FF100793428 /* File.swift */; };
		87CE5B71DC72F3D95B7B1AA5 /* libPods-Notesnook-tvOSTests.a in Frameworks */ = {isa = PBXBuildFile; fileRef = A03E3F5851D27269540E147C /* libPods-Notesnook-tvOSTests.a */; };
		A79A93DC9D0CAE8703462151 /* libPods-Notesnook-NotesnookTests.a in Frameworks */ = {isa = PBXBuildFile; fileRef = 068FA9BDFA207A50B0A9E597 /* libPods-Notesnook-NotesnookTests.a */; };
		C619D096A9DE2070DBEAC70F /* libPods-Make Note.a in Frameworks */ = {isa = PBXBuildFile; fileRef = 4C4AF691C324D95337F2FB0A /* libPods-Make Note.a */; };
		E7F9D56665C2F19F4A97BF49 /* PrivacyInfo.xcprivacy in Resources */ = {isa = PBXBuildFile; fileRef = 4B679E87FDFB1312CAD6CF45 /* PrivacyInfo.xcprivacy */; };
		F50BF8BC21F8B58EB2B5A31A /* libPods-Notesnook-tvOS.a in Frameworks */ = {isa = PBXBuildFile; fileRef = 16C0296DE7A2B4102817F5C1 /* libPods-Notesnook-tvOS.a */; };
/* End PBXBuildFile section */

/* Begin PBXContainerItemProxy section */
		00E356F41AD99517003FC87E /* PBXContainerItemProxy */ = {
			isa = PBXContainerItemProxy;
			containerPortal = 83CBB9F71A601CBA00E9B192 /* Project object */;
			proxyType = 1;
			remoteGlobalIDString = 13B07F861A680F5B00A75B9A;
			remoteInfo = Notesnook;
		};
		2D02E4911E0B4A5D006451C7 /* PBXContainerItemProxy */ = {
			isa = PBXContainerItemProxy;
			containerPortal = 83CBB9F71A601CBA00E9B192 /* Project object */;
			proxyType = 1;
			remoteGlobalIDString = 2D02E47A1E0B4A5D006451C7;
			remoteInfo = "Notesnook-tvOS";
		};
		65AA858225E6DDEE00772A01 /* PBXContainerItemProxy */ = {
			isa = PBXContainerItemProxy;
			containerPortal = 83CBB9F71A601CBA00E9B192 /* Project object */;
			proxyType = 1;
			remoteGlobalIDString = 65AA857625E6DDEC00772A01;
			remoteInfo = NotesWidgetExtension;
		};
		65B5014925A672B200E2D264 /* PBXContainerItemProxy */ = {
			isa = PBXContainerItemProxy;
			containerPortal = 83CBB9F71A601CBA00E9B192 /* Project object */;
			proxyType = 1;
			remoteGlobalIDString = 65B5013F25A672B200E2D264;
			remoteInfo = "Make Note";
		};
/* End PBXContainerItemProxy section */

/* Begin PBXCopyFilesBuildPhase section */
		65A7F34B255687E600699170 /* Embed App Extensions */ = {
			isa = PBXCopyFilesBuildPhase;
			buildActionMask = 2147483647;
			dstPath = "";
			dstSubfolderSpec = 13;
			files = (
				65AA858425E6DDEE00772A01 /* NotesWidgetExtension.appex in Embed App Extensions */,
				65B5014B25A672B200E2D264 /* Make Note.appex in Embed App Extensions */,
			);
			name = "Embed App Extensions";
			runOnlyForDeploymentPostprocessing = 0;
		};
/* End PBXCopyFilesBuildPhase section */

/* Begin PBXFileReference section */
		008F07F21AC5B25A0029DE68 /* main.jsbundle */ = {isa = PBXFileReference; fileEncoding = 4; lastKnownFileType = text; path = main.jsbundle; sourceTree = "<group>"; };
		00E356EE1AD99517003FC87E /* NotesnookTests.xctest */ = {isa = PBXFileReference; explicitFileType = wrapper.cfbundle; includeInIndex = 0; path = NotesnookTests.xctest; sourceTree = BUILT_PRODUCTS_DIR; };
		00E356F11AD99517003FC87E /* Info.plist */ = {isa = PBXFileReference; lastKnownFileType = text.plist.xml; path = Info.plist; sourceTree = "<group>"; };
		00E356F21AD99517003FC87E /* NotesnookTests.m */ = {isa = PBXFileReference; lastKnownFileType = sourcecode.c.objc; path = NotesnookTests.m; sourceTree = "<group>"; };
		068FA9BDFA207A50B0A9E597 /* libPods-Notesnook-NotesnookTests.a */ = {isa = PBXFileReference; explicitFileType = archive.ar; includeInIndex = 0; path = "libPods-Notesnook-NotesnookTests.a"; sourceTree = BUILT_PRODUCTS_DIR; };
		06E586B7CB8F9DC9917B1695 /* Pods-Notesnook-tvOS.release.xcconfig */ = {isa = PBXFileReference; includeInIndex = 1; lastKnownFileType = text.xcconfig; name = "Pods-Notesnook-tvOS.release.xcconfig"; path = "Target Support Files/Pods-Notesnook-tvOS/Pods-Notesnook-tvOS.release.xcconfig"; sourceTree = "<group>"; };
		13B07F961A680F5B00A75B9A /* Notesnook.app */ = {isa = PBXFileReference; explicitFileType = wrapper.application; includeInIndex = 0; path = Notesnook.app; sourceTree = BUILT_PRODUCTS_DIR; };
		13B07FAF1A68108700A75B9A /* AppDelegate.h */ = {isa = PBXFileReference; fileEncoding = 4; lastKnownFileType = sourcecode.c.h; name = AppDelegate.h; path = Notesnook/AppDelegate.h; sourceTree = "<group>"; };
		13B07FB51A68108700A75B9A /* Images.xcassets */ = {isa = PBXFileReference; lastKnownFileType = folder.assetcatalog; name = Images.xcassets; path = Notesnook/Images.xcassets; sourceTree = "<group>"; };
		13B07FB61A68108700A75B9A /* Info.plist */ = {isa = PBXFileReference; fileEncoding = 4; lastKnownFileType = text.plist.xml; name = Info.plist; path = Notesnook/Info.plist; sourceTree = "<group>"; };
		13B07FB71A68108700A75B9A /* main.m */ = {isa = PBXFileReference; fileEncoding = 4; lastKnownFileType = sourcecode.c.objc; name = main.m; path = Notesnook/main.m; sourceTree = "<group>"; };
		16C0296DE7A2B4102817F5C1 /* libPods-Notesnook-tvOS.a */ = {isa = PBXFileReference; explicitFileType = archive.ar; includeInIndex = 0; path = "libPods-Notesnook-tvOS.a"; sourceTree = BUILT_PRODUCTS_DIR; };
		19E7EB248446C3FE09F6E622 /* Pods-Notesnook.debug.xcconfig */ = {isa = PBXFileReference; includeInIndex = 1; lastKnownFileType = text.xcconfig; name = "Pods-Notesnook.debug.xcconfig"; path = "Target Support Files/Pods-Notesnook/Pods-Notesnook.debug.xcconfig"; sourceTree = "<group>"; };
		279A4325E1D27BD3E720F35B /* Pods-Notesnook-Make Note.debug.xcconfig */ = {isa = PBXFileReference; includeInIndex = 1; lastKnownFileType = text.xcconfig; name = "Pods-Notesnook-Make Note.debug.xcconfig"; path = "Target Support Files/Pods-Notesnook-Make Note/Pods-Notesnook-Make Note.debug.xcconfig"; sourceTree = "<group>"; };
		2D02E47B1E0B4A5D006451C7 /* Notesnook-tvOS.app */ = {isa = PBXFileReference; explicitFileType = wrapper.application; includeInIndex = 0; path = "Notesnook-tvOS.app"; sourceTree = BUILT_PRODUCTS_DIR; };
		2D02E4901E0B4A5D006451C7 /* Notesnook-tvOSTests.xctest */ = {isa = PBXFileReference; explicitFileType = wrapper.cfbundle; includeInIndex = 0; path = "Notesnook-tvOSTests.xctest"; sourceTree = BUILT_PRODUCTS_DIR; };
		41D57E9831C724F59F18FBAE /* libPods-Notesnook-Add to Notes.a */ = {isa = PBXFileReference; explicitFileType = archive.ar; includeInIndex = 0; path = "libPods-Notesnook-Add to Notes.a"; sourceTree = BUILT_PRODUCTS_DIR; };
		47AE097A087A651BD60CAD7B /* Pods-Notesnook-Make Note.release.xcconfig */ = {isa = PBXFileReference; includeInIndex = 1; lastKnownFileType = text.xcconfig; name = "Pods-Notesnook-Make Note.release.xcconfig"; path = "Target Support Files/Pods-Notesnook-Make Note/Pods-Notesnook-Make Note.release.xcconfig"; sourceTree = "<group>"; };
		4B679E87FDFB1312CAD6CF45 /* PrivacyInfo.xcprivacy */ = {isa = PBXFileReference; includeInIndex = 1; lastKnownFileType = text.xml; name = PrivacyInfo.xcprivacy; path = Notesnook/PrivacyInfo.xcprivacy; sourceTree = "<group>"; };
		4BD34AE0C0FD2416E48803B8 /* libPods-Notesnook.a */ = {isa = PBXFileReference; explicitFileType = archive.ar; includeInIndex = 0; path = "libPods-Notesnook.a"; sourceTree = BUILT_PRODUCTS_DIR; };
		4C4AF691C324D95337F2FB0A /* libPods-Make Note.a */ = {isa = PBXFileReference; explicitFileType = archive.ar; includeInIndex = 0; path = "libPods-Make Note.a"; sourceTree = BUILT_PRODUCTS_DIR; };
		6510E6D62877215700DACAA9 /* build.bundle */ = {isa = PBXFileReference; lastKnownFileType = "wrapper.plug-in"; name = build.bundle; path = "../../../../packages/editor-mobile/build.bundle"; sourceTree = "<group>"; };
		6515C42E2580AA2F00E83E39 /* StoreKit.framework */ = {isa = PBXFileReference; lastKnownFileType = wrapper.framework; name = StoreKit.framework; path = System/Library/Frameworks/StoreKit.framework; sourceTree = SDKROOT; };
		6517B7BE2B6838EB0079FF37 /* OpenSans-Regular.ttf */ = {isa = PBXFileReference; lastKnownFileType = file; name = "OpenSans-Regular.ttf"; path = "../../../../packages/editor-mobile/public/fonts/OpenSans-Regular.ttf"; sourceTree = "<group>"; };
		6517B7BF2B6838EB0079FF37 /* OpenSans-SemiBold.ttf */ = {isa = PBXFileReference; lastKnownFileType = file; name = "OpenSans-SemiBold.ttf"; path = "../../../../packages/editor-mobile/public/fonts/OpenSans-SemiBold.ttf"; sourceTree = "<group>"; };
		6517B7C02B6838EB0079FF37 /* OpenSans-Bold.ttf */ = {isa = PBXFileReference; lastKnownFileType = file; name = "OpenSans-Bold.ttf"; path = "../../../../packages/editor-mobile/public/fonts/OpenSans-Bold.ttf"; sourceTree = "<group>"; };
		6529A13D279BC4C70048D4A8 /* BootSplash.storyboard */ = {isa = PBXFileReference; fileEncoding = 4; lastKnownFileType = file.storyboard; name = BootSplash.storyboard; path = Notesnook/BootSplash.storyboard; sourceTree = "<group>"; };
		6529D2B0257B4A2900B49BC3 /* NotesnookDebug.entitlements */ = {isa = PBXFileReference; lastKnownFileType = text.plist.entitlements; name = NotesnookDebug.entitlements; path = Notesnook/NotesnookDebug.entitlements; sourceTree = "<group>"; };
		656835802BB29A8300144BAB /* OpenSans-Italic.ttf */ = {isa = PBXFileReference; lastKnownFileType = file; name = "OpenSans-Italic.ttf"; path = "../../../../packages/editor-mobile/public/fonts/OpenSans-Italic.ttf"; sourceTree = "<group>"; };
		6593E4A2281C345400492C50 /* AppDelegate.mm */ = {isa = PBXFileReference; fileEncoding = 4; lastKnownFileType = sourcecode.cpp.objcpp; name = AppDelegate.mm; path = Notesnook/AppDelegate.mm; sourceTree = "<group>"; };
		659BE46625E11A5100E05671 /* notesnook-text.png */ = {isa = PBXFileReference; lastKnownFileType = image.png; name = "notesnook-text.png"; path = "Notesnook/Images.xcassets/notesnook-text.png"; sourceTree = "<group>"; };
		65A7F34F255689AD00699170 /* Notesnook.entitlements */ = {isa = PBXFileReference; lastKnownFileType = text.plist.entitlements; name = Notesnook.entitlements; path = Notesnook/Notesnook.entitlements; sourceTree = "<group>"; };
		65AA857725E6DDEC00772A01 /* NotesWidgetExtension.appex */ = {isa = PBXFileReference; explicitFileType = "wrapper.app-extension"; includeInIndex = 0; path = NotesWidgetExtension.appex; sourceTree = BUILT_PRODUCTS_DIR; };
		65AA857825E6DDEC00772A01 /* WidgetKit.framework */ = {isa = PBXFileReference; lastKnownFileType = wrapper.framework; name = WidgetKit.framework; path = System/Library/Frameworks/WidgetKit.framework; sourceTree = SDKROOT; };
		65AA857A25E6DDEC00772A01 /* SwiftUI.framework */ = {isa = PBXFileReference; lastKnownFileType = wrapper.framework; name = SwiftUI.framework; path = System/Library/Frameworks/SwiftUI.framework; sourceTree = SDKROOT; };
		65AA857D25E6DDEC00772A01 /* NotesWidget.swift */ = {isa = PBXFileReference; lastKnownFileType = sourcecode.swift; path = NotesWidget.swift; sourceTree = "<group>"; };
		65AA857F25E6DDEE00772A01 /* Assets.xcassets */ = {isa = PBXFileReference; lastKnownFileType = folder.assetcatalog; path = Assets.xcassets; sourceTree = "<group>"; };
		65AA858125E6DDEE00772A01 /* Info.plist */ = {isa = PBXFileReference; lastKnownFileType = text.plist.xml; path = Info.plist; sourceTree = "<group>"; };
		65B5014025A672B200E2D264 /* Make Note.appex */ = {isa = PBXFileReference; explicitFileType = "wrapper.app-extension"; includeInIndex = 0; path = "Make Note.appex"; sourceTree = BUILT_PRODUCTS_DIR; };
		65B5014325A672B200E2D264 /* ShareViewController.m */ = {isa = PBXFileReference; lastKnownFileType = sourcecode.c.objc; path = ShareViewController.m; sourceTree = "<group>"; };
		65B5014625A672B200E2D264 /* Base */ = {isa = PBXFileReference; lastKnownFileType = file.storyboard; name = Base; path = Base.lproj/MainInterface.storyboard; sourceTree = "<group>"; };
		65B5014825A672B200E2D264 /* Info.plist */ = {isa = PBXFileReference; lastKnownFileType = text.plist.xml; path = Info.plist; sourceTree = "<group>"; };
		65B501AA25A6733400E2D264 /* Make Note.entitlements */ = {isa = PBXFileReference; lastKnownFileType = text.plist.entitlements; path = "Make Note.entitlements"; sourceTree = "<group>"; };
		65B5020125A6756700E2D264 /* Make Note-Bridging-Header.h */ = {isa = PBXFileReference; lastKnownFileType = sourcecode.c.h; path = "Make Note-Bridging-Header.h"; sourceTree = "<group>"; };
		65B5020225A6756700E2D264 /* File.swift */ = {isa = PBXFileReference; lastKnownFileType = sourcecode.swift; path = File.swift; sourceTree = "<group>"; };
		65C149862A61151B005C40F1 /* extension.bundle */ = {isa = PBXFileReference; lastKnownFileType = "wrapper.plug-in"; path = extension.bundle; sourceTree = "<group>"; };
		65C400DD2A80B68D00AA3DF5 /* MaterialCommunityIcons.ttf */ = {isa = PBXFileReference; lastKnownFileType = file; name = MaterialCommunityIcons.ttf; path = ../fonts/MaterialCommunityIcons.ttf; sourceTree = "<group>"; };
		65D145C429DC30470056FE7D /* MaterialCommunityIcons.ttf */ = {isa = PBXFileReference; lastKnownFileType = file; name = MaterialCommunityIcons.ttf; path = "../../node_modules/react-native-vector-icons/Fonts/MaterialCommunityIcons.ttf"; sourceTree = "<group>"; };
		65E03409257B9FF100793428 /* Notesnook-Bridging-Header.h */ = {isa = PBXFileReference; lastKnownFileType = sourcecode.c.h; path = "Notesnook-Bridging-Header.h"; sourceTree = "<group>"; };
		65E0340A257B9FF100793428 /* File.swift */ = {isa = PBXFileReference; lastKnownFileType = sourcecode.swift; path = File.swift; sourceTree = "<group>"; };
		65EC5B71272A7EE200FB3748 /* NotesWidgetExtensionDebug.entitlements */ = {isa = PBXFileReference; lastKnownFileType = text.plist.entitlements; path = NotesWidgetExtensionDebug.entitlements; sourceTree = "<group>"; };
		747E42E32601638E75E9A3CF /* Pods-Notesnook-tvOSTests.debug.xcconfig */ = {isa = PBXFileReference; includeInIndex = 1; lastKnownFileType = text.xcconfig; name = "Pods-Notesnook-tvOSTests.debug.xcconfig"; path = "Target Support Files/Pods-Notesnook-tvOSTests/Pods-Notesnook-tvOSTests.debug.xcconfig"; sourceTree = "<group>"; };
		77124A1C1FB538ED63FDEF82 /* Pods-Notesnook.release.xcconfig */ = {isa = PBXFileReference; includeInIndex = 1; lastKnownFileType = text.xcconfig; name = "Pods-Notesnook.release.xcconfig"; path = "Target Support Files/Pods-Notesnook/Pods-Notesnook.release.xcconfig"; sourceTree = "<group>"; };
		7D3F6A50D104CE391243515F /* Pods-Notesnook-Add to Notes.release.xcconfig */ = {isa = PBXFileReference; includeInIndex = 1; lastKnownFileType = text.xcconfig; name = "Pods-Notesnook-Add to Notes.release.xcconfig"; path = "Target Support Files/Pods-Notesnook-Add to Notes/Pods-Notesnook-Add to Notes.release.xcconfig"; sourceTree = "<group>"; };
		8297229C2A4840402881ECA8 /* Pods-Notesnook-tvOS.debug.xcconfig */ = {isa = PBXFileReference; includeInIndex = 1; lastKnownFileType = text.xcconfig; name = "Pods-Notesnook-tvOS.debug.xcconfig"; path = "Target Support Files/Pods-Notesnook-tvOS/Pods-Notesnook-tvOS.debug.xcconfig"; sourceTree = "<group>"; };
		88211800FA8BF60638327ADE /* Pods-Make Note.debug.xcconfig */ = {isa = PBXFileReference; includeInIndex = 1; lastKnownFileType = text.xcconfig; name = "Pods-Make Note.debug.xcconfig"; path = "Target Support Files/Pods-Make Note/Pods-Make Note.debug.xcconfig"; sourceTree = "<group>"; };
		A03E3F5851D27269540E147C /* libPods-Notesnook-tvOSTests.a */ = {isa = PBXFileReference; explicitFileType = archive.ar; includeInIndex = 0; path = "libPods-Notesnook-tvOSTests.a"; sourceTree = BUILT_PRODUCTS_DIR; };
		A84F3F0D50641D1CD4569B0E /* Pods-Make Note.release.xcconfig */ = {isa = PBXFileReference; includeInIndex = 1; lastKnownFileType = text.xcconfig; name = "Pods-Make Note.release.xcconfig"; path = "Target Support Files/Pods-Make Note/Pods-Make Note.release.xcconfig"; sourceTree = "<group>"; };
		B5216B66C0B4A91C0A69128B /* PrivacyInfo.xcprivacy */ = {isa = PBXFileReference; includeInIndex = 1; lastKnownFileType = text.xml; name = PrivacyInfo.xcprivacy; path = Notesnook/PrivacyInfo.xcprivacy; sourceTree = "<group>"; };
		B9989E5C777BB11343A62D09 /* Pods-Notesnook-NotesnookTests.debug.xcconfig */ = {isa = PBXFileReference; includeInIndex = 1; lastKnownFileType = text.xcconfig; name = "Pods-Notesnook-NotesnookTests.debug.xcconfig"; path = "Target Support Files/Pods-Notesnook-NotesnookTests/Pods-Notesnook-NotesnookTests.debug.xcconfig"; sourceTree = "<group>"; };
		D1710CA05FED221CC56D2BE1 /* Pods-Notesnook-tvOSTests.release.xcconfig */ = {isa = PBXFileReference; includeInIndex = 1; lastKnownFileType = text.xcconfig; name = "Pods-Notesnook-tvOSTests.release.xcconfig"; path = "Target Support Files/Pods-Notesnook-tvOSTests/Pods-Notesnook-tvOSTests.release.xcconfig"; sourceTree = "<group>"; };
		ED297162215061F000B7C4FE /* JavaScriptCore.framework */ = {isa = PBXFileReference; lastKnownFileType = wrapper.framework; name = JavaScriptCore.framework; path = System/Library/Frameworks/JavaScriptCore.framework; sourceTree = SDKROOT; };
		ED2971642150620600B7C4FE /* JavaScriptCore.framework */ = {isa = PBXFileReference; lastKnownFileType = wrapper.framework; name = JavaScriptCore.framework; path = Platforms/AppleTVOS.platform/Developer/SDKs/AppleTVOS12.0.sdk/System/Library/Frameworks/JavaScriptCore.framework; sourceTree = DEVELOPER_DIR; };
		EF88477758968C47002AB99A /* Pods-Notesnook-Add to Notes.debug.xcconfig */ = {isa = PBXFileReference; includeInIndex = 1; lastKnownFileType = text.xcconfig; name = "Pods-Notesnook-Add to Notes.debug.xcconfig"; path = "Target Support Files/Pods-Notesnook-Add to Notes/Pods-Notesnook-Add to Notes.debug.xcconfig"; sourceTree = "<group>"; };
		F284B149424757AABC0A96C2 /* Pods-Notesnook-NotesnookTests.release.xcconfig */ = {isa = PBXFileReference; includeInIndex = 1; lastKnownFileType = text.xcconfig; name = "Pods-Notesnook-NotesnookTests.release.xcconfig"; path = "Target Support Files/Pods-Notesnook-NotesnookTests/Pods-Notesnook-NotesnookTests.release.xcconfig"; sourceTree = "<group>"; };
/* End PBXFileReference section */

/* Begin PBXFrameworksBuildPhase section */
		00E356EB1AD99517003FC87E /* Frameworks */ = {
			isa = PBXFrameworksBuildPhase;
			buildActionMask = 2147483647;
			files = (
				A79A93DC9D0CAE8703462151 /* libPods-Notesnook-NotesnookTests.a in Frameworks */,
			);
			runOnlyForDeploymentPostprocessing = 0;
		};
		13B07F8C1A680F5B00A75B9A /* Frameworks */ = {
			isa = PBXFrameworksBuildPhase;
			buildActionMask = 2147483647;
			files = (
				2B3F87EC6B2264CD8ABA5DA8 /* libPods-Notesnook.a in Frameworks */,
				6515C42F2580AA3000E83E39 /* StoreKit.framework in Frameworks */,
			);
			runOnlyForDeploymentPostprocessing = 0;
		};
		2D02E4781E0B4A5D006451C7 /* Frameworks */ = {
			isa = PBXFrameworksBuildPhase;
			buildActionMask = 2147483647;
			files = (
				F50BF8BC21F8B58EB2B5A31A /* libPods-Notesnook-tvOS.a in Frameworks */,
			);
			runOnlyForDeploymentPostprocessing = 0;
		};
		2D02E48D1E0B4A5D006451C7 /* Frameworks */ = {
			isa = PBXFrameworksBuildPhase;
			buildActionMask = 2147483647;
			files = (
				87CE5B71DC72F3D95B7B1AA5 /* libPods-Notesnook-tvOSTests.a in Frameworks */,
			);
			runOnlyForDeploymentPostprocessing = 0;
		};
		65AA857425E6DDEC00772A01 /* Frameworks */ = {
			isa = PBXFrameworksBuildPhase;
			buildActionMask = 2147483647;
			files = (
				65AA857B25E6DDEC00772A01 /* SwiftUI.framework in Frameworks */,
				65AA857925E6DDEC00772A01 /* WidgetKit.framework in Frameworks */,
			);
			runOnlyForDeploymentPostprocessing = 0;
		};
		65B5013D25A672B200E2D264 /* Frameworks */ = {
			isa = PBXFrameworksBuildPhase;
			buildActionMask = 2147483647;
			files = (
				C619D096A9DE2070DBEAC70F /* libPods-Make Note.a in Frameworks */,
			);
			runOnlyForDeploymentPostprocessing = 0;
		};
/* End PBXFrameworksBuildPhase section */

/* Begin PBXGroup section */
		00E356EF1AD99517003FC87E /* NotesnookTests */ = {
			isa = PBXGroup;
			children = (
				00E356F21AD99517003FC87E /* NotesnookTests.m */,
				00E356F01AD99517003FC87E /* Supporting Files */,
			);
			path = NotesnookTests;
			sourceTree = "<group>";
		};
		00E356F01AD99517003FC87E /* Supporting Files */ = {
			isa = PBXGroup;
			children = (
				00E356F11AD99517003FC87E /* Info.plist */,
			);
			name = "Supporting Files";
			sourceTree = "<group>";
		};
		13B07FAE1A68108700A75B9A /* Notesnook */ = {
			isa = PBXGroup;
			children = (
				6593E4A2281C345400492C50 /* AppDelegate.mm */,
				6529A13D279BC4C70048D4A8 /* BootSplash.storyboard */,
				659BE46625E11A5100E05671 /* notesnook-text.png */,
				6529D2B0257B4A2900B49BC3 /* NotesnookDebug.entitlements */,
				65A7F34F255689AD00699170 /* Notesnook.entitlements */,
				008F07F21AC5B25A0029DE68 /* main.jsbundle */,
				13B07FAF1A68108700A75B9A /* AppDelegate.h */,
				13B07FB51A68108700A75B9A /* Images.xcassets */,
				13B07FB61A68108700A75B9A /* Info.plist */,
				13B07FB71A68108700A75B9A /* main.m */,
				65E0340A257B9FF100793428 /* File.swift */,
				65E03409257B9FF100793428 /* Notesnook-Bridging-Header.h */,
				4B679E87FDFB1312CAD6CF45 /* PrivacyInfo.xcprivacy */,
			);
			name = Notesnook;
			sourceTree = "<group>";
		};
		2D16E6871FA4F8E400B85C8A /* Frameworks */ = {
			isa = PBXGroup;
			children = (
				6515C42E2580AA2F00E83E39 /* StoreKit.framework */,
				ED297162215061F000B7C4FE /* JavaScriptCore.framework */,
				ED2971642150620600B7C4FE /* JavaScriptCore.framework */,
				4BD34AE0C0FD2416E48803B8 /* libPods-Notesnook.a */,
				068FA9BDFA207A50B0A9E597 /* libPods-Notesnook-NotesnookTests.a */,
				16C0296DE7A2B4102817F5C1 /* libPods-Notesnook-tvOS.a */,
				A03E3F5851D27269540E147C /* libPods-Notesnook-tvOSTests.a */,
				41D57E9831C724F59F18FBAE /* libPods-Notesnook-Add to Notes.a */,
				65AA857825E6DDEC00772A01 /* WidgetKit.framework */,
				65AA857A25E6DDEC00772A01 /* SwiftUI.framework */,
				4C4AF691C324D95337F2FB0A /* libPods-Make Note.a */,
			);
			name = Frameworks;
			sourceTree = "<group>";
		};
		65AA857C25E6DDEC00772A01 /* NotesWidget */ = {
			isa = PBXGroup;
			children = (
				65AA857D25E6DDEC00772A01 /* NotesWidget.swift */,
				65AA857F25E6DDEE00772A01 /* Assets.xcassets */,
				65AA858125E6DDEE00772A01 /* Info.plist */,
			);
			path = NotesWidget;
			sourceTree = "<group>";
		};
		65B5014125A672B200E2D264 /* Make Note */ = {
			isa = PBXGroup;
			children = (
				65B501AA25A6733400E2D264 /* Make Note.entitlements */,
				65B5014325A672B200E2D264 /* ShareViewController.m */,
				65B5014525A672B200E2D264 /* MainInterface.storyboard */,
				65B5014825A672B200E2D264 /* Info.plist */,
				65B5020225A6756700E2D264 /* File.swift */,
				65B5020125A6756700E2D264 /* Make Note-Bridging-Header.h */,
			);
			path = "Make Note";
			sourceTree = "<group>";
		};
		832341AE1AAA6A7D00B99B32 /* Libraries */ = {
			isa = PBXGroup;
			children = (
			);
			name = Libraries;
			sourceTree = "<group>";
		};
		83CBB9F61A601CBA00E9B192 = {
			isa = PBXGroup;
			children = (
				656835802BB29A8300144BAB /* OpenSans-Italic.ttf */,
				6517B7C02B6838EB0079FF37 /* OpenSans-Bold.ttf */,
				6517B7BE2B6838EB0079FF37 /* OpenSans-Regular.ttf */,
				6517B7BF2B6838EB0079FF37 /* OpenSans-SemiBold.ttf */,
				65C400DD2A80B68D00AA3DF5 /* MaterialCommunityIcons.ttf */,
				65C149862A61151B005C40F1 /* extension.bundle */,
				6510E6D62877215700DACAA9 /* build.bundle */,
				65EC5B71272A7EE200FB3748 /* NotesWidgetExtensionDebug.entitlements */,
				65D145C429DC30470056FE7D /* MaterialCommunityIcons.ttf */,
				13B07FAE1A68108700A75B9A /* Notesnook */,
				832341AE1AAA6A7D00B99B32 /* Libraries */,
				00E356EF1AD99517003FC87E /* NotesnookTests */,
				65B5014125A672B200E2D264 /* Make Note */,
				65AA857C25E6DDEC00772A01 /* NotesWidget */,
				83CBBA001A601CBA00E9B192 /* Products */,
				2D16E6871FA4F8E400B85C8A /* Frameworks */,
				DA84645424CFBF19A44D64B3 /* Pods */,
				B5216B66C0B4A91C0A69128B /* PrivacyInfo.xcprivacy */,
			);
			indentWidth = 2;
			sourceTree = "<group>";
			tabWidth = 2;
			usesTabs = 0;
		};
		83CBBA001A601CBA00E9B192 /* Products */ = {
			isa = PBXGroup;
			children = (
				13B07F961A680F5B00A75B9A /* Notesnook.app */,
				00E356EE1AD99517003FC87E /* NotesnookTests.xctest */,
				2D02E47B1E0B4A5D006451C7 /* Notesnook-tvOS.app */,
				2D02E4901E0B4A5D006451C7 /* Notesnook-tvOSTests.xctest */,
				65B5014025A672B200E2D264 /* Make Note.appex */,
				65AA857725E6DDEC00772A01 /* NotesWidgetExtension.appex */,
			);
			name = Products;
			sourceTree = "<group>";
		};
		DA84645424CFBF19A44D64B3 /* Pods */ = {
			isa = PBXGroup;
			children = (
				19E7EB248446C3FE09F6E622 /* Pods-Notesnook.debug.xcconfig */,
				77124A1C1FB538ED63FDEF82 /* Pods-Notesnook.release.xcconfig */,
				B9989E5C777BB11343A62D09 /* Pods-Notesnook-NotesnookTests.debug.xcconfig */,
				F284B149424757AABC0A96C2 /* Pods-Notesnook-NotesnookTests.release.xcconfig */,
				8297229C2A4840402881ECA8 /* Pods-Notesnook-tvOS.debug.xcconfig */,
				06E586B7CB8F9DC9917B1695 /* Pods-Notesnook-tvOS.release.xcconfig */,
				747E42E32601638E75E9A3CF /* Pods-Notesnook-tvOSTests.debug.xcconfig */,
				D1710CA05FED221CC56D2BE1 /* Pods-Notesnook-tvOSTests.release.xcconfig */,
				EF88477758968C47002AB99A /* Pods-Notesnook-Add to Notes.debug.xcconfig */,
				7D3F6A50D104CE391243515F /* Pods-Notesnook-Add to Notes.release.xcconfig */,
				279A4325E1D27BD3E720F35B /* Pods-Notesnook-Make Note.debug.xcconfig */,
				47AE097A087A651BD60CAD7B /* Pods-Notesnook-Make Note.release.xcconfig */,
				88211800FA8BF60638327ADE /* Pods-Make Note.debug.xcconfig */,
				A84F3F0D50641D1CD4569B0E /* Pods-Make Note.release.xcconfig */,
			);
			path = Pods;
			sourceTree = "<group>";
		};
/* End PBXGroup section */

/* Begin PBXNativeTarget section */
		00E356ED1AD99517003FC87E /* NotesnookTests */ = {
			isa = PBXNativeTarget;
			buildConfigurationList = 00E357021AD99517003FC87E /* Build configuration list for PBXNativeTarget "NotesnookTests" */;
			buildPhases = (
				52B9E42E0FD77D180139A8C7 /* [CP] Check Pods Manifest.lock */,
				00E356EA1AD99517003FC87E /* Sources */,
				00E356EB1AD99517003FC87E /* Frameworks */,
				00E356EC1AD99517003FC87E /* Resources */,
				819D480147D052141ACC55A9 /* [CP] Copy Pods Resources */,
				310C868ED8D8299D75460154 /* [CP] Embed Pods Frameworks */,
			);
			buildRules = (
			);
			dependencies = (
				00E356F51AD99517003FC87E /* PBXTargetDependency */,
			);
			name = NotesnookTests;
			productName = NotesnookTests;
			productReference = 00E356EE1AD99517003FC87E /* NotesnookTests.xctest */;
			productType = "com.apple.product-type.bundle.unit-test";
		};
		13B07F861A680F5B00A75B9A /* Notesnook */ = {
			isa = PBXNativeTarget;
			buildConfigurationList = 13B07F931A680F5B00A75B9A /* Build configuration list for PBXNativeTarget "Notesnook" */;
			buildPhases = (
				74EE9ED768E52033B174E41C /* [CP] Check Pods Manifest.lock */,
				FD10A7F022414F080027D42C /* Start Packager */,
				13B07F871A680F5B00A75B9A /* Sources */,
				13B07F8C1A680F5B00A75B9A /* Frameworks */,
				13B07F8E1A680F5B00A75B9A /* Resources */,
				00DD1BFF1BD5951E006B06BC /* Bundle React Native code and images */,
				240525450DF9ABA0F332B52E /* [CP] Copy Pods Resources */,
				65A7F34B255687E600699170 /* Embed App Extensions */,
				48C834D962D612F18A0388B3 /* [CP] Embed Pods Frameworks */,
			);
			buildRules = (
			);
			dependencies = (
				65B5014A25A672B200E2D264 /* PBXTargetDependency */,
				65AA858325E6DDEE00772A01 /* PBXTargetDependency */,
			);
			name = Notesnook;
			productName = Notesnook;
			productReference = 13B07F961A680F5B00A75B9A /* Notesnook.app */;
			productType = "com.apple.product-type.application";
		};
		2D02E47A1E0B4A5D006451C7 /* Notesnook-tvOS */ = {
			isa = PBXNativeTarget;
			buildConfigurationList = 2D02E4BA1E0B4A5E006451C7 /* Build configuration list for PBXNativeTarget "Notesnook-tvOS" */;
			buildPhases = (
				2A5C8EA7E28E054C7DCF2E4F /* [CP] Check Pods Manifest.lock */,
				FD10A7F122414F3F0027D42C /* Start Packager */,
				2D02E4771E0B4A5D006451C7 /* Sources */,
				2D02E4781E0B4A5D006451C7 /* Frameworks */,
				2D02E4791E0B4A5D006451C7 /* Resources */,
				2D02E4CB1E0B4B27006451C7 /* Bundle React Native Code And Images */,
			);
			buildRules = (
			);
			dependencies = (
			);
			name = "Notesnook-tvOS";
			productName = "Notesnook-tvOS";
			productReference = 2D02E47B1E0B4A5D006451C7 /* Notesnook-tvOS.app */;
			productType = "com.apple.product-type.application";
		};
		2D02E48F1E0B4A5D006451C7 /* Notesnook-tvOSTests */ = {
			isa = PBXNativeTarget;
			buildConfigurationList = 2D02E4BB1E0B4A5E006451C7 /* Build configuration list for PBXNativeTarget "Notesnook-tvOSTests" */;
			buildPhases = (
				23B3F321642872B180473574 /* [CP] Check Pods Manifest.lock */,
				2D02E48C1E0B4A5D006451C7 /* Sources */,
				2D02E48D1E0B4A5D006451C7 /* Frameworks */,
				2D02E48E1E0B4A5D006451C7 /* Resources */,
			);
			buildRules = (
			);
			dependencies = (
				2D02E4921E0B4A5D006451C7 /* PBXTargetDependency */,
			);
			name = "Notesnook-tvOSTests";
			productName = "Notesnook-tvOSTests";
			productReference = 2D02E4901E0B4A5D006451C7 /* Notesnook-tvOSTests.xctest */;
			productType = "com.apple.product-type.bundle.unit-test";
		};
		65AA857625E6DDEC00772A01 /* NotesWidgetExtension */ = {
			isa = PBXNativeTarget;
			buildConfigurationList = 65AA858725E6DDEF00772A01 /* Build configuration list for PBXNativeTarget "NotesWidgetExtension" */;
			buildPhases = (
				65AA857325E6DDEC00772A01 /* Sources */,
				65AA857425E6DDEC00772A01 /* Frameworks */,
				65AA857525E6DDEC00772A01 /* Resources */,
			);
			buildRules = (
			);
			dependencies = (
			);
			name = NotesWidgetExtension;
			productName = NotesWidgetExtension;
			productReference = 65AA857725E6DDEC00772A01 /* NotesWidgetExtension.appex */;
			productType = "com.apple.product-type.app-extension";
		};
		65B5013F25A672B200E2D264 /* Make Note */ = {
			isa = PBXNativeTarget;
			buildConfigurationList = 65B5014C25A672B200E2D264 /* Build configuration list for PBXNativeTarget "Make Note" */;
			buildPhases = (
				A984BC21CF60D5061E419F3C /* [CP] Check Pods Manifest.lock */,
				65B5013C25A672B200E2D264 /* Sources */,
				65B5013D25A672B200E2D264 /* Frameworks */,
				65B5013E25A672B200E2D264 /* Resources */,
				658D06A625A7446E008C70C0 /* Run Script */,
				E81EC4451F76606456BCA61F /* [CP] Copy Pods Resources */,
			);
			buildRules = (
			);
			dependencies = (
			);
			name = "Make Note";
			productName = "Make Note";
			productReference = 65B5014025A672B200E2D264 /* Make Note.appex */;
			productType = "com.apple.product-type.app-extension";
		};
/* End PBXNativeTarget section */

/* Begin PBXProject section */
		83CBB9F71A601CBA00E9B192 /* Project object */ = {
			isa = PBXProject;
			attributes = {
				LastSwiftUpdateCheck = 1240;
				LastUpgradeCheck = 1130;
				TargetAttributes = {
					00E356ED1AD99517003FC87E = {
						CreatedOnToolsVersion = 6.2;
						TestTargetID = 13B07F861A680F5B00A75B9A;
					};
					13B07F861A680F5B00A75B9A = {
						LastSwiftMigration = 1220;
					};
					2D02E47A1E0B4A5D006451C7 = {
						CreatedOnToolsVersion = 8.2.1;
						ProvisioningStyle = Automatic;
					};
					2D02E48F1E0B4A5D006451C7 = {
						CreatedOnToolsVersion = 8.2.1;
						ProvisioningStyle = Automatic;
						TestTargetID = 2D02E47A1E0B4A5D006451C7;
					};
					65AA857625E6DDEC00772A01 = {
						CreatedOnToolsVersion = 12.4;
					};
					65B5013F25A672B200E2D264 = {
						CreatedOnToolsVersion = 12.2;
						LastSwiftMigration = 1220;
					};
				};
			};
			buildConfigurationList = 83CBB9FA1A601CBA00E9B192 /* Build configuration list for PBXProject "Notesnook" */;
			compatibilityVersion = "Xcode 3.2";
			developmentRegion = en;
			hasScannedForEncodings = 0;
			knownRegions = (
				en,
				Base,
			);
			mainGroup = 83CBB9F61A601CBA00E9B192;
			productRefGroup = 83CBBA001A601CBA00E9B192 /* Products */;
			projectDirPath = "";
			projectRoot = "";
			targets = (
				13B07F861A680F5B00A75B9A /* Notesnook */,
				00E356ED1AD99517003FC87E /* NotesnookTests */,
				2D02E47A1E0B4A5D006451C7 /* Notesnook-tvOS */,
				2D02E48F1E0B4A5D006451C7 /* Notesnook-tvOSTests */,
				65B5013F25A672B200E2D264 /* Make Note */,
				65AA857625E6DDEC00772A01 /* NotesWidgetExtension */,
			);
		};
/* End PBXProject section */

/* Begin PBXResourcesBuildPhase section */
		00E356EC1AD99517003FC87E /* Resources */ = {
			isa = PBXResourcesBuildPhase;
			buildActionMask = 2147483647;
			files = (
			);
			runOnlyForDeploymentPostprocessing = 0;
		};
		13B07F8E1A680F5B00A75B9A /* Resources */ = {
			isa = PBXResourcesBuildPhase;
			buildActionMask = 2147483647;
			files = (
				656835812BB29A9800144BAB /* OpenSans-Italic.ttf in Resources */,
				65C400DE2A80B68D00AA3DF5 /* MaterialCommunityIcons.ttf in Resources */,
				13B07FBF1A68108700A75B9A /* Images.xcassets in Resources */,
				6517B7C32B6838EB0079FF37 /* OpenSans-Bold.ttf in Resources */,
				6517B7C22B6838EB0079FF37 /* OpenSans-SemiBold.ttf in Resources */,
				6529A13E279BC4C70048D4A8 /* BootSplash.storyboard in Resources */,
				6510E6D72877215700DACAA9 /* build.bundle in Resources */,
				6517B7C12B6838EB0079FF37 /* OpenSans-Regular.ttf in Resources */,
				659BE46725E11A5100E05671 /* notesnook-text.png in Resources */,
				E7F9D56665C2F19F4A97BF49 /* PrivacyInfo.xcprivacy in Resources */,
			);
			runOnlyForDeploymentPostprocessing = 0;
		};
		2D02E4791E0B4A5D006451C7 /* Resources */ = {
			isa = PBXResourcesBuildPhase;
			buildActionMask = 2147483647;
			files = (
				2D02E4BD1E0B4A84006451C7 /* Images.xcassets in Resources */,
				2E4BF736C2EB268ED3FD9C29 /* PrivacyInfo.xcprivacy in Resources */,
			);
			runOnlyForDeploymentPostprocessing = 0;
		};
		2D02E48E1E0B4A5D006451C7 /* Resources */ = {
			isa = PBXResourcesBuildPhase;
			buildActionMask = 2147483647;
			files = (
			);
			runOnlyForDeploymentPostprocessing = 0;
		};
		65AA857525E6DDEC00772A01 /* Resources */ = {
			isa = PBXResourcesBuildPhase;
			buildActionMask = 2147483647;
			files = (
				65AA858025E6DDEE00772A01 /* Assets.xcassets in Resources */,
			);
			runOnlyForDeploymentPostprocessing = 0;
		};
		65B5013E25A672B200E2D264 /* Resources */ = {
			isa = PBXResourcesBuildPhase;
			buildActionMask = 2147483647;
			files = (
				6569927F2C5754F10041CD41 /* OpenSans-Bold.ttf in Resources */,
				656992802C5754F10041CD41 /* OpenSans-Regular.ttf in Resources */,
				656992812C5754F10041CD41 /* OpenSans-SemiBold.ttf in Resources */,
				65C400DF2A80B6B600AA3DF5 /* MaterialCommunityIcons.ttf in Resources */,
				65C149872A61151B005C40F1 /* extension.bundle in Resources */,
				65B5014725A672B200E2D264 /* MainInterface.storyboard in Resources */,
			);
			runOnlyForDeploymentPostprocessing = 0;
		};
/* End PBXResourcesBuildPhase section */

/* Begin PBXShellScriptBuildPhase section */
		00DD1BFF1BD5951E006B06BC /* Bundle React Native code and images */ = {
			isa = PBXShellScriptBuildPhase;
			buildActionMask = 2147483647;
			files = (
			);
			inputPaths = (
			);
			name = "Bundle React Native code and images";
			outputPaths = (
			);
			runOnlyForDeploymentPostprocessing = 0;
			shellPath = /bin/sh;
			shellScript = "set -e\n\nexport NODE_BINARY=node\nexport BUNDLE_COMMAND=webpack-bundle\n../../node_modules/react-native/scripts/react-native-xcode.sh\n";
		};
		23B3F321642872B180473574 /* [CP] Check Pods Manifest.lock */ = {
			isa = PBXShellScriptBuildPhase;
			buildActionMask = 2147483647;
			files = (
			);
			inputFileListPaths = (
			);
			inputPaths = (
				"${PODS_PODFILE_DIR_PATH}/Podfile.lock",
				"${PODS_ROOT}/Manifest.lock",
			);
			name = "[CP] Check Pods Manifest.lock";
			outputFileListPaths = (
			);
			outputPaths = (
				"$(DERIVED_FILE_DIR)/Pods-Notesnook-tvOSTests-checkManifestLockResult.txt",
			);
			runOnlyForDeploymentPostprocessing = 0;
			shellPath = /bin/sh;
			shellScript = "diff \"${PODS_PODFILE_DIR_PATH}/Podfile.lock\" \"${PODS_ROOT}/Manifest.lock\" > /dev/null\nif [ $? != 0 ] ; then\n    # print error to STDERR\n    echo \"error: The sandbox is not in sync with the Podfile.lock. Run 'pod install' or update your CocoaPods installation.\" >&2\n    exit 1\nfi\n# This output is used by Xcode 'outputs' to avoid re-running this script phase.\necho \"SUCCESS\" > \"${SCRIPT_OUTPUT_FILE_0}\"\n";
			showEnvVarsInLog = 0;
		};
		240525450DF9ABA0F332B52E /* [CP] Copy Pods Resources */ = {
			isa = PBXShellScriptBuildPhase;
			buildActionMask = 2147483647;
			files = (
			);
			inputPaths = (
				"${PODS_ROOT}/Target Support Files/Pods-Notesnook/Pods-Notesnook-resources.sh",
				"${PODS_CONFIGURATION_BUILD_DIR}/RCT-Folly/RCT-Folly_privacy.bundle",
				"${PODS_CONFIGURATION_BUILD_DIR}/RNImageCropPicker/QBImagePicker.bundle",
				"${PODS_CONFIGURATION_BUILD_DIR}/RNSVG/RNSVGFilters.bundle",
				"${PODS_CONFIGURATION_BUILD_DIR}/React-Core/React-Core_privacy.bundle",
				"${PODS_CONFIGURATION_BUILD_DIR}/React-cxxreact/React-cxxreact_privacy.bundle",
				"${PODS_CONFIGURATION_BUILD_DIR}/TOCropViewController/TOCropViewControllerBundle.bundle",
				"${PODS_CONFIGURATION_BUILD_DIR}/boost/boost_privacy.bundle",
				"${PODS_CONFIGURATION_BUILD_DIR}/glog/glog_privacy.bundle",
			);
			name = "[CP] Copy Pods Resources";
			outputPaths = (
				"${TARGET_BUILD_DIR}/${UNLOCALIZED_RESOURCES_FOLDER_PATH}/RCT-Folly_privacy.bundle",
				"${TARGET_BUILD_DIR}/${UNLOCALIZED_RESOURCES_FOLDER_PATH}/QBImagePicker.bundle",
				"${TARGET_BUILD_DIR}/${UNLOCALIZED_RESOURCES_FOLDER_PATH}/RNSVGFilters.bundle",
				"${TARGET_BUILD_DIR}/${UNLOCALIZED_RESOURCES_FOLDER_PATH}/React-Core_privacy.bundle",
				"${TARGET_BUILD_DIR}/${UNLOCALIZED_RESOURCES_FOLDER_PATH}/React-cxxreact_privacy.bundle",
				"${TARGET_BUILD_DIR}/${UNLOCALIZED_RESOURCES_FOLDER_PATH}/TOCropViewControllerBundle.bundle",
				"${TARGET_BUILD_DIR}/${UNLOCALIZED_RESOURCES_FOLDER_PATH}/boost_privacy.bundle",
				"${TARGET_BUILD_DIR}/${UNLOCALIZED_RESOURCES_FOLDER_PATH}/glog_privacy.bundle",
			);
			runOnlyForDeploymentPostprocessing = 0;
			shellPath = /bin/sh;
			shellScript = "\"${PODS_ROOT}/Target Support Files/Pods-Notesnook/Pods-Notesnook-resources.sh\"\n";
			showEnvVarsInLog = 0;
		};
		2A5C8EA7E28E054C7DCF2E4F /* [CP] Check Pods Manifest.lock */ = {
			isa = PBXShellScriptBuildPhase;
			buildActionMask = 2147483647;
			files = (
			);
			inputFileListPaths = (
			);
			inputPaths = (
				"${PODS_PODFILE_DIR_PATH}/Podfile.lock",
				"${PODS_ROOT}/Manifest.lock",
			);
			name = "[CP] Check Pods Manifest.lock";
			outputFileListPaths = (
			);
			outputPaths = (
				"$(DERIVED_FILE_DIR)/Pods-Notesnook-tvOS-checkManifestLockResult.txt",
			);
			runOnlyForDeploymentPostprocessing = 0;
			shellPath = /bin/sh;
			shellScript = "diff \"${PODS_PODFILE_DIR_PATH}/Podfile.lock\" \"${PODS_ROOT}/Manifest.lock\" > /dev/null\nif [ $? != 0 ] ; then\n    # print error to STDERR\n    echo \"error: The sandbox is not in sync with the Podfile.lock. Run 'pod install' or update your CocoaPods installation.\" >&2\n    exit 1\nfi\n# This output is used by Xcode 'outputs' to avoid re-running this script phase.\necho \"SUCCESS\" > \"${SCRIPT_OUTPUT_FILE_0}\"\n";
			showEnvVarsInLog = 0;
		};
		2D02E4CB1E0B4B27006451C7 /* Bundle React Native Code And Images */ = {
			isa = PBXShellScriptBuildPhase;
			buildActionMask = 2147483647;
			files = (
			);
			inputPaths = (
			);
			name = "Bundle React Native Code And Images";
			outputPaths = (
			);
			runOnlyForDeploymentPostprocessing = 0;
			shellPath = /bin/sh;
			shellScript = "export SENTRY_PROPERTIES=sentry.properties\nexport EXTRA_PACKAGER_ARGS=\"--sourcemap-output $DERIVED_FILE_DIR/main.jsbundle.map\"\nexport NODE_BINARY=node\n../node_modules/@sentry/cli/bin/sentry-cli react-native xcode ../node_modules/react-native/scripts/react-native-xcode.sh";
		};
		310C868ED8D8299D75460154 /* [CP] Embed Pods Frameworks */ = {
			isa = PBXShellScriptBuildPhase;
			buildActionMask = 2147483647;
			files = (
			);
			inputPaths = (
				"${PODS_ROOT}/Target Support Files/Pods-Notesnook-NotesnookTests/Pods-Notesnook-NotesnookTests-frameworks.sh",
				"${PODS_XCFRAMEWORKS_BUILD_DIR}/hermes-engine/Pre-built/hermes.framework/hermes",
			);
			name = "[CP] Embed Pods Frameworks";
			outputPaths = (
				"${TARGET_BUILD_DIR}/${FRAMEWORKS_FOLDER_PATH}/hermes.framework",
			);
			runOnlyForDeploymentPostprocessing = 0;
			shellPath = /bin/sh;
			shellScript = "\"${PODS_ROOT}/Target Support Files/Pods-Notesnook-NotesnookTests/Pods-Notesnook-NotesnookTests-frameworks.sh\"\n";
			showEnvVarsInLog = 0;
		};
		48C834D962D612F18A0388B3 /* [CP] Embed Pods Frameworks */ = {
			isa = PBXShellScriptBuildPhase;
			buildActionMask = 2147483647;
			files = (
			);
			inputPaths = (
				"${PODS_ROOT}/Target Support Files/Pods-Notesnook/Pods-Notesnook-frameworks.sh",
				"${PODS_XCFRAMEWORKS_BUILD_DIR}/hermes-engine/Pre-built/hermes.framework/hermes",
			);
			name = "[CP] Embed Pods Frameworks";
			outputPaths = (
				"${TARGET_BUILD_DIR}/${FRAMEWORKS_FOLDER_PATH}/hermes.framework",
			);
			runOnlyForDeploymentPostprocessing = 0;
			shellPath = /bin/sh;
			shellScript = "\"${PODS_ROOT}/Target Support Files/Pods-Notesnook/Pods-Notesnook-frameworks.sh\"\n";
			showEnvVarsInLog = 0;
		};
		52B9E42E0FD77D180139A8C7 /* [CP] Check Pods Manifest.lock */ = {
			isa = PBXShellScriptBuildPhase;
			buildActionMask = 2147483647;
			files = (
			);
			inputFileListPaths = (
			);
			inputPaths = (
				"${PODS_PODFILE_DIR_PATH}/Podfile.lock",
				"${PODS_ROOT}/Manifest.lock",
			);
			name = "[CP] Check Pods Manifest.lock";
			outputFileListPaths = (
			);
			outputPaths = (
				"$(DERIVED_FILE_DIR)/Pods-Notesnook-NotesnookTests-checkManifestLockResult.txt",
			);
			runOnlyForDeploymentPostprocessing = 0;
			shellPath = /bin/sh;
			shellScript = "diff \"${PODS_PODFILE_DIR_PATH}/Podfile.lock\" \"${PODS_ROOT}/Manifest.lock\" > /dev/null\nif [ $? != 0 ] ; then\n    # print error to STDERR\n    echo \"error: The sandbox is not in sync with the Podfile.lock. Run 'pod install' or update your CocoaPods installation.\" >&2\n    exit 1\nfi\n# This output is used by Xcode 'outputs' to avoid re-running this script phase.\necho \"SUCCESS\" > \"${SCRIPT_OUTPUT_FILE_0}\"\n";
			showEnvVarsInLog = 0;
		};
		658D06A625A7446E008C70C0 /* Run Script */ = {
			isa = PBXShellScriptBuildPhase;
			alwaysOutOfDate = 1;
			buildActionMask = 12;
			files = (
			);
			inputFileListPaths = (
			);
			inputPaths = (
			);
			name = "Run Script";
			outputFileListPaths = (
			);
			outputPaths = (
			);
			runOnlyForDeploymentPostprocessing = 0;
			shellPath = /bin/sh;
			shellScript = "export NODE_BINARY=node\nexport BUNDLE_COMMAND=webpack-bundle\nexport ENTRY_FILE=index.ext.js\n../../node_modules/react-native/scripts/react-native-xcode.sh\n";
		};
		74EE9ED768E52033B174E41C /* [CP] Check Pods Manifest.lock */ = {
			isa = PBXShellScriptBuildPhase;
			buildActionMask = 2147483647;
			files = (
			);
			inputFileListPaths = (
			);
			inputPaths = (
				"${PODS_PODFILE_DIR_PATH}/Podfile.lock",
				"${PODS_ROOT}/Manifest.lock",
			);
			name = "[CP] Check Pods Manifest.lock";
			outputFileListPaths = (
			);
			outputPaths = (
				"$(DERIVED_FILE_DIR)/Pods-Notesnook-checkManifestLockResult.txt",
			);
			runOnlyForDeploymentPostprocessing = 0;
			shellPath = /bin/sh;
			shellScript = "diff \"${PODS_PODFILE_DIR_PATH}/Podfile.lock\" \"${PODS_ROOT}/Manifest.lock\" > /dev/null\nif [ $? != 0 ] ; then\n    # print error to STDERR\n    echo \"error: The sandbox is not in sync with the Podfile.lock. Run 'pod install' or update your CocoaPods installation.\" >&2\n    exit 1\nfi\n# This output is used by Xcode 'outputs' to avoid re-running this script phase.\necho \"SUCCESS\" > \"${SCRIPT_OUTPUT_FILE_0}\"\n";
			showEnvVarsInLog = 0;
		};
		819D480147D052141ACC55A9 /* [CP] Copy Pods Resources */ = {
			isa = PBXShellScriptBuildPhase;
			buildActionMask = 2147483647;
			files = (
			);
			inputPaths = (
				"${PODS_ROOT}/Target Support Files/Pods-Notesnook-NotesnookTests/Pods-Notesnook-NotesnookTests-resources.sh",
				"${PODS_CONFIGURATION_BUILD_DIR}/RCT-Folly/RCT-Folly_privacy.bundle",
				"${PODS_CONFIGURATION_BUILD_DIR}/RNImageCropPicker/QBImagePicker.bundle",
				"${PODS_CONFIGURATION_BUILD_DIR}/RNSVG/RNSVGFilters.bundle",
				"${PODS_CONFIGURATION_BUILD_DIR}/React-Core/React-Core_privacy.bundle",
				"${PODS_CONFIGURATION_BUILD_DIR}/React-cxxreact/React-cxxreact_privacy.bundle",
				"${PODS_CONFIGURATION_BUILD_DIR}/TOCropViewController/TOCropViewControllerBundle.bundle",
				"${PODS_CONFIGURATION_BUILD_DIR}/boost/boost_privacy.bundle",
				"${PODS_CONFIGURATION_BUILD_DIR}/glog/glog_privacy.bundle",
			);
			name = "[CP] Copy Pods Resources";
			outputPaths = (
				"${TARGET_BUILD_DIR}/${UNLOCALIZED_RESOURCES_FOLDER_PATH}/RCT-Folly_privacy.bundle",
				"${TARGET_BUILD_DIR}/${UNLOCALIZED_RESOURCES_FOLDER_PATH}/QBImagePicker.bundle",
				"${TARGET_BUILD_DIR}/${UNLOCALIZED_RESOURCES_FOLDER_PATH}/RNSVGFilters.bundle",
				"${TARGET_BUILD_DIR}/${UNLOCALIZED_RESOURCES_FOLDER_PATH}/React-Core_privacy.bundle",
				"${TARGET_BUILD_DIR}/${UNLOCALIZED_RESOURCES_FOLDER_PATH}/React-cxxreact_privacy.bundle",
				"${TARGET_BUILD_DIR}/${UNLOCALIZED_RESOURCES_FOLDER_PATH}/TOCropViewControllerBundle.bundle",
				"${TARGET_BUILD_DIR}/${UNLOCALIZED_RESOURCES_FOLDER_PATH}/boost_privacy.bundle",
				"${TARGET_BUILD_DIR}/${UNLOCALIZED_RESOURCES_FOLDER_PATH}/glog_privacy.bundle",
			);
			runOnlyForDeploymentPostprocessing = 0;
			shellPath = /bin/sh;
			shellScript = "\"${PODS_ROOT}/Target Support Files/Pods-Notesnook-NotesnookTests/Pods-Notesnook-NotesnookTests-resources.sh\"\n";
			showEnvVarsInLog = 0;
		};
		A984BC21CF60D5061E419F3C /* [CP] Check Pods Manifest.lock */ = {
			isa = PBXShellScriptBuildPhase;
			buildActionMask = 2147483647;
			files = (
			);
			inputFileListPaths = (
			);
			inputPaths = (
				"${PODS_PODFILE_DIR_PATH}/Podfile.lock",
				"${PODS_ROOT}/Manifest.lock",
			);
			name = "[CP] Check Pods Manifest.lock";
			outputFileListPaths = (
			);
			outputPaths = (
				"$(DERIVED_FILE_DIR)/Pods-Make Note-checkManifestLockResult.txt",
			);
			runOnlyForDeploymentPostprocessing = 0;
			shellPath = /bin/sh;
			shellScript = "diff \"${PODS_PODFILE_DIR_PATH}/Podfile.lock\" \"${PODS_ROOT}/Manifest.lock\" > /dev/null\nif [ $? != 0 ] ; then\n    # print error to STDERR\n    echo \"error: The sandbox is not in sync with the Podfile.lock. Run 'pod install' or update your CocoaPods installation.\" >&2\n    exit 1\nfi\n# This output is used by Xcode 'outputs' to avoid re-running this script phase.\necho \"SUCCESS\" > \"${SCRIPT_OUTPUT_FILE_0}\"\n";
			showEnvVarsInLog = 0;
		};
		E81EC4451F76606456BCA61F /* [CP] Copy Pods Resources */ = {
			isa = PBXShellScriptBuildPhase;
			buildActionMask = 2147483647;
			files = (
			);
			inputPaths = (
				"${PODS_ROOT}/Target Support Files/Pods-Make Note/Pods-Make Note-resources.sh",
				"${PODS_CONFIGURATION_BUILD_DIR}/RCT-Folly/RCT-Folly_privacy.bundle",
				"${PODS_CONFIGURATION_BUILD_DIR}/React-Core/React-Core_privacy.bundle",
				"${PODS_CONFIGURATION_BUILD_DIR}/React-cxxreact/React-cxxreact_privacy.bundle",
				"${PODS_CONFIGURATION_BUILD_DIR}/boost/boost_privacy.bundle",
				"${PODS_CONFIGURATION_BUILD_DIR}/glog/glog_privacy.bundle",
			);
			name = "[CP] Copy Pods Resources";
			outputPaths = (
				"${TARGET_BUILD_DIR}/${UNLOCALIZED_RESOURCES_FOLDER_PATH}/RCT-Folly_privacy.bundle",
				"${TARGET_BUILD_DIR}/${UNLOCALIZED_RESOURCES_FOLDER_PATH}/React-Core_privacy.bundle",
				"${TARGET_BUILD_DIR}/${UNLOCALIZED_RESOURCES_FOLDER_PATH}/React-cxxreact_privacy.bundle",
				"${TARGET_BUILD_DIR}/${UNLOCALIZED_RESOURCES_FOLDER_PATH}/boost_privacy.bundle",
				"${TARGET_BUILD_DIR}/${UNLOCALIZED_RESOURCES_FOLDER_PATH}/glog_privacy.bundle",
			);
			runOnlyForDeploymentPostprocessing = 0;
			shellPath = /bin/sh;
			shellScript = "\"${PODS_ROOT}/Target Support Files/Pods-Make Note/Pods-Make Note-resources.sh\"\n";
			showEnvVarsInLog = 0;
		};
		FD10A7F022414F080027D42C /* Start Packager */ = {
			isa = PBXShellScriptBuildPhase;
			buildActionMask = 2147483647;
			files = (
			);
			inputFileListPaths = (
			);
			inputPaths = (
			);
			name = "Start Packager";
			outputFileListPaths = (
			);
			outputPaths = (
			);
			runOnlyForDeploymentPostprocessing = 0;
			shellPath = /bin/sh;
			shellScript = "export RCT_METRO_PORT=\"${RCT_METRO_PORT:=8081}\"\necho \"export RCT_METRO_PORT=${RCT_METRO_PORT}\" > \"${SRCROOT}/../../node_modules/react-native/scripts/.packager.env\"\nif [ -z \"${RCT_NO_LAUNCH_PACKAGER+xxx}\" ] ; then\n  if nc -w 5 -z localhost ${RCT_METRO_PORT} ; then\n    if ! curl -s \"http://localhost:${RCT_METRO_PORT}/status\" | grep -q \"packager-status:running\" ; then\n      echo \"Port ${RCT_METRO_PORT} already in use, packager is either not running or not running correctly\"\n      exit 2\n    fi\n  else\n    open \"$SRCROOT/../../node_modules/react-native/scripts/launchPackager.command\" || echo \"Can't start packager automatically\"\n  fi\nfi\n";
			showEnvVarsInLog = 0;
		};
		FD10A7F122414F3F0027D42C /* Start Packager */ = {
			isa = PBXShellScriptBuildPhase;
			buildActionMask = 2147483647;
			files = (
			);
			inputFileListPaths = (
			);
			inputPaths = (
			);
			name = "Start Packager";
			outputFileListPaths = (
			);
			outputPaths = (
			);
			runOnlyForDeploymentPostprocessing = 0;
			shellPath = /bin/sh;
			shellScript = "export RCT_METRO_PORT=\"${RCT_METRO_PORT:=8081}\"\necho \"export RCT_METRO_PORT=${RCT_METRO_PORT}\" > \"${SRCROOT}/../node_modules/react-native/scripts/.packager.env\"\nif [ -z \"${RCT_NO_LAUNCH_PACKAGER+xxx}\" ] ; then\n  if nc -w 5 -z localhost ${RCT_METRO_PORT} ; then\n    if ! curl -s \"http://localhost:${RCT_METRO_PORT}/status\" | grep -q \"packager-status:running\" ; then\n      echo \"Port ${RCT_METRO_PORT} already in use, packager is either not running or not running correctly\"\n      exit 2\n    fi\n  else\n    open \"$SRCROOT/../node_modules/react-native/scripts/launchPackager.command\" || echo \"Can't start packager automatically\"\n  fi\nfi\n";
			showEnvVarsInLog = 0;
		};
/* End PBXShellScriptBuildPhase section */

/* Begin PBXSourcesBuildPhase section */
		00E356EA1AD99517003FC87E /* Sources */ = {
			isa = PBXSourcesBuildPhase;
			buildActionMask = 2147483647;
			files = (
				00E356F31AD99517003FC87E /* NotesnookTests.m in Sources */,
			);
			runOnlyForDeploymentPostprocessing = 0;
		};
		13B07F871A680F5B00A75B9A /* Sources */ = {
			isa = PBXSourcesBuildPhase;
			buildActionMask = 2147483647;
			files = (
				65E0340B257B9FF100793428 /* File.swift in Sources */,
				6593E4A3281C345400492C50 /* AppDelegate.mm in Sources */,
				13B07FC11A68108700A75B9A /* main.m in Sources */,
			);
			runOnlyForDeploymentPostprocessing = 0;
		};
		2D02E4771E0B4A5D006451C7 /* Sources */ = {
			isa = PBXSourcesBuildPhase;
			buildActionMask = 2147483647;
			files = (
				2D02E4BF1E0B4AB3006451C7 /* main.m in Sources */,
			);
			runOnlyForDeploymentPostprocessing = 0;
		};
		2D02E48C1E0B4A5D006451C7 /* Sources */ = {
			isa = PBXSourcesBuildPhase;
			buildActionMask = 2147483647;
			files = (
				2DCD954D1E0B4F2C00145EB5 /* NotesnookTests.m in Sources */,
			);
			runOnlyForDeploymentPostprocessing = 0;
		};
		65AA857325E6DDEC00772A01 /* Sources */ = {
			isa = PBXSourcesBuildPhase;
			buildActionMask = 2147483647;
			files = (
				65AA857E25E6DDEC00772A01 /* NotesWidget.swift in Sources */,
			);
			runOnlyForDeploymentPostprocessing = 0;
		};
		65B5013C25A672B200E2D264 /* Sources */ = {
			isa = PBXSourcesBuildPhase;
			buildActionMask = 2147483647;
			files = (
				65B5014425A672B200E2D264 /* ShareViewController.m in Sources */,
				65B5020325A6756700E2D264 /* File.swift in Sources */,
			);
			runOnlyForDeploymentPostprocessing = 0;
		};
/* End PBXSourcesBuildPhase section */

/* Begin PBXTargetDependency section */
		00E356F51AD99517003FC87E /* PBXTargetDependency */ = {
			isa = PBXTargetDependency;
			target = 13B07F861A680F5B00A75B9A /* Notesnook */;
			targetProxy = 00E356F41AD99517003FC87E /* PBXContainerItemProxy */;
		};
		2D02E4921E0B4A5D006451C7 /* PBXTargetDependency */ = {
			isa = PBXTargetDependency;
			target = 2D02E47A1E0B4A5D006451C7 /* Notesnook-tvOS */;
			targetProxy = 2D02E4911E0B4A5D006451C7 /* PBXContainerItemProxy */;
		};
		65AA858325E6DDEE00772A01 /* PBXTargetDependency */ = {
			isa = PBXTargetDependency;
			target = 65AA857625E6DDEC00772A01 /* NotesWidgetExtension */;
			targetProxy = 65AA858225E6DDEE00772A01 /* PBXContainerItemProxy */;
		};
		65B5014A25A672B200E2D264 /* PBXTargetDependency */ = {
			isa = PBXTargetDependency;
			target = 65B5013F25A672B200E2D264 /* Make Note */;
			targetProxy = 65B5014925A672B200E2D264 /* PBXContainerItemProxy */;
		};
/* End PBXTargetDependency section */

/* Begin PBXVariantGroup section */
		65B5014525A672B200E2D264 /* MainInterface.storyboard */ = {
			isa = PBXVariantGroup;
			children = (
				65B5014625A672B200E2D264 /* Base */,
			);
			name = MainInterface.storyboard;
			sourceTree = "<group>";
		};
/* End PBXVariantGroup section */

/* Begin XCBuildConfiguration section */
		00E356F61AD99517003FC87E /* Debug */ = {
			isa = XCBuildConfiguration;
			baseConfigurationReference = B9989E5C777BB11343A62D09 /* Pods-Notesnook-NotesnookTests.debug.xcconfig */;
			buildSettings = {
				ALWAYS_EMBED_SWIFT_STANDARD_LIBRARIES = YES;
				BUNDLE_LOADER = "$(TEST_HOST)";
				"EXCLUDED_ARCHS[sdk=iphonesimulator*]" = arm64;
				GCC_PREPROCESSOR_DEFINITIONS = (
					"DEBUG=1",
					"$(inherited)",
				);
				INFOPLIST_FILE = NotesnookTests/Info.plist;
				IPHONEOS_DEPLOYMENT_TARGET = 12.0;
				LD_RUNPATH_SEARCH_PATHS = (
					"$(inherited)",
					"@executable_path/Frameworks",
					"@loader_path/Frameworks",
				);
				OTHER_LDFLAGS = (
					"-ObjC",
					"-lc++",
					"$(inherited)",
				);
				PRODUCT_BUNDLE_IDENTIFIER = "org.reactjs.native.example.$(PRODUCT_NAME:rfc1034identifier)";
				PRODUCT_NAME = "$(TARGET_NAME)";
				TEST_HOST = "$(BUILT_PRODUCTS_DIR)/Notesnook.app/Notesnook";
			};
			name = Debug;
		};
		00E356F71AD99517003FC87E /* Release */ = {
			isa = XCBuildConfiguration;
			baseConfigurationReference = F284B149424757AABC0A96C2 /* Pods-Notesnook-NotesnookTests.release.xcconfig */;
			buildSettings = {
				ALWAYS_EMBED_SWIFT_STANDARD_LIBRARIES = YES;
				BUNDLE_LOADER = "$(TEST_HOST)";
				COPY_PHASE_STRIP = NO;
				"EXCLUDED_ARCHS[sdk=iphonesimulator*]" = arm64;
				INFOPLIST_FILE = NotesnookTests/Info.plist;
				IPHONEOS_DEPLOYMENT_TARGET = 12.0;
				LD_RUNPATH_SEARCH_PATHS = (
					"$(inherited)",
					"@executable_path/Frameworks",
					"@loader_path/Frameworks",
				);
				OTHER_LDFLAGS = (
					"-ObjC",
					"-lc++",
					"$(inherited)",
				);
				PRODUCT_BUNDLE_IDENTIFIER = "org.reactjs.native.example.$(PRODUCT_NAME:rfc1034identifier)";
				PRODUCT_NAME = "$(TARGET_NAME)";
				TEST_HOST = "$(BUILT_PRODUCTS_DIR)/Notesnook.app/Notesnook";
			};
			name = Release;
		};
		13B07F941A680F5B00A75B9A /* Debug */ = {
			isa = XCBuildConfiguration;
			baseConfigurationReference = 19E7EB248446C3FE09F6E622 /* Pods-Notesnook.debug.xcconfig */;
			buildSettings = {
				ALWAYS_EMBED_SWIFT_STANDARD_LIBRARIES = YES;
				APPLICATION_EXTENSION_API_ONLY = NO;
				ASSETCATALOG_COMPILER_APPICON_NAME = AppIcon;
				ASSETCATALOG_COMPILER_INCLUDE_ALL_APPICON_ASSETS = NO;
				CLANG_CXX_LANGUAGE_STANDARD = "c++14";
				CLANG_ENABLE_MODULES = YES;
				CODE_SIGN_ENTITLEMENTS = Notesnook/NotesnookDebug.entitlements;
				CODE_SIGN_IDENTITY = "Apple Development";
				"CODE_SIGN_IDENTITY[sdk=iphoneos*]" = "Apple Development";
				CODE_SIGN_STYLE = Automatic;
<<<<<<< HEAD
				CURRENT_PROJECT_VERSION = 2144;
=======
				CURRENT_PROJECT_VERSION = 2145;
>>>>>>> 1b3735e2
				DEVELOPMENT_TEAM = 53CWBG3QUC;
				ENABLE_BITCODE = NO;
				"EXCLUDED_ARCHS[sdk=iphonesimulator*]" = arm64;
				GCC_GENERATE_DEBUGGING_SYMBOLS = YES;
				HEADER_SEARCH_PATHS = (
					"$(inherited)",
					"\"${PODS_ROOT}/Headers/Public\"",
					"\"${PODS_ROOT}/Headers/Public/Base64\"",
					"\"${PODS_ROOT}/Headers/Public/DoubleConversion\"",
					"\"${PODS_ROOT}/Headers/Public/FBLazyVector\"",
					"\"${PODS_ROOT}/Headers/Public/FBReactNativeSpec\"",
					"\"${PODS_ROOT}/Headers/Public/MMKV\"",
					"\"${PODS_ROOT}/Headers/Public/MMKVAppExtension\"",
					"\"${PODS_ROOT}/Headers/Public/MMKVCore\"",
					"\"${PODS_ROOT}/Headers/Public/Permission-PhotoLibrary\"",
					"\"${PODS_ROOT}/Headers/Public/RCTRequired\"",
					"\"${PODS_ROOT}/Headers/Public/RCTTypeSafety\"",
					"\"${PODS_ROOT}/Headers/Public/RNCCheckbox\"",
					"\"${PODS_ROOT}/Headers/Public/RNCMaskedView\"",
					"\"${PODS_ROOT}/Headers/Public/RNDeviceInfo\"",
					"\"${PODS_ROOT}/Headers/Public/RNFileViewer\"",
					"\"${PODS_ROOT}/Headers/Public/RNGestureHandler\"",
					"\"${PODS_ROOT}/Headers/Public/RNIap\"",
					"\"${PODS_ROOT}/Headers/Public/RNKeychain\"",
					"\"${PODS_ROOT}/Headers/Public/RNPermissions\"",
					"\"${PODS_ROOT}/Headers/Public/RNPrivacySnapshot\"",
					"\"${PODS_ROOT}/Headers/Public/RNReanimated\"",
					"\"${PODS_ROOT}/Headers/Public/RNSVG\"",
					"\"${PODS_ROOT}/Headers/Public/RNScreens\"",
					"\"${PODS_ROOT}/Headers/Public/RNSecureRandom\"",
					"\"${PODS_ROOT}/Headers/Public/RNSentry\"",
					"\"${PODS_ROOT}/Headers/Public/RNShare\"",
					"\"${PODS_ROOT}/Headers/Public/RNStoreReview\"",
					"\"${PODS_ROOT}/Headers/Public/RNTooltips\"",
					"\"${PODS_ROOT}/Headers/Public/RNVectorIcons\"",
					"\"${PODS_ROOT}/Headers/Public/React-Core\"",
					"\"${PODS_ROOT}/Headers/Public/React-RCTText\"",
					"\"${PODS_ROOT}/Headers/Public/React-callinvoker\"",
					"\"${PODS_ROOT}/Headers/Public/React-cxxreact\"",
					"\"${PODS_ROOT}/Headers/Public/React-jsi\"",
					"\"${PODS_ROOT}/Headers/Public/React-jsiexecutor\"",
					"\"${PODS_ROOT}/Headers/Public/React-jsinspector\"",
					"\"${PODS_ROOT}/Headers/Public/ReactCommon\"",
					"\"${PODS_ROOT}/Headers/Public/Sentry\"",
					"\"${PODS_ROOT}/Headers/Public/SexyTooltip\"",
					"\"${PODS_ROOT}/Headers/Public/Yoga\"",
					"\"${PODS_ROOT}/Headers/Public/glog\"",
					"\"${PODS_ROOT}/Headers/Public/pop\"",
					"\"${PODS_ROOT}/Headers/Public/react-native-document-picker\"",
					"\"${PODS_ROOT}/Headers/Public/react-native-get-random-values\"",
					"\"${PODS_ROOT}/Headers/Public/react-native-html-to-pdf\"",
					"\"${PODS_ROOT}/Headers/Public/react-native-keep-awake\"",
					"\"${PODS_ROOT}/Headers/Public/react-native-mmkv-storage\"",
					"\"${PODS_ROOT}/Headers/Public/react-native-mmkv-storage-ext\"",
					"\"${PODS_ROOT}/Headers/Public/react-native-netinfo\"",
					"\"${PODS_ROOT}/Headers/Public/react-native-orientation\"",
					"\"${PODS_ROOT}/Headers/Public/react-native-receive-sharing-intent\"",
					"\"${PODS_ROOT}/Headers/Public/react-native-safe-area-context\"",
					"\"${PODS_ROOT}/Headers/Public/react-native-sodium\"",
					"\"${PODS_ROOT}/Headers/Public/react-native-splash-screen\"",
					"\"${PODS_ROOT}/Headers/Public/react-native-viewpager\"",
					"\"${PODS_ROOT}/Headers/Public/react-native-webview\"",
					"\"${PODS_ROOT}/Headers/Public/rn-fetch-blob\"",
					"\"${PODS_ROOT}/Headers/Public/toolbar-android\"",
					"\"$(PODS_ROOT)/Headers/Private/React-Core\"",
					"${PODS_ROOT}/Headers/Public/#{s.name}/**",
				);
				INFOPLIST_FILE = Notesnook/Info.plist;
				IPHONEOS_DEPLOYMENT_TARGET = 12.4;
				LD_RUNPATH_SEARCH_PATHS = (
					"$(inherited)",
					"@executable_path/Frameworks",
				);
<<<<<<< HEAD
				MARKETING_VERSION = 3.2.9;
=======
				MARKETING_VERSION = 3.2.10;
>>>>>>> 1b3735e2
				OTHER_LDFLAGS = (
					"$(inherited)",
					"-ObjC",
					"-lc++",
				);
				PRODUCT_BUNDLE_IDENTIFIER = org.streetwriters.notesnook;
				PRODUCT_NAME = Notesnook;
				PROVISIONING_PROFILE_SPECIFIER = "";
				SWIFT_OBJC_BRIDGING_HEADER = "Notesnook-Bridging-Header.h";
				SWIFT_OPTIMIZATION_LEVEL = "-Onone";
				SWIFT_VERSION = 5.0;
				TARGETED_DEVICE_FAMILY = "1,2";
				VERSIONING_SYSTEM = "apple-generic";
			};
			name = Debug;
		};
		13B07F951A680F5B00A75B9A /* Release */ = {
			isa = XCBuildConfiguration;
			baseConfigurationReference = 77124A1C1FB538ED63FDEF82 /* Pods-Notesnook.release.xcconfig */;
			buildSettings = {
				ALWAYS_EMBED_SWIFT_STANDARD_LIBRARIES = YES;
				APPLICATION_EXTENSION_API_ONLY = NO;
				ASSETCATALOG_COMPILER_APPICON_NAME = AppIcon;
				ASSETCATALOG_COMPILER_INCLUDE_ALL_APPICON_ASSETS = NO;
				CLANG_CXX_LANGUAGE_STANDARD = "c++14";
				CLANG_ENABLE_MODULES = YES;
				CODE_SIGN_ENTITLEMENTS = Notesnook/Notesnook.entitlements;
				CODE_SIGN_IDENTITY = "Apple Development";
				"CODE_SIGN_IDENTITY[sdk=iphoneos*]" = "iPhone Distribution";
				CODE_SIGN_STYLE = Manual;
<<<<<<< HEAD
				CURRENT_PROJECT_VERSION = 2144;
=======
				CURRENT_PROJECT_VERSION = 2145;
>>>>>>> 1b3735e2
				DEVELOPMENT_TEAM = "";
				"DEVELOPMENT_TEAM[sdk=iphoneos*]" = 53CWBG3QUC;
				"EXCLUDED_ARCHS[sdk=iphonesimulator*]" = arm64;
				GCC_GENERATE_DEBUGGING_SYMBOLS = YES;
				HEADER_SEARCH_PATHS = (
					"$(inherited)",
					"\"${PODS_ROOT}/Headers/Public\"",
					"\"${PODS_ROOT}/Headers/Public/Base64\"",
					"\"${PODS_ROOT}/Headers/Public/DoubleConversion\"",
					"\"${PODS_ROOT}/Headers/Public/FBLazyVector\"",
					"\"${PODS_ROOT}/Headers/Public/FBReactNativeSpec\"",
					"\"${PODS_ROOT}/Headers/Public/MMKV\"",
					"\"${PODS_ROOT}/Headers/Public/MMKVAppExtension\"",
					"\"${PODS_ROOT}/Headers/Public/MMKVCore\"",
					"\"${PODS_ROOT}/Headers/Public/Permission-PhotoLibrary\"",
					"\"${PODS_ROOT}/Headers/Public/RCTRequired\"",
					"\"${PODS_ROOT}/Headers/Public/RCTTypeSafety\"",
					"\"${PODS_ROOT}/Headers/Public/RNCCheckbox\"",
					"\"${PODS_ROOT}/Headers/Public/RNCMaskedView\"",
					"\"${PODS_ROOT}/Headers/Public/RNDeviceInfo\"",
					"\"${PODS_ROOT}/Headers/Public/RNFileViewer\"",
					"\"${PODS_ROOT}/Headers/Public/RNGestureHandler\"",
					"\"${PODS_ROOT}/Headers/Public/RNIap\"",
					"\"${PODS_ROOT}/Headers/Public/RNKeychain\"",
					"\"${PODS_ROOT}/Headers/Public/RNPermissions\"",
					"\"${PODS_ROOT}/Headers/Public/RNPrivacySnapshot\"",
					"\"${PODS_ROOT}/Headers/Public/RNReanimated\"",
					"\"${PODS_ROOT}/Headers/Public/RNSVG\"",
					"\"${PODS_ROOT}/Headers/Public/RNScreens\"",
					"\"${PODS_ROOT}/Headers/Public/RNSecureRandom\"",
					"\"${PODS_ROOT}/Headers/Public/RNSentry\"",
					"\"${PODS_ROOT}/Headers/Public/RNShare\"",
					"\"${PODS_ROOT}/Headers/Public/RNStoreReview\"",
					"\"${PODS_ROOT}/Headers/Public/RNTooltips\"",
					"\"${PODS_ROOT}/Headers/Public/RNVectorIcons\"",
					"\"${PODS_ROOT}/Headers/Public/React-Core\"",
					"\"${PODS_ROOT}/Headers/Public/React-RCTText\"",
					"\"${PODS_ROOT}/Headers/Public/React-callinvoker\"",
					"\"${PODS_ROOT}/Headers/Public/React-cxxreact\"",
					"\"${PODS_ROOT}/Headers/Public/React-jsi\"",
					"\"${PODS_ROOT}/Headers/Public/React-jsiexecutor\"",
					"\"${PODS_ROOT}/Headers/Public/React-jsinspector\"",
					"\"${PODS_ROOT}/Headers/Public/ReactCommon\"",
					"\"${PODS_ROOT}/Headers/Public/Sentry\"",
					"\"${PODS_ROOT}/Headers/Public/SexyTooltip\"",
					"\"${PODS_ROOT}/Headers/Public/Yoga\"",
					"\"${PODS_ROOT}/Headers/Public/glog\"",
					"\"${PODS_ROOT}/Headers/Public/pop\"",
					"\"${PODS_ROOT}/Headers/Public/react-native-document-picker\"",
					"\"${PODS_ROOT}/Headers/Public/react-native-get-random-values\"",
					"\"${PODS_ROOT}/Headers/Public/react-native-html-to-pdf\"",
					"\"${PODS_ROOT}/Headers/Public/react-native-keep-awake\"",
					"\"${PODS_ROOT}/Headers/Public/react-native-mmkv-storage\"",
					"\"${PODS_ROOT}/Headers/Public/react-native-mmkv-storage-ext\"",
					"\"${PODS_ROOT}/Headers/Public/react-native-netinfo\"",
					"\"${PODS_ROOT}/Headers/Public/react-native-orientation\"",
					"\"${PODS_ROOT}/Headers/Public/react-native-receive-sharing-intent\"",
					"\"${PODS_ROOT}/Headers/Public/react-native-safe-area-context\"",
					"\"${PODS_ROOT}/Headers/Public/react-native-sodium\"",
					"\"${PODS_ROOT}/Headers/Public/react-native-splash-screen\"",
					"\"${PODS_ROOT}/Headers/Public/react-native-viewpager\"",
					"\"${PODS_ROOT}/Headers/Public/react-native-webview\"",
					"\"${PODS_ROOT}/Headers/Public/rn-fetch-blob\"",
					"\"${PODS_ROOT}/Headers/Public/toolbar-android\"",
					"\"$(PODS_ROOT)/Headers/Private/React-Core\"",
					"${PODS_ROOT}/Headers/Public/#{s.name}/**",
				);
				INFOPLIST_FILE = Notesnook/Info.plist;
				IPHONEOS_DEPLOYMENT_TARGET = 12.4;
				LD_RUNPATH_SEARCH_PATHS = (
					"$(inherited)",
					"@executable_path/Frameworks",
				);
<<<<<<< HEAD
				MARKETING_VERSION = 3.2.9;
=======
				MARKETING_VERSION = 3.2.10;
>>>>>>> 1b3735e2
				ONLY_ACTIVE_ARCH = NO;
				OTHER_LDFLAGS = (
					"$(inherited)",
					"-ObjC",
					"-lc++",
				);
				PRODUCT_BUNDLE_IDENTIFIER = org.streetwriters.notesnook;
				PRODUCT_NAME = Notesnook;
				PROVISIONING_PROFILE_SPECIFIER = "";
				"PROVISIONING_PROFILE_SPECIFIER[sdk=iphoneos*]" = "Notesnook App Distribution 2025";
				SWIFT_OBJC_BRIDGING_HEADER = "Notesnook-Bridging-Header.h";
				SWIFT_VERSION = 5.0;
				TARGETED_DEVICE_FAMILY = "1,2";
				VERSIONING_SYSTEM = "apple-generic";
			};
			name = Release;
		};
		2D02E4971E0B4A5E006451C7 /* Debug */ = {
			isa = XCBuildConfiguration;
			baseConfigurationReference = 8297229C2A4840402881ECA8 /* Pods-Notesnook-tvOS.debug.xcconfig */;
			buildSettings = {
				ASSETCATALOG_COMPILER_APPICON_NAME = "App Icon & Top Shelf Image";
				ASSETCATALOG_COMPILER_LAUNCHIMAGE_NAME = LaunchImage;
				CLANG_ANALYZER_NONNULL = YES;
				CLANG_WARN_DOCUMENTATION_COMMENTS = YES;
				CLANG_WARN_INFINITE_RECURSION = YES;
				CLANG_WARN_SUSPICIOUS_MOVE = YES;
				DEBUG_INFORMATION_FORMAT = dwarf;
				ENABLE_TESTABILITY = YES;
				GCC_NO_COMMON_BLOCKS = YES;
				INFOPLIST_FILE = "Notesnook-tvOS/Info.plist";
				LD_RUNPATH_SEARCH_PATHS = (
					"$(inherited)",
					"@executable_path/Frameworks",
				);
				OTHER_LDFLAGS = (
					"$(inherited)",
					"-ObjC",
					"-lc++",
				);
				PRODUCT_BUNDLE_IDENTIFIER = "org.reactjs.native.example.Notesnook-tvOS";
				PRODUCT_NAME = "$(TARGET_NAME)";
				SDKROOT = appletvos;
				TARGETED_DEVICE_FAMILY = 3;
				TVOS_DEPLOYMENT_TARGET = 10.0;
			};
			name = Debug;
		};
		2D02E4981E0B4A5E006451C7 /* Release */ = {
			isa = XCBuildConfiguration;
			baseConfigurationReference = 06E586B7CB8F9DC9917B1695 /* Pods-Notesnook-tvOS.release.xcconfig */;
			buildSettings = {
				ASSETCATALOG_COMPILER_APPICON_NAME = "App Icon & Top Shelf Image";
				ASSETCATALOG_COMPILER_LAUNCHIMAGE_NAME = LaunchImage;
				CLANG_ANALYZER_NONNULL = YES;
				CLANG_WARN_DOCUMENTATION_COMMENTS = YES;
				CLANG_WARN_INFINITE_RECURSION = YES;
				CLANG_WARN_SUSPICIOUS_MOVE = YES;
				COPY_PHASE_STRIP = NO;
				DEBUG_INFORMATION_FORMAT = "dwarf-with-dsym";
				GCC_NO_COMMON_BLOCKS = YES;
				INFOPLIST_FILE = "Notesnook-tvOS/Info.plist";
				LD_RUNPATH_SEARCH_PATHS = (
					"$(inherited)",
					"@executable_path/Frameworks",
				);
				OTHER_LDFLAGS = (
					"$(inherited)",
					"-ObjC",
					"-lc++",
				);
				PRODUCT_BUNDLE_IDENTIFIER = "org.reactjs.native.example.Notesnook-tvOS";
				PRODUCT_NAME = "$(TARGET_NAME)";
				SDKROOT = appletvos;
				TARGETED_DEVICE_FAMILY = 3;
				TVOS_DEPLOYMENT_TARGET = 10.0;
			};
			name = Release;
		};
		2D02E4991E0B4A5E006451C7 /* Debug */ = {
			isa = XCBuildConfiguration;
			baseConfigurationReference = 747E42E32601638E75E9A3CF /* Pods-Notesnook-tvOSTests.debug.xcconfig */;
			buildSettings = {
				BUNDLE_LOADER = "$(TEST_HOST)";
				CLANG_ANALYZER_NONNULL = YES;
				CLANG_WARN_DOCUMENTATION_COMMENTS = YES;
				CLANG_WARN_INFINITE_RECURSION = YES;
				CLANG_WARN_SUSPICIOUS_MOVE = YES;
				DEBUG_INFORMATION_FORMAT = dwarf;
				ENABLE_TESTABILITY = YES;
				GCC_NO_COMMON_BLOCKS = YES;
				INFOPLIST_FILE = "Notesnook-tvOSTests/Info.plist";
				LD_RUNPATH_SEARCH_PATHS = (
					"$(inherited)",
					"@executable_path/Frameworks",
					"@loader_path/Frameworks",
				);
				OTHER_LDFLAGS = (
					"$(inherited)",
					"-ObjC",
					"-lc++",
				);
				PRODUCT_BUNDLE_IDENTIFIER = "org.reactjs.native.example.Notesnook-tvOSTests";
				PRODUCT_NAME = "$(TARGET_NAME)";
				SDKROOT = appletvos;
				TEST_HOST = "$(BUILT_PRODUCTS_DIR)/Notesnook-tvOS.app/Notesnook-tvOS";
				TVOS_DEPLOYMENT_TARGET = 10.1;
			};
			name = Debug;
		};
		2D02E49A1E0B4A5E006451C7 /* Release */ = {
			isa = XCBuildConfiguration;
			baseConfigurationReference = D1710CA05FED221CC56D2BE1 /* Pods-Notesnook-tvOSTests.release.xcconfig */;
			buildSettings = {
				BUNDLE_LOADER = "$(TEST_HOST)";
				CLANG_ANALYZER_NONNULL = YES;
				CLANG_WARN_DOCUMENTATION_COMMENTS = YES;
				CLANG_WARN_INFINITE_RECURSION = YES;
				CLANG_WARN_SUSPICIOUS_MOVE = YES;
				COPY_PHASE_STRIP = NO;
				DEBUG_INFORMATION_FORMAT = "dwarf-with-dsym";
				GCC_NO_COMMON_BLOCKS = YES;
				INFOPLIST_FILE = "Notesnook-tvOSTests/Info.plist";
				LD_RUNPATH_SEARCH_PATHS = (
					"$(inherited)",
					"@executable_path/Frameworks",
					"@loader_path/Frameworks",
				);
				OTHER_LDFLAGS = (
					"$(inherited)",
					"-ObjC",
					"-lc++",
				);
				PRODUCT_BUNDLE_IDENTIFIER = "org.reactjs.native.example.Notesnook-tvOSTests";
				PRODUCT_NAME = "$(TARGET_NAME)";
				SDKROOT = appletvos;
				TEST_HOST = "$(BUILT_PRODUCTS_DIR)/Notesnook-tvOS.app/Notesnook-tvOS";
				TVOS_DEPLOYMENT_TARGET = 10.1;
			};
			name = Release;
		};
		65AA858525E6DDEF00772A01 /* Debug */ = {
			isa = XCBuildConfiguration;
			buildSettings = {
				APPLICATION_EXTENSION_API_ONLY = YES;
				ASSETCATALOG_COMPILER_GLOBAL_ACCENT_COLOR_NAME = AccentColor;
				ASSETCATALOG_COMPILER_WIDGET_BACKGROUND_COLOR_NAME = WidgetBackground;
				CLANG_ANALYZER_NONNULL = YES;
				CLANG_ANALYZER_NUMBER_OBJECT_CONVERSION = YES_AGGRESSIVE;
				CLANG_CXX_LANGUAGE_STANDARD = "gnu++14";
				CLANG_ENABLE_OBJC_WEAK = YES;
				CLANG_WARN_DOCUMENTATION_COMMENTS = YES;
				CLANG_WARN_QUOTED_INCLUDE_IN_FRAMEWORK_HEADER = YES;
				CLANG_WARN_UNGUARDED_AVAILABILITY = YES_AGGRESSIVE;
				CODE_SIGN_ENTITLEMENTS = NotesWidgetExtensionDebug.entitlements;
				CODE_SIGN_IDENTITY = "Apple Development";
				"CODE_SIGN_IDENTITY[sdk=iphoneos*]" = "Apple Development";
				CODE_SIGN_STYLE = Automatic;
<<<<<<< HEAD
				CURRENT_PROJECT_VERSION = 2144;
=======
				CURRENT_PROJECT_VERSION = 2145;
>>>>>>> 1b3735e2
				DEBUG_INFORMATION_FORMAT = dwarf;
				DEVELOPMENT_TEAM = 53CWBG3QUC;
				"EXCLUDED_ARCHS[sdk=iphonesimulator*]" = arm64;
				GCC_C_LANGUAGE_STANDARD = gnu11;
				INFOPLIST_FILE = NotesWidget/Info.plist;
				IPHONEOS_DEPLOYMENT_TARGET = 14.4;
				LD_RUNPATH_SEARCH_PATHS = (
					"$(inherited)",
					"@executable_path/Frameworks",
					"@executable_path/../../Frameworks",
				);
<<<<<<< HEAD
				MARKETING_VERSION = 3.2.9;
=======
				MARKETING_VERSION = 3.2.10;
>>>>>>> 1b3735e2
				MTL_ENABLE_DEBUG_INFO = INCLUDE_SOURCE;
				MTL_FAST_MATH = YES;
				PRODUCT_BUNDLE_IDENTIFIER = org.streetwriters.notesnook.notewidget;
				PRODUCT_NAME = "$(TARGET_NAME)";
				PROVISIONING_PROFILE_SPECIFIER = "";
				SKIP_INSTALL = YES;
				SWIFT_ACTIVE_COMPILATION_CONDITIONS = DEBUG;
				SWIFT_OPTIMIZATION_LEVEL = "-Onone";
				SWIFT_VERSION = 5.0;
				TARGETED_DEVICE_FAMILY = "1,2";
			};
			name = Debug;
		};
		65AA858625E6DDEF00772A01 /* Release */ = {
			isa = XCBuildConfiguration;
			buildSettings = {
				APPLICATION_EXTENSION_API_ONLY = YES;
				ASSETCATALOG_COMPILER_GLOBAL_ACCENT_COLOR_NAME = AccentColor;
				ASSETCATALOG_COMPILER_WIDGET_BACKGROUND_COLOR_NAME = WidgetBackground;
				CLANG_ANALYZER_NONNULL = YES;
				CLANG_ANALYZER_NUMBER_OBJECT_CONVERSION = YES_AGGRESSIVE;
				CLANG_CXX_LANGUAGE_STANDARD = "gnu++14";
				CLANG_ENABLE_OBJC_WEAK = YES;
				CLANG_WARN_DOCUMENTATION_COMMENTS = YES;
				CLANG_WARN_QUOTED_INCLUDE_IN_FRAMEWORK_HEADER = YES;
				CLANG_WARN_UNGUARDED_AVAILABILITY = YES_AGGRESSIVE;
				CODE_SIGN_IDENTITY = "Apple Development";
				"CODE_SIGN_IDENTITY[sdk=iphoneos*]" = "iPhone Distribution";
				CODE_SIGN_STYLE = Manual;
				COPY_PHASE_STRIP = NO;
<<<<<<< HEAD
				CURRENT_PROJECT_VERSION = 2144;
=======
				CURRENT_PROJECT_VERSION = 2145;
>>>>>>> 1b3735e2
				DEBUG_INFORMATION_FORMAT = "dwarf-with-dsym";
				DEVELOPMENT_TEAM = "";
				"DEVELOPMENT_TEAM[sdk=iphoneos*]" = 53CWBG3QUC;
				"EXCLUDED_ARCHS[sdk=iphonesimulator*]" = arm64;
				GCC_C_LANGUAGE_STANDARD = gnu11;
				INFOPLIST_FILE = NotesWidget/Info.plist;
				IPHONEOS_DEPLOYMENT_TARGET = 14.4;
				LD_RUNPATH_SEARCH_PATHS = (
					"$(inherited)",
					"@executable_path/Frameworks",
					"@executable_path/../../Frameworks",
				);
<<<<<<< HEAD
				MARKETING_VERSION = 3.2.9;
=======
				MARKETING_VERSION = 3.2.10;
>>>>>>> 1b3735e2
				MTL_FAST_MATH = YES;
				PRODUCT_BUNDLE_IDENTIFIER = org.streetwriters.notesnook.notewidget;
				PRODUCT_NAME = "$(TARGET_NAME)";
				PROVISIONING_PROFILE_SPECIFIER = "";
				"PROVISIONING_PROFILE_SPECIFIER[sdk=iphoneos*]" = "Notesnook Widget Distribution 2025";
				SKIP_INSTALL = YES;
				SWIFT_COMPILATION_MODE = wholemodule;
				SWIFT_OPTIMIZATION_LEVEL = "-O";
				SWIFT_VERSION = 5.0;
				TARGETED_DEVICE_FAMILY = "1,2";
			};
			name = Release;
		};
		65B5014D25A672B200E2D264 /* Debug */ = {
			isa = XCBuildConfiguration;
			baseConfigurationReference = 88211800FA8BF60638327ADE /* Pods-Make Note.debug.xcconfig */;
			buildSettings = {
				APPLICATION_EXTENSION_API_ONLY = YES;
				CLANG_ANALYZER_NONNULL = YES;
				CLANG_ANALYZER_NUMBER_OBJECT_CONVERSION = YES_AGGRESSIVE;
				CLANG_CXX_LANGUAGE_STANDARD = "gnu++14";
				CLANG_ENABLE_MODULES = YES;
				CLANG_ENABLE_OBJC_WEAK = YES;
				CLANG_WARN_DOCUMENTATION_COMMENTS = YES;
				CLANG_WARN_QUOTED_INCLUDE_IN_FRAMEWORK_HEADER = YES;
				CLANG_WARN_UNGUARDED_AVAILABILITY = YES_AGGRESSIVE;
				CODE_SIGN_ENTITLEMENTS = "Make Note/Make Note.entitlements";
				CODE_SIGN_IDENTITY = "Apple Development";
				CODE_SIGN_STYLE = Automatic;
<<<<<<< HEAD
				CURRENT_PROJECT_VERSION = 2144;
=======
				CURRENT_PROJECT_VERSION = 2145;
>>>>>>> 1b3735e2
				DEBUG_INFORMATION_FORMAT = dwarf;
				DEVELOPMENT_TEAM = 53CWBG3QUC;
				"EXCLUDED_ARCHS[sdk=iphonesimulator*]" = arm64;
				FRAMEWORK_SEARCH_PATHS = (
					"$(inherited)",
					"\"${PODS_ROOT}/hermes-engine/destroot/Library/Frameworks/universal\"",
					"\"${PODS_XCFRAMEWORKS_BUILD_DIR}/hermes-engine/Pre-built\"",
					"\"${PROJECT_DIR}\"",
				);
				GCC_C_LANGUAGE_STANDARD = gnu11;
				HEADER_SEARCH_PATHS = (
					"$(inherited)",
					"\"${PODS_ROOT}/Headers/Public\"",
					"\"${PODS_ROOT}/Headers/Public/Base64\"",
					"\"${PODS_ROOT}/Headers/Public/DoubleConversion\"",
					"\"${PODS_ROOT}/Headers/Public/FBLazyVector\"",
					"\"${PODS_ROOT}/Headers/Public/FBReactNativeSpec\"",
					"\"${PODS_ROOT}/Headers/Public/MMKV\"",
					"\"${PODS_ROOT}/Headers/Public/MMKVAppExtension\"",
					"\"${PODS_ROOT}/Headers/Public/MMKVCore\"",
					"\"${PODS_ROOT}/Headers/Public/Permission-PhotoLibrary\"",
					"\"${PODS_ROOT}/Headers/Public/RCTRequired\"",
					"\"${PODS_ROOT}/Headers/Public/RCTTypeSafety\"",
					"\"${PODS_ROOT}/Headers/Public/RNCCheckbox\"",
					"\"${PODS_ROOT}/Headers/Public/RNCMaskedView\"",
					"\"${PODS_ROOT}/Headers/Public/RNDeviceInfo\"",
					"\"${PODS_ROOT}/Headers/Public/RNFileViewer\"",
					"\"${PODS_ROOT}/Headers/Public/RNGestureHandler\"",
					"\"${PODS_ROOT}/Headers/Public/RNIap\"",
					"\"${PODS_ROOT}/Headers/Public/RNKeychain\"",
					"\"${PODS_ROOT}/Headers/Public/RNPermissions\"",
					"\"${PODS_ROOT}/Headers/Public/RNPrivacySnapshot\"",
					"\"${PODS_ROOT}/Headers/Public/RNReanimated\"",
					"\"${PODS_ROOT}/Headers/Public/RNSVG\"",
					"\"${PODS_ROOT}/Headers/Public/RNScreens\"",
					"\"${PODS_ROOT}/Headers/Public/RNSecureRandom\"",
					"\"${PODS_ROOT}/Headers/Public/RNSentry\"",
					"\"${PODS_ROOT}/Headers/Public/RNShare\"",
					"\"${PODS_ROOT}/Headers/Public/RNStoreReview\"",
					"\"${PODS_ROOT}/Headers/Public/RNTooltips\"",
					"\"${PODS_ROOT}/Headers/Public/RNVectorIcons\"",
					"\"${PODS_ROOT}/Headers/Public/React-Core\"",
					"\"${PODS_ROOT}/Headers/Public/React-RCTText\"",
					"\"${PODS_ROOT}/Headers/Public/React-callinvoker\"",
					"\"${PODS_ROOT}/Headers/Public/React-cxxreact\"",
					"\"${PODS_ROOT}/Headers/Public/React-jsi\"",
					"\"${PODS_ROOT}/Headers/Public/React-jsiexecutor\"",
					"\"${PODS_ROOT}/Headers/Public/React-jsinspector\"",
					"\"${PODS_ROOT}/Headers/Public/ReactCommon\"",
					"\"${PODS_ROOT}/Headers/Public/Sentry\"",
					"\"${PODS_ROOT}/Headers/Public/SexyTooltip\"",
					"\"${PODS_ROOT}/Headers/Public/Yoga\"",
					"\"${PODS_ROOT}/Headers/Public/glog\"",
					"\"${PODS_ROOT}/Headers/Public/pop\"",
					"\"${PODS_ROOT}/Headers/Public/react-native-document-picker\"",
					"\"${PODS_ROOT}/Headers/Public/react-native-get-random-values\"",
					"\"${PODS_ROOT}/Headers/Public/react-native-html-to-pdf\"",
					"\"${PODS_ROOT}/Headers/Public/react-native-keep-awake\"",
					"\"${PODS_ROOT}/Headers/Public/react-native-mmkv-storage\"",
					"\"${PODS_ROOT}/Headers/Public/react-native-mmkv-storage-ext\"",
					"\"${PODS_ROOT}/Headers/Public/react-native-netinfo\"",
					"\"${PODS_ROOT}/Headers/Public/react-native-orientation\"",
					"\"${PODS_ROOT}/Headers/Public/react-native-receive-sharing-intent\"",
					"\"${PODS_ROOT}/Headers/Public/react-native-safe-area-context\"",
					"\"${PODS_ROOT}/Headers/Public/react-native-sodium\"",
					"\"${PODS_ROOT}/Headers/Public/react-native-splash-screen\"",
					"\"${PODS_ROOT}/Headers/Public/react-native-viewpager\"",
					"\"${PODS_ROOT}/Headers/Public/react-native-webview\"",
					"\"${PODS_ROOT}/Headers/Public/rn-fetch-blob\"",
					"\"${PODS_ROOT}/Headers/Public/toolbar-android\"",
					"\"$(PODS_ROOT)/Headers/Private/React-Core\"",
				);
				INFOPLIST_FILE = "Make Note/Info.plist";
				IPHONEOS_DEPLOYMENT_TARGET = 12.0;
				LD_RUNPATH_SEARCH_PATHS = (
					"$(inherited)",
					"@executable_path/Frameworks",
					"@executable_path/../../Frameworks",
				);
				LIBRARY_SEARCH_PATHS = "$(SDKROOT)/usr/lib/swift$(inherited)";
<<<<<<< HEAD
				MARKETING_VERSION = 3.2.9;
=======
				MARKETING_VERSION = 3.2.10;
>>>>>>> 1b3735e2
				MTL_ENABLE_DEBUG_INFO = INCLUDE_SOURCE;
				MTL_FAST_MATH = YES;
				PRODUCT_BUNDLE_IDENTIFIER = org.streetwriters.notesnook.share;
				PRODUCT_NAME = "$(TARGET_NAME)";
				SKIP_INSTALL = YES;
				SWIFT_OBJC_BRIDGING_HEADER = "Make Note/Make Note-Bridging-Header.h";
				SWIFT_OPTIMIZATION_LEVEL = "-Onone";
				SWIFT_VERSION = 5.0;
				TARGETED_DEVICE_FAMILY = "1,2";
			};
			name = Debug;
		};
		65B5014E25A672B200E2D264 /* Release */ = {
			isa = XCBuildConfiguration;
			baseConfigurationReference = A84F3F0D50641D1CD4569B0E /* Pods-Make Note.release.xcconfig */;
			buildSettings = {
				APPLICATION_EXTENSION_API_ONLY = YES;
				CLANG_ANALYZER_NONNULL = YES;
				CLANG_ANALYZER_NUMBER_OBJECT_CONVERSION = YES_AGGRESSIVE;
				CLANG_CXX_LANGUAGE_STANDARD = "gnu++14";
				CLANG_ENABLE_MODULES = YES;
				CLANG_ENABLE_OBJC_WEAK = YES;
				CLANG_WARN_DOCUMENTATION_COMMENTS = YES;
				CLANG_WARN_QUOTED_INCLUDE_IN_FRAMEWORK_HEADER = YES;
				CLANG_WARN_UNGUARDED_AVAILABILITY = YES_AGGRESSIVE;
				CODE_SIGN_ENTITLEMENTS = "Make Note/Make Note.entitlements";
				CODE_SIGN_IDENTITY = "Apple Development";
				"CODE_SIGN_IDENTITY[sdk=iphoneos*]" = "iPhone Distribution";
				CODE_SIGN_STYLE = Manual;
				COPY_PHASE_STRIP = NO;
<<<<<<< HEAD
				CURRENT_PROJECT_VERSION = 2144;
=======
				CURRENT_PROJECT_VERSION = 2145;
>>>>>>> 1b3735e2
				DEBUG_INFORMATION_FORMAT = "dwarf-with-dsym";
				DEVELOPMENT_TEAM = "";
				"DEVELOPMENT_TEAM[sdk=iphoneos*]" = 53CWBG3QUC;
				"EXCLUDED_ARCHS[sdk=iphonesimulator*]" = arm64;
				FRAMEWORK_SEARCH_PATHS = (
					"$(inherited)",
					"\"${PODS_ROOT}/hermes-engine/destroot/Library/Frameworks/universal\"",
					"\"${PODS_XCFRAMEWORKS_BUILD_DIR}/hermes-engine/Pre-built\"",
					"\"${PROJECT_DIR}\"",
				);
				GCC_C_LANGUAGE_STANDARD = gnu11;
				HEADER_SEARCH_PATHS = (
					"$(inherited)",
					"\"${PODS_ROOT}/Headers/Public\"",
					"\"${PODS_ROOT}/Headers/Public/Base64\"",
					"\"${PODS_ROOT}/Headers/Public/DoubleConversion\"",
					"\"${PODS_ROOT}/Headers/Public/FBLazyVector\"",
					"\"${PODS_ROOT}/Headers/Public/FBReactNativeSpec\"",
					"\"${PODS_ROOT}/Headers/Public/MMKV\"",
					"\"${PODS_ROOT}/Headers/Public/MMKVAppExtension\"",
					"\"${PODS_ROOT}/Headers/Public/MMKVCore\"",
					"\"${PODS_ROOT}/Headers/Public/Permission-PhotoLibrary\"",
					"\"${PODS_ROOT}/Headers/Public/RCTRequired\"",
					"\"${PODS_ROOT}/Headers/Public/RCTTypeSafety\"",
					"\"${PODS_ROOT}/Headers/Public/RNCCheckbox\"",
					"\"${PODS_ROOT}/Headers/Public/RNCMaskedView\"",
					"\"${PODS_ROOT}/Headers/Public/RNDeviceInfo\"",
					"\"${PODS_ROOT}/Headers/Public/RNFileViewer\"",
					"\"${PODS_ROOT}/Headers/Public/RNGestureHandler\"",
					"\"${PODS_ROOT}/Headers/Public/RNIap\"",
					"\"${PODS_ROOT}/Headers/Public/RNKeychain\"",
					"\"${PODS_ROOT}/Headers/Public/RNPermissions\"",
					"\"${PODS_ROOT}/Headers/Public/RNPrivacySnapshot\"",
					"\"${PODS_ROOT}/Headers/Public/RNReanimated\"",
					"\"${PODS_ROOT}/Headers/Public/RNSVG\"",
					"\"${PODS_ROOT}/Headers/Public/RNScreens\"",
					"\"${PODS_ROOT}/Headers/Public/RNSecureRandom\"",
					"\"${PODS_ROOT}/Headers/Public/RNSentry\"",
					"\"${PODS_ROOT}/Headers/Public/RNShare\"",
					"\"${PODS_ROOT}/Headers/Public/RNStoreReview\"",
					"\"${PODS_ROOT}/Headers/Public/RNTooltips\"",
					"\"${PODS_ROOT}/Headers/Public/RNVectorIcons\"",
					"\"${PODS_ROOT}/Headers/Public/React-Core\"",
					"\"${PODS_ROOT}/Headers/Public/React-RCTText\"",
					"\"${PODS_ROOT}/Headers/Public/React-callinvoker\"",
					"\"${PODS_ROOT}/Headers/Public/React-cxxreact\"",
					"\"${PODS_ROOT}/Headers/Public/React-jsi\"",
					"\"${PODS_ROOT}/Headers/Public/React-jsiexecutor\"",
					"\"${PODS_ROOT}/Headers/Public/React-jsinspector\"",
					"\"${PODS_ROOT}/Headers/Public/ReactCommon\"",
					"\"${PODS_ROOT}/Headers/Public/Sentry\"",
					"\"${PODS_ROOT}/Headers/Public/SexyTooltip\"",
					"\"${PODS_ROOT}/Headers/Public/Yoga\"",
					"\"${PODS_ROOT}/Headers/Public/glog\"",
					"\"${PODS_ROOT}/Headers/Public/pop\"",
					"\"${PODS_ROOT}/Headers/Public/react-native-document-picker\"",
					"\"${PODS_ROOT}/Headers/Public/react-native-get-random-values\"",
					"\"${PODS_ROOT}/Headers/Public/react-native-html-to-pdf\"",
					"\"${PODS_ROOT}/Headers/Public/react-native-keep-awake\"",
					"\"${PODS_ROOT}/Headers/Public/react-native-mmkv-storage\"",
					"\"${PODS_ROOT}/Headers/Public/react-native-mmkv-storage-ext\"",
					"\"${PODS_ROOT}/Headers/Public/react-native-netinfo\"",
					"\"${PODS_ROOT}/Headers/Public/react-native-orientation\"",
					"\"${PODS_ROOT}/Headers/Public/react-native-receive-sharing-intent\"",
					"\"${PODS_ROOT}/Headers/Public/react-native-safe-area-context\"",
					"\"${PODS_ROOT}/Headers/Public/react-native-sodium\"",
					"\"${PODS_ROOT}/Headers/Public/react-native-splash-screen\"",
					"\"${PODS_ROOT}/Headers/Public/react-native-viewpager\"",
					"\"${PODS_ROOT}/Headers/Public/react-native-webview\"",
					"\"${PODS_ROOT}/Headers/Public/rn-fetch-blob\"",
					"\"${PODS_ROOT}/Headers/Public/toolbar-android\"",
					"\"$(PODS_ROOT)/Headers/Private/React-Core\"",
				);
				INFOPLIST_FILE = "Make Note/Info.plist";
				IPHONEOS_DEPLOYMENT_TARGET = 12.0;
				LD_RUNPATH_SEARCH_PATHS = (
					"$(inherited)",
					"@executable_path/Frameworks",
					"@executable_path/../../Frameworks",
				);
				LIBRARY_SEARCH_PATHS = "$(SDKROOT)/usr/lib/swift$(inherited)";
<<<<<<< HEAD
				MARKETING_VERSION = 3.2.9;
=======
				MARKETING_VERSION = 3.2.10;
>>>>>>> 1b3735e2
				MTL_FAST_MATH = YES;
				PRODUCT_BUNDLE_IDENTIFIER = org.streetwriters.notesnook.share;
				PRODUCT_NAME = "$(TARGET_NAME)";
				PROVISIONING_PROFILE_SPECIFIER = "";
				"PROVISIONING_PROFILE_SPECIFIER[sdk=iphoneos*]" = "Notesnook Share Distribution 2025";
				SKIP_INSTALL = YES;
				SWIFT_OBJC_BRIDGING_HEADER = "Make Note/Make Note-Bridging-Header.h";
				SWIFT_VERSION = 5.0;
				TARGETED_DEVICE_FAMILY = "1,2";
			};
			name = Release;
		};
		83CBBA201A601CBA00E9B192 /* Debug */ = {
			isa = XCBuildConfiguration;
			buildSettings = {
				ALWAYS_SEARCH_USER_PATHS = NO;
				APPLICATION_EXTENSION_API_ONLY = YES;
				CLANG_ANALYZER_LOCALIZABILITY_NONLOCALIZED = YES;
				CLANG_CXX_LANGUAGE_STANDARD = "c++20";
				CLANG_CXX_LIBRARY = "libc++";
				CLANG_ENABLE_MODULES = YES;
				CLANG_ENABLE_OBJC_ARC = YES;
				CLANG_WARN_BLOCK_CAPTURE_AUTORELEASING = YES;
				CLANG_WARN_BOOL_CONVERSION = YES;
				CLANG_WARN_COMMA = YES;
				CLANG_WARN_CONSTANT_CONVERSION = YES;
				CLANG_WARN_DEPRECATED_OBJC_IMPLEMENTATIONS = YES;
				CLANG_WARN_DIRECT_OBJC_ISA_USAGE = YES_ERROR;
				CLANG_WARN_EMPTY_BODY = YES;
				CLANG_WARN_ENUM_CONVERSION = YES;
				CLANG_WARN_INFINITE_RECURSION = YES;
				CLANG_WARN_INT_CONVERSION = YES;
				CLANG_WARN_NON_LITERAL_NULL_CONVERSION = YES;
				CLANG_WARN_OBJC_IMPLICIT_RETAIN_SELF = YES;
				CLANG_WARN_OBJC_LITERAL_CONVERSION = YES;
				CLANG_WARN_OBJC_ROOT_CLASS = YES_ERROR;
				CLANG_WARN_RANGE_LOOP_ANALYSIS = YES;
				CLANG_WARN_STRICT_PROTOTYPES = YES;
				CLANG_WARN_SUSPICIOUS_MOVE = YES;
				CLANG_WARN_UNREACHABLE_CODE = YES;
				CLANG_WARN__DUPLICATE_METHOD_MATCH = YES;
				"CODE_SIGN_IDENTITY[sdk=iphoneos*]" = "iPhone Developer";
				COPY_PHASE_STRIP = NO;
				ENABLE_STRICT_OBJC_MSGSEND = YES;
				ENABLE_TESTABILITY = YES;
				"EXCLUDED_ARCHS[sdk=iphonesimulator*]" = "";
				GCC_C_LANGUAGE_STANDARD = gnu99;
				GCC_DYNAMIC_NO_PIC = NO;
				GCC_NO_COMMON_BLOCKS = YES;
				GCC_OPTIMIZATION_LEVEL = 0;
				GCC_PREPROCESSOR_DEFINITIONS = (
					"DEBUG=1",
					"$(inherited)",
				);
				GCC_SYMBOLS_PRIVATE_EXTERN = NO;
				GCC_WARN_64_TO_32_BIT_CONVERSION = YES;
				GCC_WARN_ABOUT_RETURN_TYPE = YES_ERROR;
				GCC_WARN_UNDECLARED_SELECTOR = YES;
				GCC_WARN_UNINITIALIZED_AUTOS = YES_AGGRESSIVE;
				GCC_WARN_UNUSED_FUNCTION = YES;
				GCC_WARN_UNUSED_VARIABLE = YES;
				IPHONEOS_DEPLOYMENT_TARGET = 12.0;
				LD_RUNPATH_SEARCH_PATHS = (
					/usr/lib/swift,
					"$(inherited)",
				);
				LIBRARY_SEARCH_PATHS = (
					"$(SDKROOT)/usr/lib/swift",
					"\"$(TOOLCHAIN_DIR)/usr/lib/swift/$(PLATFORM_NAME)\"",
					"\"$(TOOLCHAIN_DIR)/usr/lib/swift-5.2/$(PLATFORM_NAME)\"",
					"\"$(inherited)\"",
				);
				MTL_ENABLE_DEBUG_INFO = YES;
				ONLY_ACTIVE_ARCH = YES;
				OTHER_CFLAGS = "$(inherited)";
				OTHER_CPLUSPLUSFLAGS = "$(inherited)";
				OTHER_LDFLAGS = (
					"$(inherited)",
					" ",
				);
				REACT_NATIVE_PATH = "${PODS_ROOT}/../../../node_modules/react-native";
				SDKROOT = iphoneos;
				SWIFT_ACTIVE_COMPILATION_CONDITIONS = "$(inherited) DEBUG";
				USE_HERMES = true;
			};
			name = Debug;
		};
		83CBBA211A601CBA00E9B192 /* Release */ = {
			isa = XCBuildConfiguration;
			buildSettings = {
				ALWAYS_SEARCH_USER_PATHS = NO;
				APPLICATION_EXTENSION_API_ONLY = YES;
				CLANG_ANALYZER_LOCALIZABILITY_NONLOCALIZED = YES;
				CLANG_CXX_LANGUAGE_STANDARD = "c++20";
				CLANG_CXX_LIBRARY = "libc++";
				CLANG_ENABLE_MODULES = YES;
				CLANG_ENABLE_OBJC_ARC = YES;
				CLANG_WARN_BLOCK_CAPTURE_AUTORELEASING = YES;
				CLANG_WARN_BOOL_CONVERSION = YES;
				CLANG_WARN_COMMA = YES;
				CLANG_WARN_CONSTANT_CONVERSION = YES;
				CLANG_WARN_DEPRECATED_OBJC_IMPLEMENTATIONS = YES;
				CLANG_WARN_DIRECT_OBJC_ISA_USAGE = YES_ERROR;
				CLANG_WARN_EMPTY_BODY = YES;
				CLANG_WARN_ENUM_CONVERSION = YES;
				CLANG_WARN_INFINITE_RECURSION = YES;
				CLANG_WARN_INT_CONVERSION = YES;
				CLANG_WARN_NON_LITERAL_NULL_CONVERSION = YES;
				CLANG_WARN_OBJC_IMPLICIT_RETAIN_SELF = YES;
				CLANG_WARN_OBJC_LITERAL_CONVERSION = YES;
				CLANG_WARN_OBJC_ROOT_CLASS = YES_ERROR;
				CLANG_WARN_RANGE_LOOP_ANALYSIS = YES;
				CLANG_WARN_STRICT_PROTOTYPES = YES;
				CLANG_WARN_SUSPICIOUS_MOVE = YES;
				CLANG_WARN_UNREACHABLE_CODE = YES;
				CLANG_WARN__DUPLICATE_METHOD_MATCH = YES;
				"CODE_SIGN_IDENTITY[sdk=iphoneos*]" = "iPhone Developer";
				COPY_PHASE_STRIP = YES;
				ENABLE_NS_ASSERTIONS = NO;
				ENABLE_STRICT_OBJC_MSGSEND = YES;
				"EXCLUDED_ARCHS[sdk=iphonesimulator*]" = "";
				GCC_C_LANGUAGE_STANDARD = gnu99;
				GCC_NO_COMMON_BLOCKS = YES;
				GCC_WARN_64_TO_32_BIT_CONVERSION = YES;
				GCC_WARN_ABOUT_RETURN_TYPE = YES_ERROR;
				GCC_WARN_UNDECLARED_SELECTOR = YES;
				GCC_WARN_UNINITIALIZED_AUTOS = YES_AGGRESSIVE;
				GCC_WARN_UNUSED_FUNCTION = YES;
				GCC_WARN_UNUSED_VARIABLE = YES;
				IPHONEOS_DEPLOYMENT_TARGET = 12.0;
				LD_RUNPATH_SEARCH_PATHS = (
					/usr/lib/swift,
					"$(inherited)",
				);
				LIBRARY_SEARCH_PATHS = (
					"$(SDKROOT)/usr/lib/swift",
					"\"$(TOOLCHAIN_DIR)/usr/lib/swift/$(PLATFORM_NAME)\"",
					"\"$(TOOLCHAIN_DIR)/usr/lib/swift-5.2/$(PLATFORM_NAME)\"",
					"\"$(inherited)\"",
				);
				MTL_ENABLE_DEBUG_INFO = NO;
				ONLY_ACTIVE_ARCH = NO;
				OTHER_CFLAGS = "$(inherited)";
				OTHER_CPLUSPLUSFLAGS = "$(inherited)";
				OTHER_LDFLAGS = (
					"$(inherited)",
					" ",
				);
				REACT_NATIVE_PATH = "${PODS_ROOT}/../../../node_modules/react-native";
				SDKROOT = iphoneos;
				USE_HERMES = true;
				VALIDATE_PRODUCT = YES;
			};
			name = Release;
		};
/* End XCBuildConfiguration section */

/* Begin XCConfigurationList section */
		00E357021AD99517003FC87E /* Build configuration list for PBXNativeTarget "NotesnookTests" */ = {
			isa = XCConfigurationList;
			buildConfigurations = (
				00E356F61AD99517003FC87E /* Debug */,
				00E356F71AD99517003FC87E /* Release */,
			);
			defaultConfigurationIsVisible = 0;
			defaultConfigurationName = Release;
		};
		13B07F931A680F5B00A75B9A /* Build configuration list for PBXNativeTarget "Notesnook" */ = {
			isa = XCConfigurationList;
			buildConfigurations = (
				13B07F941A680F5B00A75B9A /* Debug */,
				13B07F951A680F5B00A75B9A /* Release */,
			);
			defaultConfigurationIsVisible = 0;
			defaultConfigurationName = Release;
		};
		2D02E4BA1E0B4A5E006451C7 /* Build configuration list for PBXNativeTarget "Notesnook-tvOS" */ = {
			isa = XCConfigurationList;
			buildConfigurations = (
				2D02E4971E0B4A5E006451C7 /* Debug */,
				2D02E4981E0B4A5E006451C7 /* Release */,
			);
			defaultConfigurationIsVisible = 0;
			defaultConfigurationName = Release;
		};
		2D02E4BB1E0B4A5E006451C7 /* Build configuration list for PBXNativeTarget "Notesnook-tvOSTests" */ = {
			isa = XCConfigurationList;
			buildConfigurations = (
				2D02E4991E0B4A5E006451C7 /* Debug */,
				2D02E49A1E0B4A5E006451C7 /* Release */,
			);
			defaultConfigurationIsVisible = 0;
			defaultConfigurationName = Release;
		};
		65AA858725E6DDEF00772A01 /* Build configuration list for PBXNativeTarget "NotesWidgetExtension" */ = {
			isa = XCConfigurationList;
			buildConfigurations = (
				65AA858525E6DDEF00772A01 /* Debug */,
				65AA858625E6DDEF00772A01 /* Release */,
			);
			defaultConfigurationIsVisible = 0;
			defaultConfigurationName = Release;
		};
		65B5014C25A672B200E2D264 /* Build configuration list for PBXNativeTarget "Make Note" */ = {
			isa = XCConfigurationList;
			buildConfigurations = (
				65B5014D25A672B200E2D264 /* Debug */,
				65B5014E25A672B200E2D264 /* Release */,
			);
			defaultConfigurationIsVisible = 0;
			defaultConfigurationName = Release;
		};
		83CBB9FA1A601CBA00E9B192 /* Build configuration list for PBXProject "Notesnook" */ = {
			isa = XCConfigurationList;
			buildConfigurations = (
				83CBBA201A601CBA00E9B192 /* Debug */,
				83CBBA211A601CBA00E9B192 /* Release */,
			);
			defaultConfigurationIsVisible = 0;
			defaultConfigurationName = Release;
		};
/* End XCConfigurationList section */
	};
	rootObject = 83CBB9F71A601CBA00E9B192 /* Project object */;
}<|MERGE_RESOLUTION|>--- conflicted
+++ resolved
@@ -1089,11 +1089,7 @@
 				CODE_SIGN_IDENTITY = "Apple Development";
 				"CODE_SIGN_IDENTITY[sdk=iphoneos*]" = "Apple Development";
 				CODE_SIGN_STYLE = Automatic;
-<<<<<<< HEAD
-				CURRENT_PROJECT_VERSION = 2144;
-=======
 				CURRENT_PROJECT_VERSION = 2145;
->>>>>>> 1b3735e2
 				DEVELOPMENT_TEAM = 53CWBG3QUC;
 				ENABLE_BITCODE = NO;
 				"EXCLUDED_ARCHS[sdk=iphonesimulator*]" = arm64;
@@ -1167,11 +1163,7 @@
 					"$(inherited)",
 					"@executable_path/Frameworks",
 				);
-<<<<<<< HEAD
-				MARKETING_VERSION = 3.2.9;
-=======
 				MARKETING_VERSION = 3.2.10;
->>>>>>> 1b3735e2
 				OTHER_LDFLAGS = (
 					"$(inherited)",
 					"-ObjC",
@@ -1202,11 +1194,7 @@
 				CODE_SIGN_IDENTITY = "Apple Development";
 				"CODE_SIGN_IDENTITY[sdk=iphoneos*]" = "iPhone Distribution";
 				CODE_SIGN_STYLE = Manual;
-<<<<<<< HEAD
-				CURRENT_PROJECT_VERSION = 2144;
-=======
 				CURRENT_PROJECT_VERSION = 2145;
->>>>>>> 1b3735e2
 				DEVELOPMENT_TEAM = "";
 				"DEVELOPMENT_TEAM[sdk=iphoneos*]" = 53CWBG3QUC;
 				"EXCLUDED_ARCHS[sdk=iphonesimulator*]" = arm64;
@@ -1280,11 +1268,7 @@
 					"$(inherited)",
 					"@executable_path/Frameworks",
 				);
-<<<<<<< HEAD
-				MARKETING_VERSION = 3.2.9;
-=======
 				MARKETING_VERSION = 3.2.10;
->>>>>>> 1b3735e2
 				ONLY_ACTIVE_ARCH = NO;
 				OTHER_LDFLAGS = (
 					"$(inherited)",
@@ -1443,11 +1427,7 @@
 				CODE_SIGN_IDENTITY = "Apple Development";
 				"CODE_SIGN_IDENTITY[sdk=iphoneos*]" = "Apple Development";
 				CODE_SIGN_STYLE = Automatic;
-<<<<<<< HEAD
-				CURRENT_PROJECT_VERSION = 2144;
-=======
 				CURRENT_PROJECT_VERSION = 2145;
->>>>>>> 1b3735e2
 				DEBUG_INFORMATION_FORMAT = dwarf;
 				DEVELOPMENT_TEAM = 53CWBG3QUC;
 				"EXCLUDED_ARCHS[sdk=iphonesimulator*]" = arm64;
@@ -1459,11 +1439,7 @@
 					"@executable_path/Frameworks",
 					"@executable_path/../../Frameworks",
 				);
-<<<<<<< HEAD
-				MARKETING_VERSION = 3.2.9;
-=======
 				MARKETING_VERSION = 3.2.10;
->>>>>>> 1b3735e2
 				MTL_ENABLE_DEBUG_INFO = INCLUDE_SOURCE;
 				MTL_FAST_MATH = YES;
 				PRODUCT_BUNDLE_IDENTIFIER = org.streetwriters.notesnook.notewidget;
@@ -1494,11 +1470,7 @@
 				"CODE_SIGN_IDENTITY[sdk=iphoneos*]" = "iPhone Distribution";
 				CODE_SIGN_STYLE = Manual;
 				COPY_PHASE_STRIP = NO;
-<<<<<<< HEAD
-				CURRENT_PROJECT_VERSION = 2144;
-=======
 				CURRENT_PROJECT_VERSION = 2145;
->>>>>>> 1b3735e2
 				DEBUG_INFORMATION_FORMAT = "dwarf-with-dsym";
 				DEVELOPMENT_TEAM = "";
 				"DEVELOPMENT_TEAM[sdk=iphoneos*]" = 53CWBG3QUC;
@@ -1511,11 +1483,7 @@
 					"@executable_path/Frameworks",
 					"@executable_path/../../Frameworks",
 				);
-<<<<<<< HEAD
-				MARKETING_VERSION = 3.2.9;
-=======
 				MARKETING_VERSION = 3.2.10;
->>>>>>> 1b3735e2
 				MTL_FAST_MATH = YES;
 				PRODUCT_BUNDLE_IDENTIFIER = org.streetwriters.notesnook.notewidget;
 				PRODUCT_NAME = "$(TARGET_NAME)";
@@ -1545,11 +1513,7 @@
 				CODE_SIGN_ENTITLEMENTS = "Make Note/Make Note.entitlements";
 				CODE_SIGN_IDENTITY = "Apple Development";
 				CODE_SIGN_STYLE = Automatic;
-<<<<<<< HEAD
-				CURRENT_PROJECT_VERSION = 2144;
-=======
 				CURRENT_PROJECT_VERSION = 2145;
->>>>>>> 1b3735e2
 				DEBUG_INFORMATION_FORMAT = dwarf;
 				DEVELOPMENT_TEAM = 53CWBG3QUC;
 				"EXCLUDED_ARCHS[sdk=iphonesimulator*]" = arm64;
@@ -1630,11 +1594,7 @@
 					"@executable_path/../../Frameworks",
 				);
 				LIBRARY_SEARCH_PATHS = "$(SDKROOT)/usr/lib/swift$(inherited)";
-<<<<<<< HEAD
-				MARKETING_VERSION = 3.2.9;
-=======
 				MARKETING_VERSION = 3.2.10;
->>>>>>> 1b3735e2
 				MTL_ENABLE_DEBUG_INFO = INCLUDE_SOURCE;
 				MTL_FAST_MATH = YES;
 				PRODUCT_BUNDLE_IDENTIFIER = org.streetwriters.notesnook.share;
@@ -1665,11 +1625,7 @@
 				"CODE_SIGN_IDENTITY[sdk=iphoneos*]" = "iPhone Distribution";
 				CODE_SIGN_STYLE = Manual;
 				COPY_PHASE_STRIP = NO;
-<<<<<<< HEAD
-				CURRENT_PROJECT_VERSION = 2144;
-=======
 				CURRENT_PROJECT_VERSION = 2145;
->>>>>>> 1b3735e2
 				DEBUG_INFORMATION_FORMAT = "dwarf-with-dsym";
 				DEVELOPMENT_TEAM = "";
 				"DEVELOPMENT_TEAM[sdk=iphoneos*]" = 53CWBG3QUC;
@@ -1751,11 +1707,7 @@
 					"@executable_path/../../Frameworks",
 				);
 				LIBRARY_SEARCH_PATHS = "$(SDKROOT)/usr/lib/swift$(inherited)";
-<<<<<<< HEAD
-				MARKETING_VERSION = 3.2.9;
-=======
 				MARKETING_VERSION = 3.2.10;
->>>>>>> 1b3735e2
 				MTL_FAST_MATH = YES;
 				PRODUCT_BUNDLE_IDENTIFIER = org.streetwriters.notesnook.share;
 				PRODUCT_NAME = "$(TARGET_NAME)";
