apply plugin: "com.android.application"
apply plugin: "org.jetbrains.kotlin.android"
apply plugin: "com.facebook.react"

apply from: project(':react-native-config').projectDir.getPath() + "/dotenv.gradle"

import com.android.build.OutputFile
import groovy.json.JsonSlurper
import org.apache.tools.ant.taskdefs.condition.Os

react {
    /* Folders */
    //   The root of your project, i.e. where "package.json" lives. Default is '..'
    root = file("$rootDir/../")
    //   The folder where the react-native NPM package is. Default is ../node_modules/react-native
    reactNativeDir = file("$rootDir/../../node_modules/react-native")
    //   The folder where the react-native Codegen package is. Default is ../node_modules/react-native-codegen
    codegenDir = file("$rootDir/../../node_modules/react-native-codegen")
    //   The cli.js file which is the React Native CLI entrypoint. Default is ../node_modules/react-native/cli.js
    cliFile = file("$rootDir/../../node_modules/react-native/cli.js")
    /* Variants */
    //   The list of variants to that are debuggable. For those we're going to
    //   skip the bundling of the JS bundle and the assets. By default is just 'debug'.
    //   If you add flavors like lite, prod, etc. you'll have to list your debuggableVariants.
    // debuggableVariants = ["liteDebug", "prodDebug"]
    /* Bundling */
    //   A list containing the node command and its flags. Default is just 'node'.
    // nodeExecutableAndArgs = ["node"]
    //
    //   The command to run when bundling. By default is 'bundle'
    bundleCommand = "webpack-bundle"
    //
    //   The path to the CLI configuration file. Default is empty.
    // bundleConfig = file(../rn-cli.config.js)
    //
    //   The name of the generated asset file containing your JS bundle
    // bundleAssetName = "MyApplication.android.bundle"
    //
    //   The entry file for bundle generation. Default is 'index.android.js' or 'index.js'
    // entryFile = file("../js/MyApplication.android.js")
    //
    //   A list of extra flags to pass to the 'bundle' commands.
    //   See https://github.com/react-native-community/cli/blob/main/docs/commands.md#bundle
    // extraPackagerArgs = []
    /* Hermes Commands */
    //   The hermes compiler command to run. By default it is 'hermesc'
    hermesCommand = "$rootDir/../../node_modules/react-native/sdks/hermesc/%OS-BIN%/hermesc"
    //
    //   The list of flags to pass to the Hermes compiler. By default is "-O", "-output-source-map"
    hermesFlags = ["-O", "-output-source-map"]

    /* Autolinking */
    autolinkLibrariesWithApp()
}

/**
 * Set this to true to create two separate APKs instead of one:
 *   - An APK that only works on ARM devices
 *   - An APK that only works on x86 devices
 * The advantage is the size of the APK is reduced by about 4MB.
 * Upload all the APKs to the Play Store and people will download
 * the correct one based on the CPU architecture of their device.
 */
def enableSeparateBuildPerCPUArchitecture = true

/**
 * Run Proguard to shrink the Java bytecode in release builds.
 */
def enableProguardInReleaseBuilds = true

/**
 * The preferred build flavor of JavaScriptCore.
 *
 * For example, to use the international variant, you can use:
 * `def jscFlavor = 'org.webkit:android-jsc-intl:+'`
 *
 * The international variant includes ICU i18n library and necessary data
 * allowing to use e.g. `Date.toLocaleString` and `String.localeCompare` that
 * give correct results when using with locales other than en-US.  Note that
 * this variant is about 6MiB larger per architecture than default.
 */
def jscFlavor = 'org.webkit:android-jsc:+'

/**
 * Architectures to build native code for.
 */
def reactNativeArchitectures() {
    def value = project.getProperties().get("reactNativeArchitectures")
    return value ? value.split(",") : ["armeabi-v7a", "x86", "x86_64", "arm64-v8a"]
}

def fdroidBuild() {
    return project.hasProperty("fdroidBuild") && project.fdroidBuild == "true"
}

def getNpmVersion() {
    def inputFile = file("$rootDir/../../package.json")
    def jsonPackage = new JsonSlurper().parseText(inputFile.text)
    print(jsonPackage["version"])
    return jsonPackage["version"]
}

def isBuildingAAB = gradle.startParameter.getTaskNames().any { it.contains("bundleRelease") }

android {

    androidResources {
        noCompress += ["bundle"]
    }

    compileSdkVersion rootProject.ext.compileSdkVersion
    ndkVersion rootProject.ext.ndkVersion
    buildToolsVersion rootProject.ext.buildToolsVersion
    compileSdk rootProject.ext.compileSdkVersion

    compileOptions {
        sourceCompatibility JavaVersion.VERSION_1_8
        targetCompatibility JavaVersion.VERSION_1_8
    }
    
    namespace "com.streetwriters.notesnook"
    defaultConfig {
        applicationId "com.streetwriters.notesnook"
        minSdkVersion rootProject.ext.minSdkVersion
        targetSdkVersion rootProject.ext.targetSdkVersion
        multiDexEnabled true
<<<<<<< HEAD
        versionCode 3077
=======
        versionCode 3078
>>>>>>> ea63e6a3
        versionName getNpmVersion()
        testBuildType System.getProperty('testBuildType', 'debug')
        testInstrumentationRunner 'androidx.test.runner.AndroidJUnitRunner'
        missingDimensionStrategy "store", "play"
    }

    splits {
        abi {
            reset()
            enable enableSeparateBuildPerCPUArchitecture
            universalApk false  // If true, also generate a universal APK
            include (*reactNativeArchitectures())
        }
    }
    signingConfigs {
        debug {
            storeFile file('debug.keystore')
            storePassword 'android'
            keyAlias 'androiddebugkey'
            keyPassword 'android'
        }
          release {
            storeFile file('debug.keystore')
            storePassword 'android'
            keyAlias 'androiddebugkey'
            keyPassword 'android'
        }
    }
    buildTypes {
        debug {
            signingConfig signingConfigs.debug
            buildConfigField "boolean", "FDROID_BUILD", "${fdroidBuild()}"
        }
        release {
            if (file("debug.keystore").exists()) {
                signingConfig signingConfigs.release
            }
            minifyEnabled enableProguardInReleaseBuilds
            shrinkResources false
            proguardFiles getDefaultProguardFile("proguard-android.txt"), "proguard-rules.pro"
            proguardFile "${rootProject.projectDir}/../../node_modules/detox/android/detox/proguard-rules-app.pro"
            buildConfigField "boolean", "FDROID_BUILD", "${fdroidBuild()}"
        
        }
    }

     packagingOptions {
      pickFirst '**/libc++_shared.so'
      jniLibs {
            useLegacyPackaging isBuildingAAB == false
    }
  }

    
    // applicationVariants are e.g. debug, release
    applicationVariants.all { variant ->
        variant.outputs.each { output ->
            // For each separate APK per architecture, set a unique version code as described here:
            // https://developer.android.com/studio/build/configure-apk-splits.html
            def versionCodes = ["armeabi-v7a": 1, "x86": 2, "arm64-v8a": 3, "x86_64": 4]
            def abi = output.getFilter(OutputFile.ABI)
            if (abi != null) {  // null for the universal-debug, universal-release variants
                if (fdroidBuild()) {
                    output.versionCodeOverride =
                       defaultConfig.versionCode * 5 + versionCodes.get(abi)
                    println("Fdroid Version code: ${output.versionCodeOverride} for abi ${versionCodes.get(abi)}");
                } else {
                    if (isBuildingAAB) {
                        output.versionCodeOverride = 4 * 1048576 + defaultConfig.versionCode
                        println("AAB version code: ${output.versionCodeOverride}");
                    } else {
                        output.versionCodeOverride =
                        versionCodes.get(abi) * 1048576 + defaultConfig.versionCode
                        println("Version code: ${output.versionCodeOverride} for abi ${versionCodes.get(abi)}");
                    }
                    
                }
                
            }

        }
    }

}

dependencies {
    // The version of react-native is set by the React Native Gradle Plugin
    implementation("com.facebook.react:react-android")
    implementation("androidx.swiperefreshlayout:swiperefreshlayout:1.0.0")
    implementation("androidx.core:core-splashscreen:1.0.0")
    
    implementation 'androidx.multidex:multidex:2.0.1' 
    implementation 'com.squareup.okhttp3:okhttp:4.9.2'
    implementation 'com.squareup.okhttp3:logging-interceptor:4.9.2'
    implementation 'com.squareup.okhttp3:okhttp-urlconnection:4.9.2'
    implementation 'com.google.code.gson:gson:2.11.0'

    androidTestImplementation('com.wix:detox:+')
    implementation 'androidx.appcompat:appcompat:1.1.0'
    
    if (hermesEnabled.toBoolean()) {
        implementation("com.facebook.react:hermes-android")
    } else {
        implementation jscFlavor
    }
    

}  



task deleteFiles(type: Delete) {
  delete './src/main/assets/static'
}

task copyEditorBundle(type: Copy) {
    from '../../../../../packages/editor-mobile/build.bundle'
    into './src/main/assets'
}

task copyPlainEditorBundle(type: Copy) {
    from '../../ios/extension.bundle'
    into './src/main/assets'
}

task copyFontFiles(type: Copy) {
    from '../../fonts'
    into './src/main/assets/fonts'
}


copyEditorBundle.dependsOn(deleteFiles)
copyFontFiles.dependsOn(copyEditorBundle);
copyPlainEditorBundle.dependsOn(copyFontFiles);
preBuild.dependsOn(copyPlainEditorBundle)
<|MERGE_RESOLUTION|>--- conflicted
+++ resolved
@@ -124,11 +124,7 @@
         minSdkVersion rootProject.ext.minSdkVersion
         targetSdkVersion rootProject.ext.targetSdkVersion
         multiDexEnabled true
-<<<<<<< HEAD
-        versionCode 3077
-=======
         versionCode 3078
->>>>>>> ea63e6a3
         versionName getNpmVersion()
         testBuildType System.getProperty('testBuildType', 'debug')
         testInstrumentationRunner 'androidx.test.runner.AndroidJUnitRunner'
