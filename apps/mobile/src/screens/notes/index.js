--- conflicted
+++ resolved
@@ -17,7 +17,6 @@
 import { eOnLoadNote, eOpenAddTopicDialog, refreshNotesPage } from '../../utils/events';
 import { openLinkInBrowser } from '../../utils/functions';
 import { tabBarRef } from '../../utils/global-refs';
-import { getNote } from '../editor/Functions';
 import { editorController, editorState } from '../editor/tiptap/utils';
 
 const getNotes = (params, group = true) => {
@@ -56,7 +55,6 @@
   return alias || '';
 }
 
-<<<<<<< HEAD
 async function onNoteCreated(id, params) {
   if (!params.current || !id) return;
   switch (params.current.type) {
@@ -93,14 +91,13 @@
       break;
     }
   }
-=======
+}
 function getIsSynced(params) {
   if (params.type === 'topic') {
     let topic = db.notebooks.notebook(params.notebookId)?.topics.topic(params.id);
     return !topic ? true : topic?.synced();
   }
   return true;
->>>>>>> 38dabd97
 }
 
 export const Notes = ({ route, navigation }) => {
