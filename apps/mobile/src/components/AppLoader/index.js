import React, { useEffect, useRef, useState } from 'react';
import { Appearance, Platform, SafeAreaView, View } from 'react-native';
import Animated, { Easing } from 'react-native-reanimated';
import AnimatedProgress from 'react-native-reanimated-progress-bar';
import { useTracked } from '../../provider';
import {
  useFavoriteStore,
  useNoteStore,
  useSettingStore,
  useUserStore
} from '../../provider/stores';
import Backup from '../../services/Backup';
import BiometricService from '../../services/BiometricService';
import { DDS } from '../../services/DeviceDetection';
import {
  eSendEvent,
  eSubscribeEvent,
  eUnSubscribeEvent,
  presentSheet,
  ToastEvent
} from '../../services/EventManager';
<<<<<<< HEAD
=======
import PremiumService from '../../services/PremiumService';
>>>>>>> 06fffda4
import { editing } from '../../utils';
import { COLOR_SCHEME_DARK } from '../../utils/Colors';
import { db } from '../../utils/database';
import {
  eOpenLoginDialog, eOpenRateDialog
} from '../../utils/Events';
import { MMKV } from '../../utils/mmkv';
import { tabBarRef } from '../../utils/Refs';
import { SIZE } from '../../utils/SizeUtils';
import { sleep } from '../../utils/TimeUtils';
import { SettingsBackupAndRestore } from '../../views/Settings';
import { Button } from '../Button';
import Input from '../Input';
import Seperator from '../Seperator';
import SplashScreen from '../SplashScreen';
import Heading from '../Typography/Heading';
import Paragraph from '../Typography/Paragraph';

let passwordValue = null;
let didVerifyUser = false;
const opacityV = new Animated.Value(1);
const AppLoader = ({onLoad}) => {
  const [state] = useTracked();
  const colors = state.colors;
  const [loading, setLoading] = useState(true);
  const setNotes = useNoteStore(state => state.setNotes);
  const setFavorites = useFavoriteStore(state => state.setFavorites);
  const _setLoading = useNoteStore(state => state.setLoading);
  const _loading = useNoteStore(state => state.loading);
  const user = useUserStore(state => state.user);
  const verifyUser = useUserStore(state => state.verifyUser);
  const setVerifyUser = useUserStore(state => state.setVerifyUser);
  const pwdInput = useRef();

  const load = async value => {
    if (verifyUser) return;
    if (value === 'hide') {
      setLoading(true);
      opacityV.setValue(1);
      return;
    }
    await restoreEditorState();
    if (value === 'show') {
      opacityV.setValue(0);
      setLoading(false);
      return;
    }
    Animated.timing(opacityV, {
      toValue: 0,
      duration: 100,
      easing: Easing.out(Easing.ease)
    }).start();
    setLoading(false);
    await db.notes.init();
    setNotes();
    setFavorites();
    _setLoading(false);
  };

  useEffect(() => {
    if (!_loading) {
      (async () => {
        await sleep(500);
        if ((await MMKV.getItem('loginSessionHasExpired')) === 'expired') {
          eSendEvent(eOpenLoginDialog, 4);
          return;
        }
        let settingsStore = useSettingStore.getState();
        if (await Backup.checkBackupRequired(settingsStore.settings.reminder)) {
          await Backup.checkAndRun();
          return;
        }
        if (await checkForRateAppRequest()) return;
        if (await checkNeedsBackup()) return;
        PremiumService.getRemainingTrialDaysStatus();
      })();
    }
  }, [_loading]);

  const restoreEditorState = async () => {
    let appState = await MMKV.getItem('appState');
    if (appState) {
      appState = JSON.parse(appState);
      if (
        appState.note &&
        !appState.note.locked &&
        !appState.movedAway &&
        Date.now() < appState.timestamp + 3600000
      ) {
        editing.isRestoringState = true;
        editing.currentlyEditing = true;
        editing.movedAway = false;
        if (!DDS.isTab) {
          tabBarRef.current?.goToPage(1);
        }
        eSendEvent('loadingNote', appState.note);
      }
    }
  };

  const checkForRateAppRequest = async () => {
    let askForRating = await MMKV.getItem('askForRating');
    if (askForRating !== 'never' || askForRating !== 'completed') {
      askForRating = JSON.parse(askForRating);
      if (askForRating?.timestamp < Date.now()) {
        eSendEvent(eOpenRateDialog);
        return true;
      }
    }
    return false;
  };

<<<<<<< HEAD
=======


>>>>>>> 06fffda4
  const checkNeedsBackup = async () => {
    let settingsStore = useSettingStore.getState();
    let askForBackup = await MMKV.getItem('askForBackup');
    if (
      settingsStore.settings.reminder === 'off' ||
      !settingsStore.settings.reminder
    ) {
      askForBackup = JSON.parse(askForBackup);
      if (askForBackup?.timestamp < Date.now()) {
        presentSheet({
          title: 'Backup & restore',
          paragraph: 'Please enable automatic backups to keep your data safe',
          noProgress: true,
          noIcon: true,
          component: <SettingsBackupAndRestore isSheet={true} />
        });

        return true;
      }
    }
    return false;
  };

  useEffect(() => {
    eSubscribeEvent('load_overlay', load);
    if (!verifyUser) {
      if (!didVerifyUser) {
        onLoad();
      } else {
        load();
      }
    }
    if (verifyUser) {
      onUnlockBiometrics();
    }
    return () => {
      eUnSubscribeEvent('load_overlay', load);
    };
  }, [verifyUser]);

  const onUnlockBiometrics = async () => {
    if (!(await BiometricService.isBiometryAvailable())) {
      ToastEvent.show({
        heading: 'Biometrics unavailable',
        message: 'Try unlocking the app with your account password'
      });
      return;
    }
    let verified = await BiometricService.validateUser(
      'Unlock to access your notes',
      ''
    );
    if (verified) {
      didVerifyUser = true;
      setVerifyUser(false);
      passwordValue = null;
    }
  };

  const onSubmit = async () => {
    if (!passwordValue) return;
    try {
      let verified = await db.user.verifyPassword(passwordValue);
      if (verified) {
        didVerifyUser = true;
        setVerifyUser(false);
        passwordValue = null;
      }
    } catch (e) {}
  };

  return loading ? (
    <Animated.View
      style={{
        backgroundColor:
          Appearance.getColorScheme() === 'dark'
            ? COLOR_SCHEME_DARK.bg
            : colors.bg,
        width: '100%',
        height: '100%',
        position: 'absolute',
        zIndex: 999,
        borderRadius: 10
      }}>
      <Animated.View
        style={{
          backgroundColor:
            Appearance.getColorScheme() === 'dark'
              ? COLOR_SCHEME_DARK.bg
              : colors.bg,
          width: '100%',
          height: '100%',
          justifyContent: 'center',
          alignItems: 'center',
          borderRadius: 10,
          opacity: opacityV
        }}>
        {verifyUser ? (
          <SafeAreaView
            style={{
              flex: 1,
              justifyContent: 'center',
              width: Platform.OS == 'ios' ? '95%' : '100%',
              paddingHorizontal: 12
            }}>
            <Heading>Verify your identity</Heading>
            {user ? (
              <>
                <Paragraph>
                  To keep your notes secure, please enter password of the
                  account you are logged in to.
                </Paragraph>
                <Seperator half />
                <Input
                  fwdRef={pwdInput}
                  secureTextEntry
                  placeholder="Enter account password"
                  onChangeText={v => (passwordValue = v)}
                  onSubmit={onSubmit}
                />
                <Button
                  title="Unlock"
                  type="accent"
                  onPress={onSubmit}
                  width="100%"
                  height={50}
                  fontSize={SIZE.md}
                />
                <Seperator />
              </>
            ) : (
              <>
                <Paragraph>
                  To keep your notes secure, please unlock app the with
                  biometrics.
                </Paragraph>
                <Seperator />
              </>
            )}

            <Button
              title="Unlock with Biometrics"
              width="100%"
              height={50}
              onPress={onUnlockBiometrics}
              icon={'fingerprint'}
              type={!user ? 'accent' : 'transparent'}
              fontSize={SIZE.md}
            />
          </SafeAreaView>
        ) : (
          <View
            style={{
              height: 10,
              flexDirection: 'row',
              width: 100
            }}>
            <AnimatedProgress fill={colors.accent} current={4} total={4} />
          </View>
        )}
      </Animated.View>
    </Animated.View>
  ) : (
    <SplashScreen />
  );
};

export default AppLoader;<|MERGE_RESOLUTION|>--- conflicted
+++ resolved
@@ -19,10 +19,6 @@
   presentSheet,
   ToastEvent
 } from '../../services/EventManager';
-<<<<<<< HEAD
-=======
-import PremiumService from '../../services/PremiumService';
->>>>>>> 06fffda4
 import { editing } from '../../utils';
 import { COLOR_SCHEME_DARK } from '../../utils/Colors';
 import { db } from '../../utils/database';
@@ -135,11 +131,6 @@
     return false;
   };
 
-<<<<<<< HEAD
-=======
-
-
->>>>>>> 06fffda4
   const checkNeedsBackup = async () => {
     let settingsStore = useSettingStore.getState();
     let askForBackup = await MMKV.getItem('askForBackup');
