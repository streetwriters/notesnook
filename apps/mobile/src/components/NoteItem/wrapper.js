--- conflicted
+++ resolved
@@ -18,13 +18,9 @@
   
   const onPress = async () => {
     let _note = db.notes.note(item.id).data;
-<<<<<<< HEAD
-    if (history.selectedItemsList.length > 0 ) {
-      setSelectedItem(_note);
-=======
+
     if (history.selectedItemsList.length > 0 && history.selectionMode) {
       dispatch({type: Actions.SELECTED_ITEMS, item: _note});
->>>>>>> 3ea98c76
       return;
     } else {
       history.selectedItemsList = [];
