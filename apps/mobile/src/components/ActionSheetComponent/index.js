import Clipboard from '@react-native-clipboard/clipboard';
<<<<<<< HEAD
=======

>>>>>>> 9869bd23
import React, {useEffect, useState} from 'react';
import {
  Dimensions,
  Keyboard,
  Platform,
  ScrollView,
  TouchableOpacity,
  View
} from 'react-native';
import {FlatList} from 'react-native-gesture-handler';
import Share from 'react-native-share';
import Icon from 'react-native-vector-icons/MaterialCommunityIcons';
import {notesnook} from '../../../e2e/test.ids';
import {useTracked} from '../../provider';
import {Actions} from '../../provider/Actions';
import {
  useEditorStore,
  useMenuStore,
  useSelectionStore,
  useSettingStore,
<<<<<<< HEAD
=======
  useTagStore,
>>>>>>> 9869bd23
  useUserStore
} from '../../provider/stores';
import {DDS} from '../../services/DeviceDetection';
import {
  eSendEvent,
  eSubscribeEvent,
  eUnSubscribeEvent,
  openVault,
  presentSheet,
  ToastEvent
} from '../../services/EventManager';
import Navigation from '../../services/Navigation';
import Notifications from '../../services/Notifications';
import SettingsService from '../../services/SettingsService';
import Sync from '../../services/Sync';
import {editing} from '../../utils';
import {
  ACCENT,
  COLOR_SCHEME,
  COLOR_SCHEME_DARK,
  COLOR_SCHEME_LIGHT,
  setColorScheme
} from '../../utils/Colors';
import {db} from '../../utils/database';
import {
  eOpenAttachmentsDialog,
  eOpenLoginDialog,
  eOpenMoveNoteDialog,
  eOpenPublishNoteDialog,
  eOpenTagsDialog,
  refreshNotesPage
} from '../../utils/Events';
import {deleteItems, openLinkInBrowser} from '../../utils/functions';
import {MMKV} from '../../utils/mmkv';
import {SIZE} from '../../utils/SizeUtils';
import {sleep, timeConverter} from '../../utils/TimeUtils';
import {Button} from '../Button';
import {presentDialog} from '../Dialog/functions';
<<<<<<< HEAD
import NoteHistory from '../NoteHistory';
=======
>>>>>>> 9869bd23
import {PressableButton} from '../PressableButton';
import Heading from '../Typography/Heading';
import Paragraph from '../Typography/Paragraph';
import {ActionSheetColorsSection} from './ActionSheetColorsSection';
import {ActionSheetTagsSection} from './ActionSheetTagsSection';
const w = Dimensions.get('window').width;

let htmlToText;
export const ActionSheetComponent = ({
  close = () => {},
  item,
  hasColors = false,
  hasTags = false,
  rowItems = [],
  getRef
}) => {
  const [state, dispatch] = useTracked();
  const {colors} = state;
  const clearSelection = useSelectionStore(state => state.clearSelection);
  const setSelectedItem = useSelectionStore(state => state.setSelectedItem);
  const setMenuPins = useMenuStore(state => state.setMenuPins);
  const [isPinnedToMenu, setIsPinnedToMenu] = useState(
    db.settings.isPinned(item.id)
  );
  const [note, setNote] = useState(item);
  const user = useUserStore(state => state.user);
  const lastSynced = useUserStore(state => state.lastSynced);
  const [notifPinned, setNotifPinned] = useState(null);
  const dimensions = useSettingStore(state => state.dimensions);
  const settings = useSettingStore(state => state.settings);
  const alias =
    note.type === 'tag'
      ? db.tags.alias(note.id)
      : note.type === 'color'
      ? db.colors.alias(note.id)
      : note.title;

  const refreshing = false;
  const isPublished = db.monographs.isPublished(note.id);
  const noteInTopic =
    editing.actionAfterFirstSave.type === 'topic' &&
    db.notebooks
      .notebook(editing.actionAfterFirstSave.notebook)
      .topics.topic(editing.actionAfterFirstSave.id)
      .has(item.id);

  useEffect(() => {
    if (item.id === null) return;
    checkNotifPinned();
    setNote({...item});
    if (item.type !== 'note') {
      setIsPinnedToMenu(db.settings.isPinned(note.id));
    }
  }, [item]);

  function checkNotifPinned() {
    let pinned = Notifications.getPinnedNotes();
    console.log(pinned);
    if (!pinned) {
      setNotifPinned(null);
      return;
    }

    let index = pinned.findIndex(notif => notif.tag === item.id);
    if (index !== -1) {
      setNotifPinned(pinned[index]);
    } else {
      setNotifPinned(null);
    }
  }

  const onUpdate = async type => {
    console.log('update', type);
    if (type === 'unpin') {
      await sleep(1000);

      await Notifications.get();
      checkNotifPinned();
    }
  };

  useEffect(() => {
    eSubscribeEvent('onUpdate', onUpdate);

    return () => {
      eUnSubscribeEvent('onUpdate', onUpdate);
    };
  }, [item]);

  function changeColorScheme(colors = COLOR_SCHEME, accent = ACCENT) {
    let newColors = setColorScheme(colors, accent);
    dispatch({type: Actions.THEME, colors: newColors});
  }

  const localRefresh = (type, nodispatch = false) => {
    if (!note || !note.id) return;
    let _item;

    switch (type) {
      case 'note': {
        _item = db.notes.note(note.id)?.data;
        break;
      }
      case 'notebook': {
        _item = db.notebooks.notebook(note.id)?.data;
        break;
      }
      case 'topic': {
        _item = db.notebooks.notebook(note.notebookId).topics.topic(note.title);
        break;
      }
    }
    if (!_item || !_item.id) return;

    if (!nodispatch) {
      Navigation.setRoutesToUpdate([
        Navigation.routeNames.NotesPage,
        Navigation.routeNames.Favorites,
        Navigation.routeNames.Notes,
        Navigation.routeNames.Notebooks,
        Navigation.routeNames.Notebook,
        Navigation.routeNames.Tags,
        Navigation.routeNames.Trash
      ]);
    }

    setNote({..._item});
  };

  const rowItemsData = [
    {
      name: 'Dark Mode',
      title: 'Dark mode',
      icon: 'theme-light-dark',
      func: () => {
        if (!colors.night) {
          MMKV.setStringAsync('theme', JSON.stringify({night: true}));
          changeColorScheme(
            SettingsService.get().pitchBlack
              ? COLOR_SCHEME_PITCH_BLACK
              : COLOR_SCHEME_DARK
          );
        } else {
          MMKV.setStringAsync('theme', JSON.stringify({night: false}));
          changeColorScheme(COLOR_SCHEME_LIGHT);
        }
      },
      switch: true,
      on: colors.night ? true : false,
      close: false,
      nopremium: true,
      id: notesnook.ids.dialogs.actionsheet.night
    },
    {
      name: 'Add to notebook',
      title: 'Add to notebook',
      icon: 'book-outline',
      func: () => {
        close();
        clearSelection();
        setSelectedItem(note);
        setTimeout(() => {
          eSendEvent(eOpenMoveNoteDialog, note);
        }, 300);
      }
    },
    {
      name: 'Pin',
      title: note.pinned ? 'Unpin' : 'Pin to top',
      icon: note.pinned ? 'pin-off-outline' : 'pin-outline',
      func: async () => {
        if (!note.id) return;
        close();
        let type = note.type;
        if (db[`${type}s`].pinned.length === 3 && !note.pinned) {
          ToastEvent.show({
            heading: `Cannot pin more than 3 ${type}s`,
            type: 'error'
          });
          return;
        }
        await db[`${type}s`][type](note.id).pin();
        localRefresh(item.type);
      },
      close: false,
      check: true,
      on: note.pinned,
      nopremium: true,
      id: notesnook.ids.dialogs.actionsheet.pin
    },
    {
      name: 'Favorite',
      title: !note.favorite ? 'Favorite' : 'Unfavorite',
      icon: note.favorite ? 'star-off' : 'star-outline',
      func: async () => {
        if (!note.id) return;
        close();
        if (note.type === 'note') {
          await db.notes.note(note.id).favorite();
        } else {
          await db.notebooks.notebook(note.id).favorite();
        }
        Navigation.setRoutesToUpdate([
          Navigation.routeNames.NotesPage,
          Navigation.routeNames.Favorites,
          Navigation.routeNames.Notes
        ]);
        localRefresh(item.type, true);
      },
      close: false,
      check: true,
      on: note.favorite,
      nopremium: true,
      id: notesnook.ids.dialogs.actionsheet.favorite,
      color: 'orange'
    },
    {
      name: 'PinToNotif',
      title:
        notifPinned !== null
          ? 'Unpin from Notifications'
          : 'Pin to Notifications',
      icon: 'bell',
      on: notifPinned !== null,
      func: async () => {
        if (Platform.OS === 'ios') return;
        if (notifPinned !== null) {
          Notifications.remove(note.id, notifPinned.identifier);
          await sleep(1000);
          await Notifications.get();
          checkNotifPinned();
          return;
        }
        if (note.locked) return;
        let text = await db.notes.note(note.id).content();
        htmlToText = htmlToText || require('html-to-text');
        text = htmlToText.convert(text, {
          selectors: [{selector: 'img', format: 'skip'}]
        });
        Notifications.present({
          title: note.title,
          message: note.headline,
          subtitle: note.headline,
          bigText: text,
          ongoing: true,
          actions: ['UNPIN'],
          tag: note.id
        });
        await sleep(1000);
        await Notifications.get();
        checkNotifPinned();
      }
    },

    {
      name: 'Edit Notebook',
      title: 'Edit notebook',
      icon: 'square-edit-outline',
      func: () => {
        close('notebook');
      }
    },
    {
      name: 'Edit Topic',
      title: 'Edit topic',
      icon: 'square-edit-outline',
      func: () => {
        close('topic');
      }
    },
    {
      name: 'Copy',
      title: 'Copy',
      icon: 'content-copy',
      func: async () => {
        if (note.locked) {
          openVault({
            copyNote: true,
            novault: true,
            locked: true,
            item: note,
            title: 'Copy note',
            description: 'Unlock note to copy to clipboard.'
          });
        } else {
          let text = await db.notes.note(note.id).content();
          htmlToText = htmlToText || require('html-to-text');
          text = htmlToText.convert(text, {
            selectors: [{selector: 'img', format: 'skip'}]
          });
          text = `${note.title}\n \n ${text}`;
          Clipboard.setString(text);
          ToastEvent.show({
            heading: 'Note copied to clipboard',
            type: 'success',
            context: 'local'
          });
        }
      }
    },
    {
      name: 'Restore',
      title: 'Restore ' + note.itemType,
      icon: 'delete-restore',
      func: async () => {
        close();
        await db.trash.restore(note.id);
        Navigation.setRoutesToUpdate([
          Navigation.routeNames.Tags,
          Navigation.routeNames.Notes,
          Navigation.routeNames.Notebooks,
          Navigation.routeNames.NotesPage,
          Navigation.routeNames.Favorites,
          Navigation.routeNames.Trash
        ]);
        type = note.type === 'trash' ? note.itemType : note.type;

        ToastEvent.show({
          heading:
            type === 'note'
              ? 'Note restored from trash'
              : 'Notebook restored from trash',
          type: 'success'
        });
      }
    },

    {
      name: 'Publish',
      title: 'Publish',
      icon: 'cloud-upload-outline',
      func: async () => {
        if (!user) {
          ToastEvent.show({
            heading: 'Login required',
            message: 'Login to publish note',
            context: 'local',
            func: () => {
              eSendEvent(eOpenLoginDialog);
            },
            actionText: 'Login'
          });
          return;
        }

        if (!user.isEmailConfirmed) {
          ToastEvent.show({
            heading: 'Email not verified',
            message: 'Please verify your email first.',
            context: 'local'
          });
          return;
        }
        if (note.locked) {
          ToastEvent.show({
            heading: 'Locked notes cannot be published',
            type: 'error',
            context: 'local'
          });
          return;
        }
        close();
        await sleep(300);
        eSendEvent(eOpenPublishNoteDialog, note);
      }
    },
    {
      name: 'Vault',
      title: note.locked ? 'Remove from vault' : 'Add to vault',
      icon: note.locked ? 'shield-off-outline' : 'shield-outline',
      func: async () => {
        if (!note.id) return;
        if (note.locked) {
          close('unlock');
        } else {
          db.vault
            .add(note.id)
            .then(r => {
              let n = db.notes.note(note.id).data;
              if (n.locked) {
                close();
              }
              Navigation.setRoutesToUpdate([
                Navigation.routeNames.NotesPage,
                Navigation.routeNames.Favorites,
                Navigation.routeNames.Notes
              ]);
              localRefresh(note.type);
            })
            .catch(async e => {
              switch (e.message) {
                case db.vault.ERRORS.noVault:
                  close('novault');
                  break;
                case db.vault.ERRORS.vaultLocked:
                  close('locked');
                  break;
                case db.vault.ERRORS.wrongPassword:
                  close();
                  break;
              }
            });
        }
      },
      on: note.locked
    },

    {
      name: 'Add Shortcut',
      title: isPinnedToMenu ? 'Remove Shortcut' : 'Add Shortcut',
      icon: isPinnedToMenu ? 'link-variant-remove' : 'link-variant',
      func: async () => {
        close();
        try {
          if (isPinnedToMenu) {
            await db.settings.unpin(note.id);
          } else {
            if (item.type === 'topic') {
              await db.settings.pin(note.type, {
                id: note.id,
                notebookId: note.notebookId
              });
            } else {
              await db.settings.pin(note.type, {id: note.id});
            }
          }
          setIsPinnedToMenu(db.settings.isPinned(note.id));
          setMenuPins();
        } catch (e) {}
      },
      close: false,
      check: true,
      on: isPinnedToMenu,
      nopremium: true,
      id: notesnook.ids.dialogs.actionsheet.pinMenu
    },
    {
      name: 'Rename Tag',
      title: 'Rename tag',
      icon: 'square-edit-outline',
      func: async () => {
        close();
        await sleep(300);
        presentDialog({
          title: 'Rename tag',
          paragraph: 'Change the title of the tag ' + alias,
          positivePress: async value => {
            if (!value || value === '' || value.trimStart().length == 0) return;
            await db.tags.rename(note.id, db.tags.sanitize(value));
            useTagStore.getState().setTags();
            Navigation.setRoutesToUpdate([
              Navigation.routeNames.Notes,
              Navigation.routeNames.NotesPage,
              Navigation.routeNames.Tags
            ]);
          },
          input: true,
          defaultValue: alias,
          inputPlaceholder: 'Enter title of tag',
          positiveText: 'Save'
        });
      }
    },
    {
      name: 'Share',
      title: 'Share',
      icon: 'share-variant',
      func: async () => {
        if (note.locked) {
          close();
          openVault({
            item: item,
            novault: true,
            locked: true,
            share: true,
            title: 'Share note',
            description: 'Unlock note to share it.'
          });
        } else {
          let text = await db.notes.note(note.id).export('txt');
          let m = `${note.title}\n \n ${text}`;
          Share.open({
            title: 'Share note to',
            failOnCancel: false,
            message: m
          });
        }
      }
    },
    {
      name: 'Attachments',
      title: 'Attachments',
      icon: 'attachment',
      func: async () => {
        close();
        await sleep(300);
        eSendEvent(eOpenAttachmentsDialog, note);
      }
    },
    {
      name: 'Export',
      title: 'Export',
      icon: 'export',
      func: () => {
        close('export');
      }
    },
    {
      name: 'RemoveTopic',
      title: 'Remove from topic',
      hidden: !noteInTopic,
      icon: 'minus-circle-outline',
      func: async () => {
        await db.notebooks
          .notebook(editing.actionAfterFirstSave.notebook)
          .topics.topic(editing.actionAfterFirstSave.id)
          .delete(note.id);
        Navigation.setRoutesToUpdate([
          Navigation.routeNames.Notebooks,
          Navigation.routeNames.Notes,
          Navigation.routeNames.NotesPage,
          Navigation.routeNames.Notebook
        ]);
        setNote(db.notes.note(note.id).data);
        close();
      }
    },
    {
      name: 'Delete',
      title:
        note.type !== 'notebook' && note.type !== 'note'
          ? 'Delete ' + item.type
          : 'Move to trash',
      icon: 'delete-outline',
      type: 'error',
      func: async () => {
        close();
        if (note.type === 'tag') {
          await sleep(300);
          presentDialog({
            title: 'Delete tag',
            paragraph: 'This tag will be removed from all notes.',
            positivePress: async value => {
              await db.tags.remove(note.id);
              useTagStore.getState().setTags();
              Navigation.setRoutesToUpdate([
                Navigation.routeNames.Notes,
                Navigation.routeNames.NotesPage,
                Navigation.routeNames.Tags
              ]);
            },
            positiveText: 'Delete',
            positiveType: 'errorShade'
          });
          return;
        }
        if (note.locked) {
          await sleep(300);
          openVault({
            deleteNote: true,
            novault: true,
            locked: true,
            item: note,
            title: 'Delete note',
            description: 'Unlock note to delete it.'
          });
        } else {
          try {
            close();
            await deleteItems(note);
          } catch (e) {}
        }
      }
    },
    {
      name: 'PermDelete',
      title: 'Delete ' + note.itemType,
      icon: 'delete',
      func: async () => {
        close();
        await sleep(300);
        presentDialog({
          title: `Permanent delete`,
          paragraph: `Are you sure you want to delete this ${note.itemType} permanantly from trash?`,
          positiveText: 'Delete',
          negativeText: 'Cancel',
          positivePress: async () => {
            await db.trash.delete(note.id);
            Navigation.setRoutesToUpdate([Navigation.routeNames.Trash]);
            useSelectionStore.getState().setSelectionMode(false);
            ToastEvent.show({
              heading: 'Permanantly deleted items',
              type: 'success',
              context: 'local'
            });
          },
          positiveType: 'errorShade'
        });
      }
    },
    {
      name: 'History',
      title: 'History',
      icon: 'history',
      func: async () => {
        close();
        await sleep(300);
        presentSheet({
          noProgress: true,
          noIcon: true,
          component: ref => <NoteHistory ref={ref} note={note} />
        });
      }
    }
  ];

  let width = dimensions.width > 600 ? 600 : 500;
  let columnItemWidth = DDS.isTab ? (width - 24) / 5 : (w - 24) / 5;

  const _renderRowItem = rowItem => (
    <View
      onPress={rowItem.func}
      key={rowItem.name}
      testID={'icon-' + rowItem.name}
      style={{
        alignItems: 'center',
        width: columnItemWidth,
        marginBottom: 10
      }}>
      <PressableButton
        onPress={rowItem.func}
        type={rowItem.on ? 'shade' : 'grayBg'}
        customStyle={{
          height: columnItemWidth - 12,
          width: columnItemWidth - 12,
          borderRadius: 5,
          justifyContent: 'center',
          alignItems: 'center',
          textAlign: 'center',
          textAlignVertical: 'center',
          marginBottom: DDS.isTab ? 7 : 3.5
        }}>
        <Icon
          name={rowItem.icon}
          size={DDS.isTab ? SIZE.xl : SIZE.lg}
          color={
            rowItem.on
              ? colors.accent
              : rowItem.name === 'Delete' || rowItem.name === 'PermDelete'
              ? colors.errorText
              : colors.icon
          }
        />
      </PressableButton>

<<<<<<< HEAD
      <Paragraph size={SIZE.xs + 2} style={{textAlign: 'center'}}>
=======
      <Paragraph size={SIZE.xs + 1} style={{textAlign: 'center'}}>
>>>>>>> 9869bd23
        {rowItem.title}
      </Paragraph>
    </View>
  );

  const onScrollEnd = () => {
    getRef().current?.handleChildScrollEnd();
  };

  return (
    <ScrollView
      nestedScrollEnabled
      onScrollEndDrag={onScrollEnd}
      onScrollAnimationEnd={onScrollEnd}
      onMomentumScrollEnd={onScrollEnd}
      keyboardShouldPersistTaps="always"
      keyboardDismissMode="none"
      onLayout={() => {
        if (!item.dateDeleted) {
          localRefresh(item.type, true);
        }
      }}
      style={{
        backgroundColor: colors.bg,
        paddingHorizontal: 0,
        borderBottomRightRadius: DDS.isLargeTablet() ? 10 : 1,
        borderBottomLeftRadius: DDS.isLargeTablet() ? 10 : 1
      }}>
      <TouchableOpacity
        style={{
          width: '100%',
          height: '100%',
          position: 'absolute'
        }}
        onPress={() => {
          Keyboard.dismiss();
        }}
      />
      {!note || !note.id ? (
        <Paragraph style={{marginVertical: 10, alignSelf: 'center'}}>
          Start writing to save your note.
        </Paragraph>
      ) : (
        <View
          style={{
            paddingHorizontal: 12,
            alignItems: 'center',
            marginTop: 5,
            zIndex: 10
          }}>
          <Heading
            style={{
              maxWidth: '90%',
              textAlign: 'center'
            }}
            size={SIZE.md}>
            {note.type === 'tag' ? '#' : null}
            {alias}
          </Heading>

          {note.headline || note.description ? (
            <Paragraph
              numberOfLines={2}
              style={{
                width: '90%',
                textAlign: 'center',
                maxWidth: '90%'
              }}>
              {note.type === 'notebook' && note.description
                ? note.description
                : null}
              {note.type === 'note' && note.headline
                ? note.headline[item.headline.length - 1] === '\n'
                  ? note.headline.slice(0, note.headline.length - 1)
                  : note.headline
                : null}
            </Paragraph>
          ) : null}

          <Paragraph
            color={colors.icon}
            size={SIZE.xs}
            style={{
              textAlignVertical: 'center',
              marginTop: 2.5
            }}>
            {note.type === 'note' || (note.type === 'tag' && note.dateEdited)
              ? 'Last edited on ' + timeConverter(note.dateEdited)
              : null}
            {note.type !== 'note' &&
            note.type !== 'tag' &&
            note.dateCreated &&
            !note.dateDeleted
              ? ' Created on ' + timeConverter(note.dateCreated)
              : null}
            {note.dateDeleted
              ? 'Deleted on ' + timeConverter(note.dateDeleted)
              : null}
          </Paragraph>

          {hasTags && note ? (
            <ActionSheetTagsSection
              close={close}
              item={note}
              localRefresh={localRefresh}
            />
          ) : null}

          <View
            style={{
              flexDirection: 'row',
              marginTop: 5,
              width: '90%',
              maxWidth: '90%',
              flexWrap: 'wrap',
              justifyContent: 'center'
            }}>
            {note.type === 'notebook' &&
            note &&
            note.topics &&
            note.topics.length > 0
              ? note.topics
                  .sort((a, b) => a.dateEdited - b.dateEdited)
                  .slice(0, 6)
                  .map(topic => (
                    <Button
                      key={topic.id}
                      title={topic.title}
                      type="gray"
                      height={30}
                      onPress={() => {
                        close();
                        let routeName = 'NotesPage';
                        let params = {...topic, menu: false, get: 'topics'};
                        let headerState = {
                          heading: topic.title,
                          id: topic.id,
                          type: topic.type
                        };
                        eSendEvent(refreshNotesPage, params);
                        Navigation.navigate(routeName, params, headerState);
                      }}
                      icon="bookmark-outline"
                      fontSize={SIZE.sm - 1}
                      style={{
                        marginRight: 5,
                        paddingHorizontal: 0,
                        paddingHorizontal: 6,
                        marginTop: 5
                      }}
                    />
                  ))
              : null}

            {note.type === 'note' && isPublished ? (
              <Button
                title="Published"
                type="shade"
                height={30}
                fontSize={SIZE.sm - 1}
                style={{
                  margin: 1,
                  marginRight: 5,
                  paddingHorizontal: 0,
                  borderRadius: 100,
                  paddingHorizontal: 12
                }}
              />
            ) : null}

            {note.type === 'note' ? (
              <Button
                onPress={async () => {
                  close();
                  await sleep(300);
                  eSendEvent(eOpenTagsDialog, note);
                }}
                title="Add tags"
                type="accent"
                icon="plus"
                iconPosition="right"
                height={30}
                fontSize={SIZE.sm}
                style={{
                  margin: 1,
                  marginRight: 5,
                  paddingHorizontal: 0,
                  borderRadius: 100,
                  paddingHorizontal: 12
                }}
              />
            ) : null}
          </View>
        </View>
      )}
      {hasColors && note.id ? (
        <ActionSheetColorsSection close={close} item={note} />
      ) : null}
      {note.id || note.dateCreated ? (
        <FlatList
          data={rowItemsData.filter(
            i => rowItems.indexOf(i.name) > -1 && !i.hidden
          )}
          keyExtractor={item => item.title}
          numColumns={rowItems.length < 5 ? rowItems.length : 5}
          style={{
            marginTop: note.type !== 'note' ? 10 : 0,
            borderTopWidth: 1,
            borderColor: colors.nav,
            paddingTop: 20
          }}
          columnWrapperStyle={{
            justifyContent: rowItems.length < 5 ? 'space-around' : 'flex-start'
          }}
          contentContainerStyle={{
            alignSelf: 'center',
            width: rowItems.length < 5 ? '100%' : null
          }}
          renderItem={({item, index}) => _renderRowItem(item)}
        />
      ) : null}
      {user && lastSynced >= note.dateModified ? (
        <View
          style={{
            paddingVertical: 0,
            width: '100%',
            paddingHorizontal: 12,
            alignItems: 'center',
            flexDirection: 'row',
            justifyContent: 'flex-start',
            alignSelf: 'center',
            paddingTop: 5,
            borderTopWidth: 1,
            borderTopColor: colors.nav
          }}>
          <Icon
            name="shield-key-outline"
            color={colors.accent}
            size={SIZE.xxxl}
          />

          <View
            style={{
              flex: 1,
              marginLeft: 5,
              flexShrink: 1
            }}>
            <Heading
              color={colors.heading}
              size={SIZE.xs}
              style={{
                flexWrap: 'wrap'
              }}>
              Encrypted and synced
            </Heading>
            <Paragraph
              style={{
                flexWrap: 'wrap'
              }}
              size={SIZE.xs}
              color={colors.pri}>
              No one can read this note except you.
            </Paragraph>
          </View>

          <Button
            onPress={async () => {
              try {
                close();
                await sleep(300);
                await openLinkInBrowser(
                  'https://docs.notesnook.com/how-is-my-data-encrypted/',
                  colors
                );
              } catch (e) {}
            }}
            fontSize={SIZE.xs + 1}
            title="Learn more"
            height={30}
            type="transparent"
          />
        </View>
      ) : null}
      {settings.devMode ? (
        <View
          style={{
            width: '100%',
            paddingHorizontal: 12,
            marginTop: 10
          }}>
          <Button
            onPress={async () => {
              console.log('copy data');
              let additionalData = {};
              if (note.type === 'note') {
                let content = await db.content.raw(note.contentId);
                if (content) {
                  content = db.debug.strip(content);
                  additionalData.content = content;
                }
              }
              additionalData.lastSynced = await db.lastSynced();
              console.log(_note);
              let _note = {...note};
              _note.additionalData = additionalData;
              Clipboard.setString(db.debug.strip(_note));

              ToastEvent.show({
                heading: 'Debug data copied!',
                type: 'success',
                context: 'local'
              });
            }}
            fontSize={SIZE.sm}
            title="Copy data"
            icon="clipboard"
            height={30}
            type="warn"
            style={{
              alignSelf: 'flex-end'
            }}
          />
        </View>
      ) : null}
      {DDS.isTab ? (
        <View
          style={{
            height: 20
          }}
        />
      ) : null}
    </ScrollView>
  );
};<|MERGE_RESOLUTION|>--- conflicted
+++ resolved
@@ -1,8 +1,4 @@
 import Clipboard from '@react-native-clipboard/clipboard';
-<<<<<<< HEAD
-=======
-
->>>>>>> 9869bd23
 import React, {useEffect, useState} from 'react';
 import {
   Dimensions,
@@ -23,10 +19,7 @@
   useMenuStore,
   useSelectionStore,
   useSettingStore,
-<<<<<<< HEAD
-=======
   useTagStore,
->>>>>>> 9869bd23
   useUserStore
 } from '../../provider/stores';
 import {DDS} from '../../services/DeviceDetection';
@@ -65,10 +58,7 @@
 import {sleep, timeConverter} from '../../utils/TimeUtils';
 import {Button} from '../Button';
 import {presentDialog} from '../Dialog/functions';
-<<<<<<< HEAD
 import NoteHistory from '../NoteHistory';
-=======
->>>>>>> 9869bd23
 import {PressableButton} from '../PressableButton';
 import Heading from '../Typography/Heading';
 import Paragraph from '../Typography/Paragraph';
@@ -724,11 +714,7 @@
         />
       </PressableButton>
 
-<<<<<<< HEAD
-      <Paragraph size={SIZE.xs + 2} style={{textAlign: 'center'}}>
-=======
       <Paragraph size={SIZE.xs + 1} style={{textAlign: 'center'}}>
->>>>>>> 9869bd23
         {rowItem.title}
       </Paragraph>
     </View>
