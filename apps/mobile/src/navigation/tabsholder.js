--- conflicted
+++ resolved
@@ -6,23 +6,14 @@
 import { useSafeAreaInsets } from 'react-native-safe-area-context';
 import { notesnook } from '../../e2e/test.ids';
 import { SideMenu } from '../components/side-menu';
-<<<<<<< HEAD
-import Tabs from '../components/tabs';
-=======
 import { NewTabs } from '../components/tabs';
->>>>>>> acc32d98
 import { EditorWrapper } from '../screens/editor/EditorWrapper';
 import { editorState } from '../screens/editor/tiptap/utils';
 import { DDS } from '../services/device-detection';
 import { eSendEvent, eSubscribeEvent, eUnSubscribeEvent } from '../services/event-manager';
-<<<<<<< HEAD
-import { useEditorStore, useSettingStore } from '../stores/stores';
-import { useThemeStore } from '../stores/theme';
-=======
 import { useEditorStore } from '../stores/use-editor-store';
 import { useSettingStore } from '../stores/use-setting-store';
 import { useThemeStore } from '../stores/use-theme-store';
->>>>>>> acc32d98
 import { editing, setWidthHeight } from '../utils';
 import { db } from '../utils/database';
 import {
@@ -35,50 +26,6 @@
 import { hideAllTooltips } from '../utils/hooks/use-tooltip';
 import { NavigationStack } from './navigation-stack';
 
-<<<<<<< HEAD
-=======
-let layoutTimer = null;
-
-const onChangeTab = async obj => {
-  if (obj.i === 2) {
-    editing.movedAway = false;
-    activateKeepAwake();
-    eSendEvent('navigate');
-    eSendEvent(eClearEditor, 'addHandler');
-    if (!editing.isRestoringState && (!editing.currentlyEditing || !getNote())) {
-      if (editing.overlay) {
-        editing.overlay = false;
-        return;
-      }
-      eSendEvent(eOnLoadNote, { type: 'new' });
-      editing.currentlyEditing = true;
-    }
-    if (getNote()) {
-      await checkStatus();
-    }
-    sleep(1000).then(() => {
-      updateStatusBarColor();
-    });
-  } else {
-    if (obj.from === 2) {
-      updateStatusBarColor();
-      deactivateKeepAwake();
-      eSendEvent(eClearEditor, 'removeHandler');
-      setTimeout(() => useEditorStore.getState().setSearchReplace(false), 1);
-      if (getNote()?.locked) {
-        eSendEvent(eClearEditor);
-      }
-      eSendEvent('showTooltip');
-      editing.movedAway = true;
-      if (editing.currentlyEditing) {
-        tiny.call(EditorWebView, tiny.blur);
-      }
-    }
-    editing.isFocused = false;
-  }
-};
-
->>>>>>> acc32d98
 export const TabsHolder = React.memo(
   () => {
     const colors = useThemeStore(state => state.colors);
