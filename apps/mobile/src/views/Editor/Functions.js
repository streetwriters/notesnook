--- conflicted
+++ resolved
@@ -120,10 +120,6 @@
     });
   }
   waitForContent = false;
-<<<<<<< HEAD
-  console.log('cleared timer & saving note', content.data);
-=======
->>>>>>> 9869bd23
   if (clear) {
     if (!noteEdited) return;
     if (
