apply plugin: "com.android.application"
apply plugin: "org.jetbrains.kotlin.android"
apply plugin: "com.facebook.react"
apply plugin: 'kotlin-parcelize'

apply from: project(':react-native-config').projectDir.getPath() + "/dotenv.gradle"

import com.android.build.OutputFile
import groovy.json.JsonSlurper
import org.apache.tools.ant.taskdefs.condition.Os

react {
    /* Folders */
    //   The root of your project, i.e. where "package.json" lives. Default is '..'
    //root = file("$rootDir/..")
    //   The folder where the react-native NPM package is. Default is ../node_modules/react-native
    //reactNativeDir = file("$rootDir/../node_modules/react-native")
    //   The folder where the react-native Codegen package is. Default is ../node_modules/react-native-codegen
    //codegenDir = file("$rootDir/../node_modules/react-native-codegen")
    //   The cli.js file which is the React Native CLI entrypoint. Default is ../node_modules/react-native/cli.js
    // cliFile = file("$rootDir/../node_modules/react-native/cli.js")
    /* Variants */
    //   The list of variants to that are debuggable. For those we're going to
    //   skip the bundling of the JS bundle and the assets. By default is just 'debug'.
    //   If you add flavors like lite, prod, etc. you'll have to list your debuggableVariants.
    // debuggableVariants = ["liteDebug", "prodDebug"]
    /* Bundling */
    //   A list containing the node command and its flags. Default is just 'node'.
    // nodeExecutableAndArgs = ["node"]
    //
    //   The command to run when bundling. By default is 'bundle'
    bundleCommand = "webpack-bundle"
    //
    //   The path to the CLI configuration file. Default is empty.
    // bundleConfig = file(../rn-cli.config.js)
    //
    //   The name of the generated asset file containing your JS bundle
    // bundleAssetName = "MyApplication.android.bundle"
    //
    //   The entry file for bundle generation. Default is 'index.android.js' or 'index.js'
    // entryFile = file("../js/MyApplication.android.js")
    //
    //   A list of extra flags to pass to the 'bundle' commands.
    //   See https://github.com/react-native-community/cli/blob/main/docs/commands.md#bundle
    // extraPackagerArgs = []
    /* Hermes Commands */
    //   The hermes compiler command to run. By default it is 'hermesc'
    hermesCommand = "$rootDir/../node_modules/react-native/sdks/hermesc/%OS-BIN%/hermesc"
    //
    //   The list of flags to pass to the Hermes compiler. By default is "-O", "-output-source-map"
    hermesFlags = ["-O", "-output-source-map"]

    /* Autolinking */
    autolinkLibrariesWithApp()
}

/**
 * Set this to true to create two separate APKs instead of one:
 *   - An APK that only works on ARM devices
 *   - An APK that only works on x86 devices
 * The advantage is the size of the APK is reduced by about 4MB.
 * Upload all the APKs to the Play Store and people will download
 * the correct one based on the CPU architecture of their device.
 */
def enableSeparateBuildPerCPUArchitecture = true

/**
 * Run Proguard to shrink the Java bytecode in release builds.
 */
def enableProguardInReleaseBuilds = true

/**
 * The preferred build flavor of JavaScriptCore.
 *
 * For example, to use the international variant, you can use:
 * `def jscFlavor = io.github.react-native-community:jsc-android-intl:2026004.+`
 *
 * The international variant includes ICU i18n library and necessary data
 * allowing to use e.g. `Date.toLocaleString` and `String.localeCompare` that
 * give correct results when using with locales other than en-US.  Note that
 * this variant is about 6MiB larger per architecture than default.
 */
def jscFlavor = 'io.github.react-native-community:jsc-android:2026004.+'

/**
 * Architectures to build native code for.
 */
def reactNativeArchitectures() {
    def value = project.getProperties().get("reactNativeArchitectures")
    return value ? value.split(",") : ["armeabi-v7a", "x86", "x86_64", "arm64-v8a"]
}

def fdroidBuild() {
    return project.hasProperty("fdroidBuild") && project.fdroidBuild == "true"
}

def getNpmVersion() {
    def inputFile = file("$rootDir/../package.json")
    def jsonPackage = new JsonSlurper().parseText(inputFile.text)
    print(jsonPackage["version"])
    return jsonPackage["version"]
}

def isBuildingAAB = gradle.startParameter.getTaskNames().any { it.contains("bundleRelease") }

android {

    androidResources {
        noCompress += ["bundle"]
    }

    compileSdkVersion rootProject.ext.compileSdkVersion
    ndkVersion rootProject.ext.ndkVersion
    buildToolsVersion rootProject.ext.buildToolsVersion
    compileSdk rootProject.ext.compileSdkVersion

    compileOptions {
        sourceCompatibility JavaVersion.VERSION_1_8
        targetCompatibility JavaVersion.VERSION_1_8
    }
    
    namespace "com.streetwriters.notesnook"
    defaultConfig {
        applicationId "com.streetwriters.notesnook"
        minSdkVersion rootProject.ext.minSdkVersion
        targetSdkVersion rootProject.ext.targetSdkVersion
        multiDexEnabled true
<<<<<<< HEAD
        versionCode 3086
=======
        versionCode 3087
>>>>>>> 50d08279
        versionName getNpmVersion()
        testBuildType System.getProperty('testBuildType', 'debug')
        testInstrumentationRunner 'androidx.test.runner.AndroidJUnitRunner'
        missingDimensionStrategy "store", "play"
    }

    splits {
        abi {
            reset()
            enable enableSeparateBuildPerCPUArchitecture
            universalApk false  // If true, also generate a universal APK
            include (*reactNativeArchitectures())
        }
    }
    signingConfigs {
        debug {
            storeFile file('debug.keystore')
            storePassword 'android'
            keyAlias 'androiddebugkey'
            keyPassword 'android'
        }
          release {
            storeFile file('debug.keystore')
            storePassword 'android'
            keyAlias 'androiddebugkey'
            keyPassword 'android'
        }
    }
    buildTypes {
        debug {
            signingConfig signingConfigs.debug
            buildConfigField "boolean", "FDROID_BUILD", "${fdroidBuild()}"
        }
        release {
            if (file("debug.keystore").exists()) {
                signingConfig signingConfigs.release
            }
            minifyEnabled enableProguardInReleaseBuilds
            shrinkResources false
            proguardFiles getDefaultProguardFile("proguard-android.txt"), "proguard-rules.pro"
            proguardFile "${rootProject.projectDir}/../node_modules/detox/android/detox/proguard-rules-app.pro"
            buildConfigField "boolean", "FDROID_BUILD", "${fdroidBuild()}"
        
        }
    }

     packagingOptions {
      pickFirst '**/libc++_shared.so'
      jniLibs {
            useLegacyPackaging isBuildingAAB == false
    }
  }

    
    // applicationVariants are e.g. debug, release
    applicationVariants.all { variant ->
        variant.outputs.each { output ->
            // For each separate APK per architecture, set a unique version code as described here:
            // https://developer.android.com/studio/build/configure-apk-splits.html
            def versionCodes = ["armeabi-v7a": 1, "x86": 2, "arm64-v8a": 3, "x86_64": 4]
            def abi = output.getFilter(OutputFile.ABI)
            if (abi != null) {  // null for the universal-debug, universal-release variants
                if (fdroidBuild()) {
                    output.versionCodeOverride =
                       defaultConfig.versionCode * 5 + versionCodes.get(abi)
                    println("Fdroid Version code: ${output.versionCodeOverride} for abi ${versionCodes.get(abi)}");
                } else {
                    if (isBuildingAAB) {
                        output.versionCodeOverride = 4 * 1048576 + defaultConfig.versionCode
                        println("AAB version code: ${output.versionCodeOverride}");
                    } else {
                        output.versionCodeOverride =
                        versionCodes.get(abi) * 1048576 + defaultConfig.versionCode
                        println("Version code: ${output.versionCodeOverride} for abi ${versionCodes.get(abi)}");
                    }
                    
                }
                
            }

        }
    }

}

dependencies {
    // The version of react-native is set by the React Native Gradle Plugin
    implementation("com.facebook.react:react-android")
    implementation("androidx.swiperefreshlayout:swiperefreshlayout:1.0.0")
    implementation("androidx.core:core-splashscreen:1.0.0")
    
    implementation 'androidx.multidex:multidex:2.0.1' 
    implementation 'com.squareup.okhttp3:okhttp:4.9.2'
    implementation 'com.squareup.okhttp3:logging-interceptor:4.9.2'
    implementation 'com.squareup.okhttp3:okhttp-urlconnection:4.9.2'
    implementation 'com.google.code.gson:gson:2.11.0'
    
    implementation project(":react-native-config")

    androidTestImplementation('com.wix:detox:+')
    implementation 'androidx.appcompat:appcompat:1.1.0'
    
    if (hermesEnabled.toBoolean()) {
        implementation("com.facebook.react:hermes-android")
    } else {
        implementation jscFlavor
    }
    

}

task deleteFiles(type: Delete) {
  delete './src/main/assets/static'
}

task copyEditorBundle(type: Copy) {
    from '../../../../packages/editor-mobile/build.bundle'
    into './src/main/assets'
}

task copyPlainEditorBundle(type: Copy) {
    from '../../ios/extension.bundle'
    into './src/main/assets'
}

task copyFontFiles(type: Copy) {
    from '../../fonts'
    into './src/main/assets/fonts'
}


copyEditorBundle.dependsOn(deleteFiles)
copyFontFiles.dependsOn(copyEditorBundle);
copyPlainEditorBundle.dependsOn(copyFontFiles);
preBuild.dependsOn(copyPlainEditorBundle)
<|MERGE_RESOLUTION|>--- conflicted
+++ resolved
@@ -125,11 +125,7 @@
         minSdkVersion rootProject.ext.minSdkVersion
         targetSdkVersion rootProject.ext.targetSdkVersion
         multiDexEnabled true
-<<<<<<< HEAD
-        versionCode 3086
-=======
         versionCode 3087
->>>>>>> 50d08279
         versionName getNpmVersion()
         testBuildType System.getProperty('testBuildType', 'debug')
         testInstrumentationRunner 'androidx.test.runner.AndroidJUnitRunner'
