--- conflicted
+++ resolved
@@ -9,15 +9,11 @@
     <uses-permission android:name="android.permission.SYSTEM_ALERT_WINDOW" />
     <uses-permission android:name="android.permission.USE_FINGERPRINT" />
     <uses-permission android:name="android.permission.USE_BIOMETRIC" />
-<<<<<<< HEAD
     <uses-permission android:name="android.permission.FOREGROUND_SERVICE" />
     <uses-permission android:name="android.permission.WAKE_LOCK" />
     <uses-permission android:name="android.permission.VIBRATE" />
     <uses-permission android:name="android.permission.RECEIVE_BOOT_COMPLETED"/>
      
-=======
-
->>>>>>> 1fd90eb9
     <application
         android:name=".MainApplication"
         android:allowBackup="false"
@@ -90,11 +86,7 @@
             android:enabled="true"
             android:exported="true"
             android:stopWithTask="false" />
-<<<<<<< HEAD
         <service android:name="com.asterinet.react.bgactions.RNBackgroundActionsTask" />    
-=======
-
->>>>>>> 1fd90eb9
         <provider
             android:name="com.vinzscam.reactnativefileviewer.FileProvider"
             android:authorities="${applicationId}.provider"
