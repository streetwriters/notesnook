--- conflicted
+++ resolved
@@ -19,17 +19,13 @@
 
 import { isFeatureAvailable } from "@notesnook/common";
 import { Profile, User } from "@notesnook/core";
-<<<<<<< HEAD
 import { create } from "zustand";
-=======
-import create, { State } from "zustand";
 import SettingsService from "../services/settings";
 import { presentDialog } from "../components/dialog/functions";
 import { strings } from "@notesnook/intl";
 import { eSendEvent } from "../services/event-manager";
 import { eCloseSimpleDialog } from "../utils/events";
 import Navigation from "../services/navigation";
->>>>>>> c47c4104
 
 export enum SyncStatus {
   Passed,
