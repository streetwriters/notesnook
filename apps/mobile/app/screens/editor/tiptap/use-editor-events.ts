--- conflicted
+++ resolved
@@ -59,34 +59,9 @@
 import { EditorMessage, EditorProps, useEditorType } from "./types";
 import { EditorEvents, editorState } from "./utils";
 import { openLinkInBrowser } from "../../../utils/functions";
-<<<<<<< HEAD
 import { EventTypes } from "./editor-events";
-
-=======
 import { RelationsList } from "../../../components/sheets/relations-list";
 import ReminderSheet from "../../../components/sheets/reminder";
-
-export const EventTypes = {
-  selection: "editor-event:selection",
-  content: "editor-event:content",
-  title: "editor-event:title",
-  scroll: "editor-event:scroll",
-  history: "editor-event:history",
-  newtag: "editor-event:newtag",
-  tag: "editor-event:tag",
-  filepicker: "editor-event:picker",
-  download: "editor-event:download-attachment",
-  logger: "native:logger",
-  back: "editor-event:back",
-  pro: "editor-event:pro",
-  monograph: "editor-event:monograph",
-  properties: "editor-event:properties",
-  fullscreen: "editor-event:fullscreen",
-  link: "editor-event:link",
-  contentchange: "editor-event:content-change",
-  reminders: "editor-event:reminders"
-};
->>>>>>> 44827a1f
 
 const publishNote = async (editor: useEditorType) => {
   const user = useUserStore.getState().user;
