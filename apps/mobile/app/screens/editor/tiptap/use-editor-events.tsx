/*
This file is part of the Notesnook project (https://notesnook.com/)

Copyright (C) 2023 Streetwriters (Private) Limited

This program is free software: you can redistribute it and/or modify
it under the terms of the GNU General Public License as published by
the Free Software Foundation, either version 3 of the License, or
(at your option) any later version.

This program is distributed in the hope that it will be useful,
but WITHOUT ANY WARRANTY; without even the implied warranty of
MERCHANTABILITY or FITNESS FOR A PARTICULAR PURPOSE.  See the
GNU General Public License for more details.

You should have received a copy of the GNU General Public License
along with this program.  If not, see <http://www.gnu.org/licenses/>.
*/

/* eslint-disable no-case-declarations */
/* eslint-disable @typescript-eslint/no-var-requires */
import { ItemReference } from "@notesnook/core/dist/types";
import type { Attachment } from "@notesnook/editor/dist/extensions/attachment/index";
import { getDefaultPresets } from "@notesnook/editor/dist/toolbar/tool-definitions";
import Clipboard from "@react-native-clipboard/clipboard";
import React, { useCallback, useEffect, useRef } from "react";
import {
  BackHandler,
  Keyboard,
  KeyboardEventListener,
  NativeEventSubscription,
  useWindowDimensions
} from "react-native";
import { WebViewMessageEvent } from "react-native-webview";
import { DatabaseLogger, db } from "../../../common/database";
import downloadAttachment from "../../../common/filesystem/download-attachment";
import EditorTabs from "../../../components/sheets/editor-tabs";
import { Issue } from "../../../components/sheets/github/issue";
import LinkNote from "../../../components/sheets/link-note";
import ManageTagsSheet from "../../../components/sheets/manage-tags";
import { RelationsList } from "../../../components/sheets/relations-list";
import ReminderSheet from "../../../components/sheets/reminder";
import TableOfContents from "../../../components/sheets/toc";
import { DDS } from "../../../services/device-detection";
import {
  ToastManager,
  eSendEvent,
  eSubscribeEvent,
  eUnSubscribeEvent,
  presentSheet
} from "../../../services/event-manager";
import Navigation from "../../../services/navigation";
import SettingsService from "../../../services/settings";
import { useRelationStore } from "../../../stores/use-relation-store";
import { useSettingStore } from "../../../stores/use-setting-store";
import { useTagStore } from "../../../stores/use-tag-store";
import { useUserStore } from "../../../stores/use-user-store";
import {
  eClearEditor,
  eCloseFullscreenEditor,
  eEditorTabFocused,
  eOnEnterEditor,
  eOnExitEditor,
  eOnLoadNote,
  eOpenFullscreenEditor,
  eOpenLoginDialog,
  eOpenPremiumDialog,
  eOpenPublishNoteDialog,
  eUnlockWithBiometrics,
  eUnlockWithPassword
} from "../../../utils/events";
import { openLinkInBrowser } from "../../../utils/functions";
import { tabBarRef } from "../../../utils/global-refs";
import { useDragState } from "../../settings/editor/state";
import { EventTypes } from "./editor-events";
import { EditorMessage, EditorProps, useEditorType } from "./types";
import { useTabStore } from "./use-tab-store";
<<<<<<< HEAD
import { EditorEvents, editorState } from "./utils";
=======
import { EditorEvents, editorState, openInternalLink } from "./utils";
>>>>>>> 1e314928

const publishNote = async () => {
  const user = useUserStore.getState().user;
  if (!user) {
    ToastManager.show({
      heading: "Login required",
      message: "Login to publish",
      context: "global",
      func: () => {
        eSendEvent(eOpenLoginDialog);
      },
      actionText: "Login"
    });
    return;
  }

  if (!user?.isEmailConfirmed) {
    ToastManager.show({
      heading: "Email not verified",
      message: "Please verify your email first.",
      context: "global"
    });
    return;
  }
  const noteId = useTabStore
    .getState()
    .getNoteIdForTab(useTabStore.getState().currentTab);

  if (noteId) {
    const note = await db.notes?.note(noteId);
    const locked = note && (await db.vaults.itemExists(note));
    if (locked) {
      ToastManager.show({
        heading: "Locked notes cannot be published",
        type: "error",
        context: "global"
      });
      return;
    }
    if (editorState().isFocused) {
      editorState().isFocused = true;
    }
    eSendEvent(eOpenPublishNoteDialog, note);
  }
};

const showActionsheet = async () => {
  const noteId = useTabStore
    .getState()
    .getNoteIdForTab(useTabStore.getState().currentTab);
  if (noteId) {
    const note = await db.notes?.note(noteId);
    if (editorState().isFocused || editorState().isFocused) {
      editorState().isFocused = true;
    }
    const { Properties } = require("../../../components/properties/index.js");
    Properties.present(note, ["Dark Mode"]);
  } else {
    ToastManager.show({
      heading: "Start writing to create a new note",
      type: "success",
      context: "global"
    });
  }
};

type ContentMessage = { html: string; ignoreEdit: boolean };

export const useEditorEvents = (
  editor: useEditorType,
  { readonly: editorPropReadonly, noHeader, noToolbar }: Partial<EditorProps>
) => {
  const deviceMode = useSettingStore((state) => state.deviceMode);
  const fullscreen = useSettingStore((state) => state.fullscreen);
  const corsProxy = useSettingStore((state) => state.settings.corsProxy);
  const loading = useSettingStore((state) => state.isAppLoading);
  const [dateFormat, timeFormat] = useSettingStore((state) => [
    state.dateFormat,
    state.timeFormat
  ]);
  const handleBack = useRef<NativeEventSubscription>();
  const isPremium = useUserStore((state) => state.premium);
  const { fontScale } = useWindowDimensions();

  const doubleSpacedLines = useSettingStore(
    (state) => state.settings?.doubleSpacedLines
  );
  const defaultFontSize = useSettingStore(
    (state) => state.settings.defaultFontSize
  );
  const defaultFontFamily = useSettingStore(
    (state) => state.settings.defaultFontFamily
  );
  const markdownShortcuts = useSettingStore(
    (state) => state.settings.markdownShortcuts
  );

  const tools = useDragState((state) => state.data);

  useEffect(() => {
    const handleKeyboardDidShow: KeyboardEventListener = () => {
      editor.commands.keyboardShown(true);
      editor.postMessage(EditorEvents.keyboardShown, undefined);
    };
    const handleKeyboardDidHide: KeyboardEventListener = () => {
      editor.commands.keyboardShown(false);
    };
    const subscriptions = [
      Keyboard.addListener("keyboardDidShow", handleKeyboardDidShow),
      Keyboard.addListener("keyboardDidHide", handleKeyboardDidHide)
    ];
    return () => {
      subscriptions.forEach((subscription) => subscription.remove());
    };
  }, [editor.commands, editor.postMessage]);

  useEffect(() => {
    if (loading) return;
    if (typeof defaultFontFamily === "object") {
      SettingsService.set({
        defaultFontFamily: (defaultFontFamily as any).id
      });
    }

    editor.commands.setSettings({
      deviceMode: deviceMode || "mobile",
      fullscreen: fullscreen || false,
      premium: isPremium,
      readonly: false,
      tools: tools || getDefaultPresets().default,
      noHeader: noHeader,
      noToolbar: noToolbar,
      doubleSpacedLines: doubleSpacedLines,
      corsProxy: corsProxy,
      fontSize:
        typeof defaultFontSize === "string"
          ? parseInt(defaultFontSize)
          : defaultFontSize,
      fontFamily: SettingsService.get().defaultFontFamily,
      dateFormat: db.settings?.getDateFormat(),
      timeFormat: db.settings?.getTimeFormat(),
      fontScale,
      markdownShortcuts
    });
  }, [
    fullscreen,
    isPremium,
    editor.loading,
    deviceMode,
    tools,
    editor.commands,
    doubleSpacedLines,
    noHeader,
    noToolbar,
    corsProxy,
    defaultFontSize,
    defaultFontFamily,
    dateFormat,
    timeFormat,
    loading,
    fontScale,
    markdownShortcuts
  ]);

  const onBackPress = useCallback(async () => {
    const editorHandledBack = await editor.commands.handleBack();
    if (!editorHandledBack) {
      logger.info("editor handled back event", editorHandledBack);
      return;
    }
    editorState().currentlyEditing = false;
    // editor.reset(); Notes remain open.
    editor.commands?.blur(useTabStore.getState().currentTab);
    setTimeout(async () => {
      if (deviceMode !== "mobile" && fullscreen) {
        if (fullscreen) {
          eSendEvent(eCloseFullscreenEditor);
        }
        return;
      }

      if (deviceMode === "mobile") {
        editorState().movedAway = true;
        tabBarRef.current?.goToPage(0);
      }

      setTimeout(() => {
        Navigation.queueRoutesForUpdate();
      }, 500);
    }, 1);
  }, [editor, deviceMode, fullscreen]);

  const onHardwareBackPress = useCallback(() => {
    console.log(tabBarRef.current?.page());
    if (tabBarRef.current?.page() === 2) {
      onBackPress();
      return true;
    }
  }, [onBackPress]);

  const onEnterEditor = useCallback(async () => {
    if (!DDS.isTab) {
      handleBack.current = BackHandler.addEventListener(
        "hardwareBackPress",
        onHardwareBackPress
      );
    }
  }, [onHardwareBackPress]);

  const onClearEditorSessionRequest = useCallback(
    async (value: string) => {
      if (editorState()?.isAwaitingResult) return;

      if (value === "removeHandler") {
        if (handleBack.current) {
          handleBack.current.remove();
        }
        return;
      }
      if (value === "addHandler") {
        if (handleBack.current) {
          handleBack.current.remove();
        }

        handleBack.current = BackHandler.addEventListener(
          "hardwareBackPress",
          onHardwareBackPress
        );
        return;
      }
      if (editorState().currentlyEditing) {
        await onBackPress();
      }
    },
    [onBackPress, onHardwareBackPress]
  );

  useEffect(() => {
    if (fullscreen && DDS.isTab) {
      handleBack.current = BackHandler.addEventListener(
        "hardwareBackPress",
        onHardwareBackPress
      );
    }

    return () => {
      if (handleBack.current && DDS.isTab) {
        handleBack.current.remove();
      }
    };
  }, [fullscreen, onHardwareBackPress]);

  useEffect(() => {
    const onExitEditor = () => {
      if (handleBack.current) {
        handleBack.current.remove();
      }
    };

    eSubscribeEvent(eOnEnterEditor, onEnterEditor);
    eSubscribeEvent(eOnExitEditor, onExitEditor);
    eSubscribeEvent(
      eClearEditor + editor.editorId,
      onClearEditorSessionRequest
    );
    return () => {
      eUnSubscribeEvent(eClearEditor, onClearEditorSessionRequest);
      eUnSubscribeEvent(eOnEnterEditor, onEnterEditor);
      eUnSubscribeEvent(eOnExitEditor, onExitEditor);
    };
  }, [editor.editorId, onClearEditorSessionRequest, onEnterEditor]);

  const onMessage = useCallback(
    async (event: WebViewMessageEvent) => {
      const data = event.nativeEvent.data;
      const editorMessage = JSON.parse(data) as EditorMessage<any>;

      if (editorMessage.type === EventTypes.load) {
        console.log("Editor loaded");
        editor.onLoad();
        return;
      }

      if (editorMessage.type === EventTypes.back) {
        return onBackPress();
      }

      if (
        editorMessage.sessionId !== editor.sessionId.current &&
        editorMessage.type !== EditorEvents.status
      ) {
        return;
      }

      const noteId = useTabStore
        .getState()
        .getNoteIdForTab(editorMessage.tabId);

      switch (editorMessage.type) {
        case EventTypes.content:
          DatabaseLogger.log("EventTypes.content");
          editor.saveContent({
            type: editorMessage.type,
            content: editorMessage.value.html as string,
            noteId: noteId,
            tabId: editorMessage.tabId,
            ignoreEdit: (editorMessage.value as ContentMessage).ignoreEdit
          });
          break;
        case EventTypes.title:
          DatabaseLogger.log("EventTypes.title");
          editor.saveContent({
            type: editorMessage.type,
            title: editorMessage.value as string,
            noteId: noteId,
            tabId: editorMessage.tabId,
            ignoreEdit: false
          });
          break;
        case EventTypes.logger:
          logger.info("[WEBVIEW LOG]", editorMessage.value);
          break;
        case EventTypes.contentchange:
          editor.onContentChanged(editorMessage.noteId);
          break;
        case EventTypes.selection:
          break;
        case EventTypes.reminders:
          if (!noteId) {
            ToastManager.show({
              heading: "Create a note first to add a reminder",
              type: "success"
            });
            return;
          }
          const note = await db.notes.note(noteId);
          if (!note) return;
          RelationsList.present({
            reference: note as any,
            referenceType: "reminder",
            relationType: "from",
            title: "Reminders",
            onAdd: () => ReminderSheet.present(undefined, note, true)
          });
          break;
        case EventTypes.newtag:
          if (!noteId) {
            ToastManager.show({
              heading: "Create a note first to add a tag",
              type: "success"
            });
            return;
          }
          ManageTagsSheet.present([noteId]);
          break;
        case EventTypes.tag:
          if (editorMessage.value) {
            if (!noteId) return;
            const note = await db.notes.note(noteId);
            if (!note) return;

            db.relations
              .unlink(editorMessage.value as ItemReference, note)
              .then(async () => {
                useTagStore.getState().refresh();
                useRelationStore.getState().update();
                await editor.commands.setTags(note);
                Navigation.queueRoutesForUpdate();
              });
          }
          break;
        case EventTypes.filepicker:
          editorState().isAwaitingResult = true;
          const { pick } = require("./picker.js").default;
          pick({
            type: editorMessage.value,
            noteId: noteId,
            tabId: editorMessage.tabId
          });
          setTimeout(() => {
            editorState().isAwaitingResult = false;
          }, 1000);
          break;
        case EventTypes.download: {
          const downloadAttachment =
            require("../../../common/filesystem/download-attachment").default;
          downloadAttachment((editorMessage.value as Attachment)?.hash, true);
          break;
        }

        case EventTypes.getAttachmentData: {
          const attachment = (editorMessage.value as any)
            .attachment as Attachment;

          console.log(
            "Getting attachment data:",
            attachment.hash,
            attachment.type
          );
          downloadAttachment(attachment.hash, true, {
            base64: attachment.type === "image",
            text: attachment.type === "web-clip",
            silent: true,
            groupId: editor.note.current?.id,
            cache: true
          } as any)
            .then((data: any) => {
              console.log(
                "Got attachment data:",
                !!data,
                (editorMessage.value as any).resolverId
              );
              editor.postMessage(EditorEvents.attachmentData, {
                resolverId: (editorMessage.value as any).resolverId,
                data
              });
            })
            .catch(() => {
              console.log("Error downloading attachment data");
              editor.postMessage(EditorEvents.attachmentData, {
                resolverId: (editorMessage.value as any).resolverId,
                data: undefined
              });
            });

          break;
        }

        case EventTypes.pro:
          if (editor.state.current?.isFocused) {
            editor.state.current.isFocused = true;
          }
          eSendEvent(eOpenPremiumDialog);
          break;
        case EventTypes.monograph:
          publishNote();
          break;
        case EventTypes.properties:
          showActionsheet();
          break;
        case EventTypes.scroll:
          editorState().scrollPosition = editorMessage.value;
          break;
        case EventTypes.fullscreen:
          editorState().isFullscreen = true;
          eSendEvent(eOpenFullscreenEditor);
          break;
        case EventTypes.link:
          if (editorMessage.value.startsWith("nn://")) {
            openInternalLink(editorMessage.value);
            console.log(
              "Opening note from internal link:",
              editorMessage.value
            );
          } else {
            openLinkInBrowser(editorMessage.value as string);
          }
          break;

        case EventTypes.previewAttachment: {
          const hash = (editorMessage.value as Attachment)?.hash;
          const attachment = await db.attachments?.attachment(hash);
          if (!attachment) return;
          if (attachment.mimeType.startsWith("image/")) {
            eSendEvent("ImagePreview", editorMessage.value);
          } else {
            eSendEvent("PDFPreview", attachment);
          }
          break;
        }
        case EventTypes.copyToClipboard: {
          Clipboard.setString(editorMessage.value as string);
          break;
        }
        case EventTypes.tabsChanged: {
          // useTabStore.setState({
          //   tabs: (editorMessage.value as any)?.tabs,
          //   currentTab: (editorMessage.value as any)?.currentTab
          // });
          // console.log("Tabs updated");
          break;
        }
        case EventTypes.toc:
          TableOfContents.present(editorMessage.value);
          break;
        case EventTypes.showTabs: {
          EditorTabs.present();
          break;
        }
        case EventTypes.error: {
          presentSheet({
            component: (
              <Issue
                defaultBody={editorMessage.value.stack}
                defaultTitle={editorMessage.value.message}
                issueTitle={editorMessage.value.message}
              />
            )
          });
          break;
        }
        case EventTypes.tabFocused: {
          console.log(
            "Focused tab",
            editorMessage.tabId,
            editorMessage.noteId,
            "Content:",
            editorMessage.value
          );

          eSendEvent(eEditorTabFocused, editorMessage.tabId);

          if (
            (!editorMessage.value || editor.currentLoadingNoteId.current) &&
            editorMessage.noteId
          ) {
            if (!useSettingStore.getState().isAppLoading) {
              const note = await db.notes.note(editorMessage.noteId);
              if (note) {
                eSendEvent(eOnLoadNote, {
                  item: note,
                  forced: true,
                  tabId: editorMessage.tabId
                });
              }
            } else {
              const unsub = useSettingStore.subscribe(async (state) => {
                if (!state.isAppLoading) {
                  unsub();
                  const note = await db.notes.note(editorMessage.noteId);
                  if (note) {
                    eSendEvent(eOnLoadNote, {
                      item: note,
                      forced: true,
                      tabId: editorMessage.tabId
                    });
                  }
                }
              });
            }
          }

          break;
        }
        case EventTypes.createInternalLink: {
          LinkNote.present(
            editorMessage.value.attributes,
            editorMessage.value.resolverId
          );
          break;
        }

        case EventTypes.unlock: {
          eSendEvent(eUnlockWithPassword, editorMessage.value);
          break;
        }

        case EventTypes.unlockWithBiometrics: {
          eSendEvent(eUnlockWithBiometrics);
          break;
        }

        case EventTypes.disableReadonlyMode: {
          const noteId = editorMessage.value;
          if (noteId) {
            await db.notes.readonly(false, noteId);
            editor.note.current[noteId] = await db.notes?.note(noteId);
            useTabStore
              .getState()
              .updateTab(useTabStore.getState().currentTab, {
                readonly: false
              });
            setTimeout(() => {
              Navigation.queueRoutesForUpdate();
            });
          }
          break;
        }

        default:
          break;
      }
      eSendEvent(editorMessage.type, editorMessage);
    },
    [editor, onBackPress]
  );

  return onMessage;
};<|MERGE_RESOLUTION|>--- conflicted
+++ resolved
@@ -75,11 +75,8 @@
 import { EventTypes } from "./editor-events";
 import { EditorMessage, EditorProps, useEditorType } from "./types";
 import { useTabStore } from "./use-tab-store";
-<<<<<<< HEAD
-import { EditorEvents, editorState } from "./utils";
-=======
 import { EditorEvents, editorState, openInternalLink } from "./utils";
->>>>>>> 1e314928
+
 
 const publishNote = async () => {
   const user = useUserStore.getState().user;
