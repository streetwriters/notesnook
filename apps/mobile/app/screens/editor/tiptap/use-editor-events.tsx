--- conflicted
+++ resolved
@@ -19,6 +19,7 @@
 
 /* eslint-disable no-case-declarations */
 /* eslint-disable @typescript-eslint/no-var-requires */
+import { isFeatureAvailable, useAreFeaturesAvailable } from "@notesnook/common";
 import { ItemReference } from "@notesnook/core";
 import type { Attachment } from "@notesnook/editor";
 import { EditorEvents } from "@notesnook/editor-mobile/src/utils/editor-events";
@@ -42,6 +43,7 @@
 import EditorTabs from "../../../components/sheets/editor-tabs";
 import { Issue } from "../../../components/sheets/github/issue";
 import LinkNote from "../../../components/sheets/link-note";
+import PaywallSheet from "../../../components/sheets/paywall";
 import { RelationsList } from "../../../components/sheets/relations-list";
 import TableOfContents from "../../../components/sheets/toc";
 import { DDS } from "../../../services/device-detection";
@@ -54,6 +56,7 @@
 } from "../../../services/event-manager";
 import Navigation from "../../../services/navigation";
 import SettingsService from "../../../services/settings";
+import useNavigationStore from "../../../stores/use-navigation-store";
 import { useRelationStore } from "../../../stores/use-relation-store";
 import { useSettingStore } from "../../../stores/use-setting-store";
 import { useTagStore } from "../../../stores/use-tag-store";
@@ -66,7 +69,6 @@
   eOnExitEditor,
   eOnLoadNote,
   eOpenFullscreenEditor,
-  eOpenPremiumDialog,
   eOpenPublishNoteDialog,
   eUnlockWithBiometrics,
   eUnlockWithPassword
@@ -74,15 +76,12 @@
 import { openLinkInBrowser } from "../../../utils/functions";
 import { fluidTabsRef } from "../../../utils/global-refs";
 import { sleep } from "../../../utils/time";
+import AddReminder from "../../add-reminder";
 import ManageTags from "../../manage-tags";
 import { useDragState } from "../../settings/editor/state";
 import { EditorMessage, EditorProps, useEditorType } from "./types";
 import { useTabStore } from "./use-tab-store";
 import { editorState, openInternalLink } from "./utils";
-import AddReminder from "../../add-reminder";
-import { isFeatureAvailable, useAreFeaturesAvailable } from "@notesnook/common";
-import PaywallSheet from "../../../components/sheets/paywall";
-import useNavigationStore from "../../../stores/use-navigation-store";
 
 const publishNote = async () => {
   const user = useUserStore.getState().user;
@@ -164,12 +163,8 @@
     state.dateFormat,
     state.timeFormat
   ]);
-<<<<<<< HEAD
   const handleBack = useRef<NativeEventSubscription>(undefined);
-=======
-  const handleBack = useRef<NativeEventSubscription>();
   const loggedIn = useUserStore((state) => !!state.user);
->>>>>>> a60a1aa4
   const { fontScale } = useWindowDimensions();
 
   const doubleSpacedLines = useSettingStore(
