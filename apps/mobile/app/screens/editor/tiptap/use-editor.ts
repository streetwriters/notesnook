--- conflicted
+++ resolved
@@ -34,13 +34,7 @@
 import { useNoteStore } from "../../../stores/use-notes-store";
 import { useTagStore } from "../../../stores/use-tag-store";
 import { ThemeStore, useThemeStore } from "../../../stores/use-theme-store";
-<<<<<<< HEAD
-import { db } from "../../../common/database";
-import { MMKV } from "../../../common/database/mmkv";
 import { eClearEditor, eOnLoadNote } from "../../../utils/events";
-=======
-import { eOnLoadNote } from "../../../utils/events";
->>>>>>> 47ac190a
 import { tabBarRef } from "../../../utils/global-refs";
 import { timeConverter } from "../../../utils/time";
 import { NoteType } from "../../../utils/types";
@@ -363,7 +357,6 @@
     }, 300);
   };
 
-<<<<<<< HEAD
   const lockNoteWithVault = useCallback((note: NoteType) => {
     eSendEvent(eClearEditor);
     openVault({
@@ -435,8 +428,6 @@
     };
   }, [editorId, loadNote, onSyncComplete]);
 
-=======
->>>>>>> 47ac190a
   const saveContent = useCallback(
     ({
       title,
