/*
This file is part of the Notesnook project (https://notesnook.com/)

Copyright (C) 2023 Streetwriters (Private) Limited

This program is free software: you can redistribute it and/or modify
it under the terms of the GNU General Public License as published by
the Free Software Foundation, either version 3 of the License, or
(at your option) any later version.

This program is distributed in the hope that it will be useful,
but WITHOUT ANY WARRANTY; without even the implied warranty of
MERCHANTABILITY or FITNESS FOR A PARTICULAR PURPOSE.  See the
GNU General Public License for more details.

You should have received a copy of the GNU General Public License
along with this program.  If not, see <http://www.gnu.org/licenses/>.
*/

import { formatBytes } from "@notesnook/common";
import { SubscriptionPlan, SubscriptionProvider } from "@notesnook/core";
import { strings } from "@notesnook/intl";
import { useThemeColors } from "@notesnook/theme";
import { useNetInfo } from "@react-native-community/netinfo";
import dayjs from "dayjs";
import React from "react";
import { Image, Platform, TouchableOpacity, View } from "react-native";
import ImagePicker from "react-native-image-crop-picker";
import Icon from "react-native-vector-icons/MaterialCommunityIcons";
import { db } from "../../common/database";
import { presentDialog } from "../../components/dialog/functions";
import { PlanLimits } from "../../components/sheets/plan-limits";
import AppIcon from "../../components/ui/AppIcon";
import { Button } from "../../components/ui/button";
import { TimeSince } from "../../components/ui/time-since";
import Paragraph from "../../components/ui/typography/paragraph";
import { presentSheet, ToastManager } from "../../services/event-manager";
import Navigation from "../../services/navigation";
import PremiumService from "../../services/premium";
import { useThemeStore } from "../../stores/use-theme-store";
import { SyncStatus, useUserStore } from "../../stores/use-user-store";
import { planToDisplayName } from "../../utils/constants";
import { AppFontSize } from "../../utils/size";
import { DefaultAppStyles } from "../../utils/styles";
import { SectionItem } from "./section-item";
<<<<<<< HEAD
=======
import SettingsService from "../../services/settings";
>>>>>>> 110534ed

export const getTimeLeft = (t2) => {
  let daysRemaining = dayjs(t2).diff(dayjs(), "days");
  return {
    time: dayjs(t2).diff(dayjs(), daysRemaining === 0 ? "hours" : "days"),
    isHour: daysRemaining === 0
  };
};

const ProfilePicPlaceholder = (props) => {
  const { colors } = useThemeColors();
  return (
    <TouchableOpacity
      style={{
        alignItems: "center"
      }}
      activeOpacity={0.9}
      onPress={props?.onChangePicture}
    >
      <View
        style={{
          backgroundColor: colors.primary.shade,
          borderRadius: 100,
          width: 80,
          height: 80,
          alignItems: "center",
          justifyContent: "center"
        }}
      >
        <Icon size={35} color={colors.primary.accent} name="account-outline" />
      </View>
    </TouchableOpacity>
  );
};

const onChangePicture = () => {
  useUserStore.setState({
    disableAppLockRequests: true
  });
  const theme =
    useThemeStore.getState().colorScheme === "dark"
      ? useThemeStore.getState().darkTheme
      : useThemeStore.getState().lightTheme;

  ImagePicker.openPicker({
    compressImageMaxWidth: 256,
    compressImageMaxHeight: 256,
    compressImageQuality: 0.8,
    avoidEmptySpaceAroundImage: true,
    cropping: true,
    cropperCircleOverlay: true,
    mediaType: "photo",
    forceJpg: true,
    includeBase64: true,
    writeTempFile: false,
    cropperToolbarColor: theme.scopes.base.primary.background,
    cropperToolbarTitle: strings.editProfilePicture(),
    cropperActiveWidgetColor: theme.scopes.base.primary.accent,
    cropperToolbarWidgetColor: theme.scopes.base.primary.icon
  })
    .then(async (image) => {
      if (!image.data) return;
      await db.settings.setProfile({
        profilePicture: "data:image/jpeg;base64," + image.data
      });
      useUserStore.setState({
        profile: db.settings.getProfile()
      });
    })
    .finally(() => {
      setTimeout(() => {
        useUserStore.setState({
          disableAppLockRequests: false
        });
      }, 1000);
    });
};

const SettingsUserSection = ({ item }) => {
  const { colors } = useThemeColors();
  const [user] = useUserStore((state) => [state.user]);
  const lastSynced = useUserStore((state) => state.lastSynced);
  const lastSyncStatus = useUserStore((state) => state.lastSyncStatus);
  const { isInternetReachable } = useNetInfo();
  const isOffline = !isInternetReachable;
  const userProfile = useUserStore((state) => state.profile);
  const used = user?.storageUsed || 0;
  const total = user?.totalStorage || 0;

  const isCurrentPlatform =
    (user?.subscription?.provider === SubscriptionProvider.APPLE &&
      Platform.OS === "ios") ||
    (user?.subscription?.provider === SubscriptionProvider.GOOGLE &&
      Platform.OS === "android");

  return (
    <>
      {user ? (
        <>
          <View
            style={{
              paddingHorizontal: DefaultAppStyles.GAP,
              paddingTop: 25
            }}
          >
            <View
              style={{
                flexDirection: "row",
                width: "100%"
              }}
            >
              <View
                style={{
                  flexDirection: "row",
                  width: "100%",
                  gap: DefaultAppStyles.GAP,
                  alignItems: "center"
                }}
              >
                <View
                  style={{
                    borderRadius: 100,
                    alignSelf: "flex-start"
                  }}
                >
                  {userProfile?.profilePicture ? (
                    <TouchableOpacity
                      onPress={onChangePicture}
                      activeOpacity={1}
                    >
                      <Image
                        source={{
                          uri: userProfile?.profilePicture
                        }}
                        style={{
                          width: 80,
                          height: 80,
                          borderRadius: 80
                        }}
                      />
                    </TouchableOpacity>
                  ) : (
                    <ProfilePicPlaceholder onChangePicture={onChangePicture} />
                  )}
                </View>

                <View>
                  <Paragraph
                    onPress={() => {
                      presentDialog({
                        title: strings.setFullName(),
                        paragraph: strings.setFullNameDesc(),
                        positiveText: strings.save(),
                        input: true,
                        inputPlaceholder: strings.enterFullName(),
                        defaultValue: userProfile?.fullName,
                        positivePress: async (value) => {
                          db.settings
                            .setProfile({
                              fullName: value
                            })
                            .then(async () => {
                              useUserStore.setState({
                                profile: db.settings.getProfile()
                              });
                            });
                        }
                      });
                    }}
                    color={colors.primary.heading}
                    size={AppFontSize.md}
                  >
                    {userProfile?.fullName
                      ? userProfile.fullName + " "
                      : strings.setYourName() + " "}
                    <AppIcon name="pencil" size={AppFontSize.md} />
                  </Paragraph>

                  <Paragraph
                    color={colors.primary.heading}
                    size={AppFontSize.xs}
                  >
                    {user?.email}
                  </Paragraph>

                  <Paragraph
                    style={{
                      flexWrap: "wrap"
                    }}
                    size={AppFontSize.xs}
                    color={colors.secondary.heading}
                  >
                    {!user ? (
                      strings.notLoggedIn()
                    ) : lastSynced && lastSynced !== "Never" ? (
                      <>
                        {lastSyncStatus === SyncStatus.Failed
                          ? strings.syncFailed()
                          : strings.synced()}{" "}
                        <TimeSince
                          style={{
                            fontSize: AppFontSize.xs,
                            color: colors.secondary.paragraph
                          }}
                          time={lastSynced}
                        />{" "}
                        ago
                        {isOffline ? ` (${strings.offline()})` : ""}
                      </>
                    ) : (
                      strings.never()
                    )}
                  </Paragraph>
                </View>
              </View>
            </View>

            <View
              style={{
                paddingVertical: DefaultAppStyles.GAP_SMALL,
                gap: DefaultAppStyles.GAP_VERTICAL,
                borderRadius: 10
              }}
            >
              <View
                style={{
                  gap: DefaultAppStyles.GAP_SMALL,
                  paddingHorizontal: DefaultAppStyles.GAP_SMALL
                }}
              >
                <View
                  style={{
                    flexDirection: "row",
                    width: "100%",
                    justifyContent: "space-between"
                  }}
                >
                  <Paragraph size={AppFontSize.xxs}>
                    {strings.storage()}
                  </Paragraph>
                  <Paragraph size={AppFontSize.xxs}>
                    {formatBytes(used)}/
                    {total === -1
                      ? "Unlimited"
                      : formatBytes(total) + " " + strings.used()}
                  </Paragraph>
                </View>
                <View
                  style={{
                    backgroundColor: colors.secondary.background,
                    width: "100%",
                    height: 5,
                    borderRadius: 10
                  }}
                >
                  <View
                    style={{
                      backgroundColor: colors.primary.accent,
                      height: 5,
                      width: `${(used / total) * 100}%`,
                      borderRadius: 10
                    }}
                  />
                </View>
              </View>

              <View
                style={{
                  flexDirection: "row",
                  justifyContent: "space-between",
                  alignItems: "center",
                  width: "100%",
                  paddingHorizontal: DefaultAppStyles.GAP_SMALL,
                  borderRadius: 10
                }}
              >
                <TouchableOpacity
                  activeOpacity={1}
                  onPress={() => {
                    presentSheet({
                      component: <PlanLimits />
                    });
                  }}
                >
                  <Paragraph size={AppFontSize.sm}>
                    {planToDisplayName(user.subscription?.plan)}
                  </Paragraph>
                  <Paragraph
                    color={colors.secondary.paragraph}
                    size={AppFontSize.xxxs}
                  >
                    {strings.viewAllLimits()}{" "}
                    <AppIcon name="information" size={AppFontSize.xxxs} />
                  </Paragraph>
                </TouchableOpacity>

<<<<<<< HEAD
                {(user.subscription?.provider === SubscriptionProvider.PADDLE ||
                  user.subscription?.provider ===
                    SubscriptionProvider.STREETWRITERS ||
                  !isCurrentPlatform) &&
                PremiumService.get() ? null : (
=======
                {((user.subscription?.provider ===
                  SubscriptionProvider.PADDLE ||
                  user.subscription?.provider ===
                    SubscriptionProvider.STREETWRITERS ||
                  !isCurrentPlatform) &&
                  PremiumService.get()) ||
                SettingsService.getProperty("serverUrls") ? null : (
>>>>>>> 110534ed
                  <Button
                    title={
                      user.subscription?.plan !== SubscriptionPlan.FREE
                        ? strings.changePlan()
                        : strings.upgradePlan()
                    }
                    onPress={() => {
                      if (
                        user?.subscription?.plan === SubscriptionPlan.LEGACY_PRO
                      ) {
                        ToastManager.show({
                          message: strings.cannotChangePlan(),
                          context: "local"
                        });
                        return;
                      }

                      if (
                        user.subscription?.plan !== SubscriptionPlan.FREE &&
                        user.subscription?.productId &&
                        user.subscription?.productId.includes("5year")
                      ) {
                        ToastManager.show({
                          message:
                            "You have made a one time purchase. To change your plan please contact support.",
                          type: "info"
                        });
                        return;
                      }

                      Navigation.navigate("PayWall", {
                        context: "logged-in",
                        canGoBack: true
                      });
                    }}
                    type="accent"
                    fontSize={AppFontSize.xs}
                    style={{
                      paddingHorizontal: DefaultAppStyles.GAP_SMALL,
                      height: "auto",
                      paddingVertical: DefaultAppStyles.GAP_SMALL
                    }}
                  />
                )}
              </View>
            </View>
          </View>

          {item.sections.map((item) => (
            <SectionItem key={item.name} item={item} />
          ))}
        </>
      ) : null}
    </>
  );
};

export default SettingsUserSection;<|MERGE_RESOLUTION|>--- conflicted
+++ resolved
@@ -43,10 +43,7 @@
 import { AppFontSize } from "../../utils/size";
 import { DefaultAppStyles } from "../../utils/styles";
 import { SectionItem } from "./section-item";
-<<<<<<< HEAD
-=======
 import SettingsService from "../../services/settings";
->>>>>>> 110534ed
 
 export const getTimeLeft = (t2) => {
   let daysRemaining = dayjs(t2).diff(dayjs(), "days");
@@ -343,13 +340,6 @@
                   </Paragraph>
                 </TouchableOpacity>
 
-<<<<<<< HEAD
-                {(user.subscription?.provider === SubscriptionProvider.PADDLE ||
-                  user.subscription?.provider ===
-                    SubscriptionProvider.STREETWRITERS ||
-                  !isCurrentPlatform) &&
-                PremiumService.get() ? null : (
-=======
                 {((user.subscription?.provider ===
                   SubscriptionProvider.PADDLE ||
                   user.subscription?.provider ===
@@ -357,7 +347,6 @@
                   !isCurrentPlatform) &&
                   PremiumService.get()) ||
                 SettingsService.getProperty("serverUrls") ? null : (
->>>>>>> 110534ed
                   <Button
                     title={
                       user.subscription?.plan !== SubscriptionPlan.FREE
