/*
This file is part of the Notesnook project (https://notesnook.com/)

Copyright (C) 2023 Streetwriters (Private) Limited

This program is free software: you can redistribute it and/or modify
it under the terms of the GNU General Public License as published by
the Free Software Foundation, either version 3 of the License, or
(at your option) any later version.

This program is distributed in the hope that it will be useful,
but WITHOUT ANY WARRANTY; without even the implied warranty of
MERCHANTABILITY or FITNESS FOR A PARTICULAR PURPOSE.  See the
GNU General Public License for more details.

You should have received a copy of the GNU General Public License
along with this program.  If not, see <http://www.gnu.org/licenses/>.
*/

import { formatBytes } from "@notesnook/common";
import notifee from "@notifee/react-native";
import dayjs from "dayjs";
import React from "react";
import { Appearance, Linking, Platform } from "react-native";
import { getVersion } from "react-native-device-info";
import * as RNIap from "react-native-iap";
import { enabled } from "react-native-privacy-snapshot";
import ScreenGuardModule from "react-native-screenguard";
import { DatabaseLogger, db } from "../../common/database";
import { MMKV } from "../../common/database/mmkv";
import filesystem from "../../common/filesystem";
import { AttachmentDialog } from "../../components/attachments";
import { ChangePassword } from "../../components/auth/change-password";
import { presentDialog } from "../../components/dialog/functions";
import { AppLockPassword } from "../../components/dialogs/applock-password";
import {
  endProgress,
  startProgress,
  updateProgress
} from "../../components/dialogs/progress";
import { ChangeEmail } from "../../components/sheets/change-email";
import ExportNotesSheet from "../../components/sheets/export-notes";
import { Issue } from "../../components/sheets/github/issue";
import { Progress } from "../../components/sheets/progress";
import { Update } from "../../components/sheets/update";
import { VaultStatusType, useVaultStatus } from "../../hooks/use-vault-status";
import { BackgroundSync } from "../../services/background-sync";
import BackupService from "../../services/backup";
import BiometricService from "../../services/biometrics";
import {
  ToastManager,
  eSendEvent,
  eSubscribeEvent,
  openVault,
  presentSheet
} from "../../services/event-manager";
import { setLoginMessage } from "../../services/message";
import Navigation from "../../services/navigation";
import Notifications from "../../services/notifications";
import PremiumService from "../../services/premium";
import SettingsService from "../../services/settings";
import Sync from "../../services/sync";
import { clearAllStores } from "../../stores";
import { refreshAllStores } from "../../stores/create-db-collection-store";
import { useThemeStore } from "../../stores/use-theme-store";
import { useUserStore } from "../../stores/use-user-store";
import { SUBSCRIPTION_STATUS } from "../../utils/constants";
import {
  eCloseSheet,
  eCloseSimpleDialog,
  eOpenLoginDialog,
  eOpenRecoveryKeyDialog
} from "../../utils/events";
import { NotesnookModule } from "../../utils/notesnook-module";
import { sleep } from "../../utils/time";
import { MFARecoveryCodes, MFASheet } from "./2fa";
import { useDragState } from "./editor/state";
import { verifyUser, verifyUserWithApplock } from "./functions";
import { SettingSection } from "./types";
import { getTimeLeft } from "./user-section";

type User = any;

export const settingsGroups: SettingSection[] = [
  {
    id: "account",
    name: "account",
    useHook: () => useUserStore((state) => state.user),
    hidden: (current) => !current,
    sections: [
      {
        id: "subscription-status",
        useHook: () => useUserStore((state) => state.user),
        hidden: (current) => !current,
        name: (current) => {
          const user = current as User;
          const isBasic = user.subscription?.type === SUBSCRIPTION_STATUS.BASIC;
          const isTrial = user.subscription?.type === SUBSCRIPTION_STATUS.TRIAL;
          return isBasic || !user.subscription?.type
            ? "Subscribe to Pro"
            : isTrial
            ? "Your free trial has started"
            : "Subscription details";
        },
        type: "component",
        component: "subscription",
        icon: "crown",
        description: (current) => {
          const user = current as User;
          const subscriptionDaysLeft =
            user &&
            getTimeLeft(
              parseInt(user.subscription?.expiry as unknown as string)
            );
          const expiryDate = dayjs(user?.subscription?.expiry).format(
            "MMMM D, YYYY"
          );
          const startDate = dayjs(user?.subscription?.start).format(
            "MMMM D, YYYY"
          );

          return user.subscription?.type === 2
            ? "You signed up on " + startDate
            : user.subscription?.type === 1
            ? "Your free trial will end on " + expiryDate
            : user.subscription?.type === 6
            ? subscriptionDaysLeft.time < -3
              ? "Your subscription has ended"
              : "Your account will be downgraded to Basic in 3 days"
            : user.subscription?.type === 7
            ? `Your subscription will end on ${expiryDate}.`
            : user.subscription?.type === 5
            ? `Your subscription will renew on ${expiryDate}.`
            : "Never hesitate to choose privacy";
        }
      },
      {
        id: "account-settings",
        type: "screen",
        name: "Account Settings",
        icon: "account-cog",
        description: "Manage account",
        sections: [
          {
            id: "remove-profile-picture",
            name: "Remove profile picture",
            icon: "face-man",
            description: "Remove your picture from profile",
            useHook: () =>
              useUserStore((state) => state.profile?.profilePicture),
            hidden: () => !useUserStore.getState().profile?.profilePicture,
            modifer: () => {
              presentDialog({
                title: "Remove profile picture",
                paragraph:
                  "Are you sure you want to remove your profile picture?",
                positiveText: "Remove",
                positivePress: async () => {
                  db.settings
                    .setProfile({
                      profilePicture: undefined
                    })
                    .then(async () => {
                      useUserStore.setState({
                        profile: db.settings.getProfile()
                      });
                    });
                }
              });
            }
          },
          {
            id: "remove-name",
            name: "Remove full name",
            icon: "rename-box",
            description: "Remove your name from profile",
            useHook: () => useUserStore((state) => state.profile?.fullName),
            hidden: () => !useUserStore.getState().profile?.fullName,
            modifer: () => {
              presentDialog({
                title: "Remove name",
                paragraph: "Are you sure you want to remove your name?",
                positiveText: "Remove",
                positivePress: async () => {
                  db.settings
                    .setProfile({
                      fullName: undefined
                    })
                    .then(async () => {
                      useUserStore.setState({
                        profile: db.settings.getProfile()
                      });
                    });
                }
              });
            }
          },
          {
            id: "recovery-key",
            name: "Save data recovery key",
            icon: "account-key",
            modifer: async () => {
              verifyUser(null, async () => {
                await sleep(300);
                eSendEvent(eOpenRecoveryKeyDialog);
              });
            },
            description:
              "Recover your data using the recovery key if your password is lost."
          },
          {
            id: "manage-attachments",
            name: "Manage attachments",
            icon: "attachment",
            modifer: () => {
              AttachmentDialog.present();
            },
            description: "Manage all attachments in one place."
          },
          {
            id: "change-password",
            name: "Change password",
            icon: "password",
            modifer: async () => {
              ChangePassword.present();
            },
            description: "Setup a new password for your account."
          },
          {
            id: "change-email",
            name: "Change email",
            icon: "email",
            modifer: async () => {
              ChangeEmail.present();
            },
            description: "Setup a new email for your account."
          },
          {
            id: "2fa-settings",
            type: "screen",
            name: "Two factor authentication",
            description: "Manage 2FA settings",
            icon: "two-factor-authentication",
            sections: [
              {
                id: "enable-2fa",
                name: "Change primary two-factor authentication",
                modifer: () => {
                  verifyUser("global", async () => {
                    MFASheet.present();
                  });
                },
                useHook: () => useUserStore((state) => state.user),
                description:
                  "Change your current two-factor authentication method"
              },
              {
                id: "2fa-fallback",
                name: "Add fallback 2FA method",
                useHook: () => useUserStore((state) => state.user),
                hidden: (user) => {
                  return (
                    !!(user as User)?.mfa?.secondaryMethod ||
                    !(user as User)?.mfa?.isEnabled
                  );
                },
                modifer: () => {
                  verifyUser("global", async () => {
                    MFASheet.present(true);
                  });
                },
                description:
                  "You can use fallback 2FA method incase you are unable to login via primary method"
              },
              {
                id: "change-2fa-method",
                name: "Reconfigure fallback 2FA method",
                useHook: () => useUserStore((state) => state.user),
                hidden: (user) => {
                  return (
                    !(user as User)?.mfa?.secondaryMethod ||
                    !(user as User)?.mfa?.isEnabled
                  );
                },
                modifer: () => {
                  verifyUser("global", async () => {
                    MFASheet.present(true);
                  });
                },
                description:
                  "You can use fallback 2FA method incase you are unable to login via primary method"
              },
              {
                id: "view-2fa-codes",
                name: "View recovery codes",
                modifer: () => {
                  verifyUser("global", async () => {
                    MFARecoveryCodes.present("sms");
                  });
                },
                useHook: () => useUserStore((state) => state.user),
                hidden: (user) => {
                  return !(user as User)?.mfa?.isEnabled;
                },
                description:
                  "View and save recovery codes for to recover your account"
              }
            ]
          },
          {
            id: "subscription-not-active",
            name: "Subscription not activated?",
            hidden: () => Platform.OS !== "ios",
            modifer: async () => {
              if (Platform.OS === "android") return;
              presentSheet({
                title: "Loading subscriptions",
                paragraph: "Please wait while we fetch your subscriptions."
              });
              const subscriptions = await RNIap.getPurchaseHistory();
              subscriptions.sort(
                (a, b) => b.transactionDate - a.transactionDate
              );
              const currentSubscription = subscriptions[0];
              presentSheet({
                title: "Notesnook Pro",
                paragraph: `You subscribed to Notesnook Pro on ${new Date(
                  currentSubscription.transactionDate
                ).toLocaleString()}. Verify this subscription?`,
                action: async () => {
                  presentSheet({
                    title: "Verifying subscription",
                    paragraph: "Please wait while we verify your subscription."
                  });
                  await PremiumService.subscriptions.verify(
                    currentSubscription
                  );
                  eSendEvent(eCloseSheet);
                },
                icon: "information-outline",
                actionText: "Verify"
              });
            },
            description: "Verify your subscription to Notesnook Pro"
          },
          {
            id: "clear-cache",
            name: "Clear cache",
            icon: "delete",
            modifer: async () => {
              presentDialog({
                title: "Clear cache",
                paragraph: "Are you sure you want to clear the cache?",
                positiveText: "Clear",
                positivePress: async () => {
                  filesystem.clearCache();
                  ToastManager.show({
                    heading: "Cache cleared",
                    message: "All cached attachments have been removed",
                    type: "success"
                  });
                }
              });
            },
            description(current) {
              return `Clear all cached attachments. Current cache size: ${
                current as number
              }`;
            },
            useHook: () => {
              const [cacheSize, setCacheSize] = React.useState(0);
              React.useEffect(() => {
                filesystem.getCacheSize().then(setCacheSize).catch(console.log);
                const sub = eSubscribeEvent("cache-cleared", () => {
                  setCacheSize(0);
                });
                return () => {
                  sub?.unsubscribe();
                };
              }, []);
              return formatBytes(cacheSize);
            }
          },

          {
            id: "logout",
            name: "Logout",
            description:
              "Logging out will clear all data stored on this device.",
            icon: "logout",
            modifer: async () => {
              const hasUnsyncedChanges = await db.hasUnsyncedChanges();
              presentDialog({
                title: "Logout",
                paragraph:
                  "Are you sure you want to logout and clear all data stored on this device?",
                positiveText: "Logout",
                check: {
                  info: "Take a backup before logging out",
                  defaultValue: true
                },
                notice: hasUnsyncedChanges
                  ? {
                      text: "You have unsynced notes. Take a backup or sync your notes to avoid losing your critical data.",
                      type: "alert"
                    }
                  : undefined,
                positivePress: async (_, takeBackup) => {
                  eSendEvent(eCloseSimpleDialog);
                  setTimeout(async () => {
                    try {
                      startProgress({
                        fillBackground: true,
                        title: "Logging out",
                        canHideProgress: true,
                        paragraph:
                          "Please wait while we log out and clear app data."
                      });

                      Navigation.navigate("Notes");

                      if (takeBackup) {
                        updateProgress({
                          progress: "Taking a backup of your notes"
                        });

                        try {
                          const result = await BackupService.run(
                            false,
                            "local",
                            "partial"
                          );
                          if (result.error) throw result.error as Error;
                        } catch (e) {
                          DatabaseLogger.error(e);
                          const error = e;
                          const canLogout = await new Promise((resolve) => {
                            presentDialog({
                              context: "local",
                              title: "Backup failed",
                              paragraph: `${
                                (error as Error).message
                              }. Do you want to continue logging out?`,
                              positiveText: "Continue",
                              positivePress: () => {
                                resolve(true);
                              },
                              onClose: () => {
                                resolve(false);
                              }
                            });
                          });
                          if (!canLogout) {
                            endProgress();
                            return;
                          }
                        }
                      }

                      updateProgress({
                        progress: "Logging out... please wait"
                      });

                      await db.user?.logout();
                      setLoginMessage();
                      await PremiumService.setPremiumStatus();
                      await BiometricService.resetCredentials();
                      MMKV.clearStore();
                      clearAllStores();
                      setImmediate(() => {
                        refreshAllStores();
                      });
                      Navigation.queueRoutesForUpdate();
                      SettingsService.resetSettings();
                      useUserStore.getState().setUser(null);
                      useUserStore.getState().setSyncing(false);
                      endProgress();
                    } catch (e) {
                      DatabaseLogger.error(e);
                      ToastManager.error(e as Error, "Error logging out");
                      endProgress();
                    }
                  }, 300);
                }
              });
            }
          },
          {
            id: "delete-account",
            type: "danger",
            name: "Delete account",
            icon: "alert",
            description:
              "All your data will be removed permanently. Make sure you have saved backup of your notes. This action is IRREVERSIBLE.",
            modifer: () => {
              presentDialog({
                title: "Delete account",
                paragraphColor: "red",
                paragraph:
                  "All your data will be removed permanently. Make sure you have saved backup of your notes. This action is IRREVERSIBLE.",
                positiveType: "errorShade",
                input: true,
                inputPlaceholder: "Enter account password",
                positiveText: "Delete",
                positivePress: async (value) => {
                  try {
                    const verified = await db.user?.verifyPassword(value);
                    if (verified) {
                      setTimeout(async () => {
                        startProgress({
                          title: "Deleting account",
                          paragraph: "Please wait while we delete your account"
                        });
                        Navigation.navigate("Notes");
                        await db.user?.deleteUser(value);
                        await BiometricService.resetCredentials();
                        SettingsService.set({
                          introCompleted: true
                        });
                      }, 300);
                    } else {
                      ToastManager.show({
                        heading: "Incorrect password",
                        message:
                          "The account password you entered is incorrect",
                        type: "error",
                        context: "global"
                      });
                    }

                    endProgress();
                  } catch (e) {
                    endProgress();
                    console.log(e);
                    ToastManager.error(
                      e as Error,
                      "Failed to delete account",
                      "global"
                    );
                  }
                }
              });
            }
          }
        ]
      },
      {
        id: "sync-settings",
        name: "Sync settings",
        description: "Configure syncing for this device",
        type: "screen",
        icon: "autorenew",
        sections: [
          {
            id: "offline-mode",
            name: "Full offline mode",
            description: "Download everything including attachments on sync",
            type: "switch",
            property: "offlineMode",
            modifer: () => {
              const current = SettingsService.get().offlineMode;
              if (current) {
                SettingsService.setProperty("offlineMode", false);
                db.fs().cancel("offline-mode");
                return;
              }
              PremiumService.verify(() => {
                SettingsService.setProperty("offlineMode", true);
                db.attachments.cacheAttachments().catch(console.log);
              });
            }
          },
          {
            id: "auto-sync",
            name: "Disable auto sync",
            description:
              "Turn off automatic syncing. Changes from this client will be synced only when you run sync manually.",
            type: "switch",
            property: "disableAutoSync"
          },
          {
            id: "disable-realtime-sync",
            name: "Disable realtime sync",
            description: "Turn off realtime sync in the editor.",
            type: "switch",
            property: "disableRealtimeSync"
          },
          {
            id: "disable-sync",
            name: "Disable syncing",
            description:
              "Turns off syncing completely on this device. Any changes made will remain local only and new changes from your other devices won't sync to this device.",
            type: "switch",
            property: "disableSync"
          },
          {
            id: "background-sync",
            name: "Background sync (experimental)",
            description:
              "Periodically wake up the app in background to run sync.",
            type: "switch",
            property: "backgroundSync",
            onChange: (value) => {
              if (value) {
                BackgroundSync.start();
              } else {
                BackgroundSync.stop();
              }
            }
          },
          {
            id: "pull-sync",
            name: "Force pull changes",
            description: `Use this if changes from other devices are not appearing on this device. This will overwrite the data on this device with the latest data from the server.\n\nThis must only be used for troubleshooting. Using it regularly for sync is not recommended and will lead to unexpected data loss and other issues. If you are having persistent issues with sync, please report them to us at support@streetwriters.co.`,
            modifer: () => {
              presentDialog({
                title: "Force Pull changes",
                paragraph:
                  "This must only be used for troubleshooting. Using this regularly for sync is not recommended and will lead to unexpected data loss and other issues. If you are having persistent issues with sync, please report them to us at support@streetwriters.co.",
                negativeText: "Cancel",
                positiveText: "Start",
                positivePress: async () => {
                  eSendEvent(eCloseSheet);
                  await sleep(300);
                  Progress.present();
                  Sync.run("global", true, "fetch", () => {
                    eSendEvent(eCloseSheet);
                  });
                }
              });
            }
          },
          {
            id: "push-sync",
            name: "Force push changes",
            description: `Use this if changes made on this device are not appearing on other devices. This will overwrite the data on the server with the data from this device.\n\nThis must only be used for troubleshooting. Using it regularly for sync is not recommended and will lead to unexpected data loss and other issues. If you are having persistent issues with sync, please report them to us at support@streetwriters.co.`,
            modifer: () => {
              presentDialog({
                title: "Force Push changes",
                paragraph:
                  "This must only be used for troubleshooting. Using this regularly for sync is not recommended and will lead to unexpected data loss and other issues. If you are having persistent issues with sync, please report them to us at support@streetwriters.co.",
                negativeText: "Cancel",
                positiveText: "Start",
                positivePress: async () => {
                  eSendEvent(eCloseSheet);
                  await sleep(300);
                  Progress.present();
                  Sync.run("global", true, "send", () => {
                    eSendEvent(eCloseSheet);
                  });
                }
              });
            }
          }
        ]
      }
    ]
  },
  {
    id: "customize",
    name: "Customization",
    sections: [
      {
        id: "personalization",
        type: "screen",
        name: "Appearance",
        description: "Change app look and feel with color themes",
        icon: "shape",
        sections: [
          {
            id: "theme-picker",
            type: "screen",
            name: "Themes",
            icon: "palette",
            description: "Customize Notesnook to absolute infinity.",
            component: "theme-selector"
          },
          {
            id: "use-system-theme",
            type: "switch",
            name: "Use system theme",
            description:
              "Automatically switch to dark mode when system theme changes",
            property: "useSystemTheme",
            icon: "circle-half",
            modifer: () => {
              const current = SettingsService.get().useSystemTheme;
              SettingsService.set({
                useSystemTheme: !current
              });
              if (!current) {
                useThemeStore
                  .getState()
                  .setColorScheme(Appearance.getColorScheme() as any);
              }
            }
          },
          {
            id: "enable-dark-mode",
            type: "switch",
            name: "Dark mode",
            description: "Strain your eyes no more at night",
            property: "colorScheme",
            icon: "brightness-6",
            modifer: () => {
              useThemeStore.getState().setColorScheme();
            },
            getter: () => useThemeStore.getState().colorScheme === "dark"
          }
        ]
      },
      {
        id: "behaviour",
        type: "screen",
        name: "Behaviour",
        icon: "cog",
        description: "Change how the app behaves in different situations",
        sections: [
          {
            id: "default-home",
            type: "component",
            name: "Homepage",
            description: "Default screen to open on app startup",
            component: "homeselector"
          },
          {
            id: "date-format",
            name: "Date format",
            description: "Set the format for date used across the app",
            type: "component",
            component: "date-format-selector"
          },
          {
            id: "time-format",
            name: "Time format",
            description: "Set the format for time used across the app",
            type: "component",
            component: "time-format-selector"
          },
          {
            id: "clear-trash-interval",
            type: "component",
            name: "Clear trash interval",
            description:
              "Select the duration after which trash items will be cleared",
            component: "trash-interval-selector"
          },
          {
            id: "default-notebook",
            name: "Clear default notebook",
            description: "Clear the default notebook for new notes",
            modifer: () => {
              db.settings.setDefaultNotebook(undefined);
            },
            hidden: () => !db.settings.getDefaultNotebook()
          }
        ]
      },
      {
        id: "editor",
        name: "Editor",
        type: "screen",
        icon: "note-edit-outline",
        description: "Customize the editor to fit your needs",
        sections: [
          {
            id: "configure-toolbar",
            type: "screen",
            name: "Configure toolbar",
            description: "Make the toolbar adaptable to your needs.",
            icon: "format-text",
            component: "configuretoolbar"
          },
          {
            id: "reset-toolbar",
            name: "Reset toolbar",
            description: "Reset toolbar configuration to default",
            icon: "reload",
            modifer: () => {
              useDragState.getState().setPreset("default");
            }
          },
          {
            id: "double-spaced-lines",
            name: "Use double spaced lines",
            description:
              "New lines will be double spaced (old ones won't be affected).",
            type: "switch",
            property: "doubleSpacedLines",
            icon: "format-line-spacing",
            onChange: () => {
              ToastManager.show({
                heading: "Line spacing changed",
                type: "success"
              });
            }
          },
          {
            id: "default-font-size",
            name: "Default font size",
            description: "Set the default font size in editor",
            type: "input-selector",
            minInputValue: 8,
            maxInputValue: 120,
            icon: "format-size",
            property: "defaultFontSize"
          },
          {
            id: "default-font-family",
            name: "Default font family",
            description: "Set the default font family in editor",
            type: "component",
            icon: "format-font",
            property: "defaultFontFamily",
            component: "font-selector"
          },
          {
            id: "title-format",
            name: "Title format",
            component: "title-format",
            icon: "format-title",
            description: "Customize the formatting for new note title",
            type: "component"
          },
          {
            id: "toggle-markdown",
            name: "Markdown shortcuts",
            property: "markdownShortcuts",
            description: "Toggle markdown in the editor",
            icon: "language-markdown",
            type: "switch"
          }
        ]
      },
      {
        id: "servers",
        type: "screen",
        name: "Servers",
        description: "Configure server URLs for Notesnook",
        icon: "server",
        component: "server-config"
      }
    ]
  },
  {
    id: "privacy-security",
    name: "Privacy and security",
    sections: [
      {
        id: "temeltery",
        type: "switch",
        name: "Telemetry",
        icon: "radar",
        description:
          "Contribute towards a better Notesnook. All tracking information is anonymous.",
        property: "telemetry"
      },
      {
        id: "marketing-emails",
        type: "switch",
        name: "Marketing emails",
        icon: "email-fast",
        description:
          "We will send you occasional promotional offers & product updates on your email (sent once every month).",
        modifer: async () => {
          try {
            await db.user?.changeMarketingConsent(
              !useUserStore.getState().user?.marketingConsent
            );
            useUserStore.getState().setUser(await db.user?.fetchUser());
          } catch (e) {
            ToastManager.error(e as Error);
          }
        },
        getter: (current: any) => current?.marketingConsent,
        useHook: () => useUserStore((state) => state.user),
        hidden: (current) => !current
      },
      {
        id: "cors-bypass",
        type: "input",
        name: "CORS bypass proxy",
        description: "You can set a custom proxy URL to increase your privacy.",
        inputProperties: {
          defaultValue: "https://cors.notesnook.com",
          autoCorrect: false,
          keyboardType: "url"
        },
        property: "corsProxy",
        icon: "arrow-decision-outline"
      },

      {
        id: "vault",
        type: "screen",
        name: "Vault",
        description: "Multi-layer encryption to most important notes",
        icon: "key",
        sections: [
          {
            id: "create-vault",
            name: "Create vault",
            description: "Set a password to create vault and lock notes.",
            icon: "key",
            useHook: useVaultStatus,
            hidden: (current) => (current as VaultStatusType)?.exists,
            modifer: () => {
              PremiumService.verify(() => {
                openVault({
                  item: {},
                  novault: false,
                  title: "Create vault",
                  description: "Set a password to create vault and lock notes."
                });
              });
            }
          },
          {
            id: "change-vault-password",
            useHook: useVaultStatus,
            name: "Change vault password",
            icon: "key-change",
            description: "Setup a new password for your vault.",
            hidden: (current) => !(current as VaultStatusType)?.exists,
            modifer: () =>
              openVault({
                item: {},
                changePassword: true,
                novault: true,
                title: "Change vault password",
                description: "Set a new password for your vault."
              })
          },
          {
            id: "clear-vault",
            useHook: useVaultStatus,
            name: "Clear vault",
            icon: "key-remove",
            description: "Unlock all locked notes",
            hidden: (current) => !(current as VaultStatusType)?.exists,
            modifer: () => {
              openVault({
                item: {},
                clearVault: true,
                novault: true,
                title: "Clear vault",
                description:
                  "Enter vault password to unlock and remove all notes from the vault."
              });
            }
          },
          {
            id: "delete-vault",
            name: "Delete vault",
            icon: "delete-forever",
            description: "Delete vault (and optionally remove all notes).",
            useHook: useVaultStatus,
            hidden: (current) => !(current as VaultStatusType)?.exists,
            modifer: () => {
              openVault({
                item: {},
                deleteVault: true,
                novault: true,
                title: "Delete vault",
                description: "Enter your account password to delete your vault."
              });
            }
          },
          {
            id: "biometric-unlock",
            type: "switch",
            name: "Biometric unlocking",
            icon: "fingerprint",
            useHook: useVaultStatus,
            description: "Access notes in vault using biometrics",
            hidden: (current) => {
              const _current = current as VaultStatusType;
              return !_current?.exists || !_current?.isBiometryAvailable;
            },
            getter: (current) => (current as VaultStatusType)?.biometryEnrolled,
            modifer: (current) => {
              const _current = current as VaultStatusType;
              openVault({
                item: {},
                fingerprintAccess: !_current.biometryEnrolled,
                revokeFingerprintAccess: _current.biometryEnrolled,
                novault: true,
                title: _current.biometryEnrolled
                  ? "Revoke biometric unlocking"
                  : "Enable biometery unlock",
                description: _current.biometryEnrolled
                  ? "Disable biometric unlocking for notes in vault"
                  : "Enable biometric unlocking for notes in vault"
              });
            }
          }
        ]
      },
      {
        id: "privacy-mode",
        type: "switch",
        icon: "eye-off-outline",
        name: "Privacy mode",
        description:
          "Hide app contents when you switch to other apps. This will also disable screenshot taking in the app.",
        modifer: () => {
          const settings = SettingsService.get();
          if (Platform.OS === "ios") {
            enabled(!settings.privacyScreen);
            if (settings.privacyScreen) {
              ScreenGuardModule.unregister();
            } else {
              ScreenGuardModule.register({
                backgroundColor: "#000000"
              });
            }
          } else {
            NotesnookModule.setSecureMode(!settings.privacyScreen);
          }

          SettingsService.set({ privacyScreen: !settings.privacyScreen });
        },
        property: "privacyScreen"
      },
      {
        id: "app-lock",
        name: "App lock",
        type: "screen",
        description: "Enhanced at rest encryption with app lock",
        icon: "lock",
        sections: [
          {
            id: "app-lock-mode",
            name: "App lock",
            description: "Keep intruders away with app lock security.",
            icon: "lock",
            type: "switch",
            property: "appLockEnabled",
            onChange: () => {
              SettingsService.set({
                privacyScreen: true
              });
              SettingsService.setPrivacyScreen(SettingsService.get());
            },
            onVerify: async () => {
              const verified = await verifyUserWithApplock();
              if (!verified) return false;

              if (!SettingsService.getProperty("appLockEnabled")) {
                if (
                  !SettingsService.getProperty("appLockHasPasswordSecurity") &&
                  (await BiometricService.isBiometryAvailable())
                ) {
                  SettingsService.setProperty("biometricsAuthEnabled", true);
                }

                if (
                  !(await BiometricService.isBiometryAvailable()) &&
                  !SettingsService.getProperty("appLockHasPasswordSecurity")
                ) {
                  ToastManager.show({
                    heading: "Biometrics not enrolled",
                    type: "error",
                    message:
                      "To use app lock, you must enable biometrics such as Fingerprint lock or Face ID on your phone."
                  });
                  return false;
                }
              }

              return verified;
            }
          },
          {
            id: "app-lock-timer",
            name: "App lock timeout",
            description:
              "Set the time after which the app should lock when in background",
            type: "component",
            component: "applock-timer"
          },
          {
            id: "app-lock-pin",
            name: () =>
              `Setup app lock ${
                SettingsService.getProperty("applockKeyboardType") === "numeric"
                  ? "pin"
                  : "password"
              }`,
            description: () =>
              `Set up a ${
                SettingsService.getProperty("applockKeyboardType") === "numeric"
                  ? "pin"
                  : "password"
              } for app lock`,
            hidden: () => {
              return !!SettingsService.getProperty(
                "appLockHasPasswordSecurity"
              );
            },
            onVerify: () => {
              return verifyUserWithApplock();
            },
            property: "appLockHasPasswordSecurity",
            modifer: () => {
              console.log("called modifier..");
              AppLockPassword.present("create");
            }
          },
          {
            id: "app-lock-pin-change",
            name: () =>
              `Change app lock ${
                SettingsService.getProperty("applockKeyboardType") === "numeric"
                  ? "pin"
                  : "password"
              }`,
            description: () =>
              `Set up a ${
                SettingsService.getProperty("applockKeyboardType") === "numeric"
                  ? "pin"
                  : "password"
              } for app lock`,
            hidden: () => {
              return !SettingsService.getProperty("appLockHasPasswordSecurity");
            },
            property: "appLockHasPasswordSecurity",
            modifer: () => {
              AppLockPassword.present("change");
            }
          },
          {
            id: "app-lock-pin-remove",
            name: () =>
              `Remove app lock ${
                SettingsService.getProperty("applockKeyboardType") === "numeric"
                  ? "pin"
                  : "password"
              }`,
            description: () =>
              `Remove app lock ${
                SettingsService.getProperty("applockKeyboardType") === "numeric"
                  ? "pin"
                  : "password"
              }, app lock will be disabled if no other security method is enabled.`,
            hidden: () => {
              return !SettingsService.getProperty("appLockHasPasswordSecurity");
            },
            property: "appLockHasPasswordSecurity",
            modifer: () => {
              AppLockPassword.present("remove");
            }
          },
          {
            id: "app-lock-fingerprint",
            name: "Unlock with biometrics",
            description: "Allow biometric authentication to unlock the app",
            type: "switch",
            property: "biometricsAuthEnabled",
            onVerify: async () => {
              const verified = await verifyUserWithApplock();
              if (!verified) return false;

              if (SettingsService.getProperty("biometricsAuthEnabled")) {
                if (
                  !SettingsService.getProperty("appLockHasPasswordSecurity")
                ) {
                  SettingsService.setProperty("appLockEnabled", false);
                  ToastManager.show({
                    heading: "App lock disabled",
                    type: "success"
                  });
                }
              }

              return verified;
            },
            icon: "fingerprint"
          }
        ]
      }
    ]
  },
  {
    id: "back-restore",
    name: "Backup and restore",
    sections: [
      {
        id: "backups",
        type: "screen",
        name: "Backups",
        icon: "backup-restore",
        description: "Create a backup or change backup settings",
        sections: [
          {
            id: "backup-now",
            name: "Backup now",
<<<<<<< HEAD
            description: "Create a backup of your data",
            icon: "backup",
=======
            description:
              "Take a partial backup of your data that does not include attachments",
            modifer: async () => {
              const user = useUserStore.getState().user;
              if (!user || SettingsService.getProperty("encryptedBackup")) {
                await BackupService.run(true, undefined, "partial");
                return;
              }

              verifyUser(null, () =>
                BackupService.run(true, undefined, "partial")
              );
            }
          },
          {
            id: "backup-now",
            name: "Backup now with attachments",
            hidden: () => !useUserStore.getState().user,
            description: "Take a full backup of your data with all attachments",
>>>>>>> 25675f71
            modifer: async () => {
              const user = useUserStore.getState().user;
              if (!user || SettingsService.getProperty("encryptedBackup")) {
                await BackupService.run(true, undefined, "full");
                return;
              }

              verifyUser(null, () =>
                BackupService.run(true, undefined, "full")
              );
            }
          },
          {
            id: "auto-backups",
            type: "component",
            name: "Automatic backups",
            icon: "clock",
            description:
              "Set the interval to create a partial backup (without attachments) automatically.",
            component: "autobackups"
          },
          {
            id: "auto-backups-with-attachments",
            type: "component",
            hidden: () => !useUserStore.getState().user,
            name: "Automatic backups with attachments",
            description: `Set the interval to create a backup (with attachments) automatically.

NOTE: Creating a backup with attachments can take a while, and also fail completely. The app will try to resume/restart the backup in case of interruptions.`,
            component: "autobackupsattachments"
          },
          {
            id: "select-backup-dir",
            name: "Select backup directory",
            description: "Select directory to store backups",
            icon: "folder",
            hidden: () =>
              !!SettingsService.get().backupDirectoryAndroid ||
              Platform.OS !== "android",
            property: "backupDirectoryAndroid",
            modifer: async () => {
              let dir;
              try {
                dir = await BackupService.checkBackupDirExists(true);
              } catch (e) {
                console.error(e);
              } finally {
                if (!dir) {
                  ToastManager.show({
                    heading: "No directory selected",
                    type: "error"
                  });
                }
              }
            }
          },
          {
            id: "change-backup-dir",
            name: "Change backup directory",
            description: () =>
              SettingsService.get().backupDirectoryAndroid?.name || "",
            icon: "folder",
            hidden: () =>
              !SettingsService.get().backupDirectoryAndroid ||
              Platform.OS !== "android",
            property: "backupDirectoryAndroid",
            modifer: async () => {
              let dir;
              try {
                dir = await BackupService.checkBackupDirExists(true);
              } catch (e) {
                console.error(e);
              } finally {
                if (!dir) {
                  ToastManager.show({
                    heading: "No directory selected",
                    type: "error"
                  });
                }
              }
            }
          },
          {
            id: "enable-backup-encryption",
            type: "switch",
            name: "Backup encryption",
            description: "Encrypt all your backups.",
            icon: "lock",
            property: "encryptedBackup",
            modifer: async () => {
              const user = useUserStore.getState().user;
              const settings = SettingsService.get();
              if (!user) {
                ToastManager.show({
                  heading: "Login required to enable encryption",
                  type: "error",
                  func: () => {
                    eSendEvent(eOpenLoginDialog);
                  },
                  actionText: "Login"
                });
                return;
              }
              if (settings.encryptedBackup) {
                await verifyUser(null, () => {
                  SettingsService.set({
                    encryptedBackup: false
                  });
                });
              } else {
                SettingsService.set({
                  encryptedBackup: true
                });
              }
            }
          }
        ]
      },
      {
        id: "restore-backup",
        name: "Restore backup",
        description: "Restore backup from phone storage.",
        type: "screen",
        component: "backuprestore"
      },
      {
        id: "export-notes",
        name: "Export all notes",
        icon: "export",
        description:
          "Export all notes as pdf, markdown, html or text in a single zip file",
        modifer: () => {
          verifyUser(null, () => {
            ExportNotesSheet.present(undefined, true);
          });
        }
      }
    ]
  },
  {
    id: "productivity",
    name: "Productivity",
    sections: [
      {
        id: "notification-notes",
        type: "switch",
        name: "Notes in notifications",
        description:
          "Add quick notes from notifications without opening the app.",
        property: "notifNotes",
        icon: "form-textbox",
        modifer: () => {
          const settings = SettingsService.get();
          if (settings.notifNotes) {
            Notifications.unpinQuickNote();
          } else {
            Notifications.pinQuickNote(false);
          }
          SettingsService.set({
            notifNotes: !settings.notifNotes
          });
        },
        hidden: () => Platform.OS !== "android"
      },
      {
        id: "reminders",
        type: "screen",
        name: "Reminders",
        icon: "bell",
        description: "Manage and configure reminders in app",
        sections: [
          {
            id: "enable-reminders",
            property: "reminderNotifications",
            type: "switch",
            name: "Reminder notifications",
            icon: "bell-outline",
            onChange: (property) => {
              if (property) {
                Notifications.setupReminders();
              } else {
                Notifications.clearAllTriggers();
              }
            },
            description:
              "Controls whether this device should receive reminder notifications."
          },
          {
            id: "snooze-time",
            property: "defaultSnoozeTime",
            type: "input",
            name: "Default snooze time",
            icon: "alarm-snooze",
            description:
              "Set the default time to snooze a reminder to when you press the snooze button on a notification.",
            inputProperties: {
              keyboardType: "decimal-pad",
              defaultValue: 5 + "",
              placeholder: "Set snooze time in minutes",
              onSubmitEditing: () => {
                Notifications.setupReminders();
              }
            }
          },
          {
            id: "reminder-sound-ios",
            type: "screen",
            name: "Change notification sound",
            description:
              "Set the notification sound for reminder notifications",
            component: "sound-picker",
            icon: "bell-ring",
            hidden: () =>
              Platform.OS === "ios" ||
              (Platform.OS === "android" && Platform.Version > 25)
          },
          {
            id: "reminder-sound-android",
            name: "Change notification sound",
            description:
              "Set the notification sound for reminder notifications",
            icon: "bell-ring",
            hidden: () =>
              Platform.OS === "ios" ||
              (Platform.OS === "android" && Platform.Version < 26),
            modifer: async () => {
              const id = await Notifications.getChannelId("urgent");
              if (id) {
                await notifee.openNotificationSettings(id);
              }
            }
          }
        ]
      }
    ]
  },
  {
    id: "help-support",
    name: "Help and support",
    sections: [
      {
        id: "report-issue",
        name: "Report an issue",
        icon: "bug",
        modifer: () => {
          presentSheet({
            //@ts-ignore Migrate to TS
            component: <Issue />
          });
        },
        description:
          "Faced an issue or have a suggestion? Click here to create a bug report"
      },
      {
        id: "email-support",
        name: "Email support",
        icon: "mail",
        modifer: () => {
          Linking.openURL("mailto:support@streetwriters.co");
        },
        description:
          "Reach out to us via email and let us resolve your issue directly."
      },
      {
        id: "docs-link",
        name: "Documentation",
        modifer: async () => {
          Linking.openURL("https://docs.notesnook.com");
        },
        description: "Learn about every feature and how it works.",
        icon: "file-document"
      },
      {
        id: "debugging",
        name: "Debugging",
        description:
          "Get helpful debug info about the app to help us find bugs.",
        type: "screen",
        icon: "bug",
        sections: [
          {
            id: "debug-logs",
            type: "screen",
            name: "Debug logs",
            description: "View debug logs from the app",
            component: "debug-logs"
          }
        ]
      }
    ]
  },
  {
    id: "community",
    name: "community",
    sections: [
      {
        id: "join-telegram",
        name: "Join our Telegram group",
        icon: "message-text",
        description: "We are on telegram, let's talk",
        modifer: () => {
          Linking.openURL("https://t.me/notesnook").catch(console.log);
        }
      },
      {
        id: "join-mastodom",
        name: "Follow us on Mastodon",
        description: "We are on mastodom",
        icon: "mastodon",
        modifer: () => {
          Linking.openURL("https://fosstodon.org/@notesnook").catch(
            console.log
          );
        }
      },
      {
        id: "join-twitter",
        name: "Follow us on twitter",
        description: "Stay updated with the latest news about Notesnook",
        icon: "twitter",
        modifer: () => {
          Linking.openURL("https://twitter.com/notesnook").catch(console.log);
        }
      },
      {
        id: "join-discord",
        name: "Join our Discord community",
        icon: "discord",
        modifer: async () => {
          presentSheet({
            title: "Join our Discord Community",
            iconColor: "discord",
            paragraph:
              "We are not ghosts, chat with us and share your experience.",
            valueArray: [
              "Talk with us anytime.",
              "Follow the development process",
              "Give suggestions and report issues.",
              "Get early access to new features",
              "Meet other people using Notesnook"
            ],
            icon: "discord",
            action: async () => {
              try {
                Linking.openURL("https://discord.gg/zQBK97EE22").catch(
                  console.log
                );
              } catch (e) {
                console.error(e);
              }
            },
            actionText: "Join Now"
          });
        },
        description:
          "We are not ghosts, chat with us and share your experience."
      }
    ]
  },
  {
    id: "legal",
    name: "legal",
    sections: [
      {
        id: "tos",
        name: "Terms of service",
        modifer: async () => {
          try {
            await Linking.openURL("https://notesnook.com/tos");
          } catch (e) {
            console.error(e);
          }
        },
        icon: "file-document",
        description: "Read our terms of service"
      },
      {
        id: "privacy-policy",
        name: "Privacy policy",
        icon: "shield",
        modifer: async () => {
          try {
            await Linking.openURL("https://notesnook.com/privacy");
          } catch (e) {
            console.error(e);
          }
        },
        description: "Read our privacy policy"
      },
      {
        id: "licenses",
        name: "Open source Licenses",
        type: "screen",
        component: "licenses",
        description: "Open source libraries used in Notesnook",
        icon: "open-source-initiative"
      }
    ]
  },
  {
    id: "about",
    name: "about",
    sections: [
      {
        id: "download",
        name: "Download on desktop",
        icon: "monitor",
        modifer: async () => {
          try {
            await Linking.openURL("https://notesnook.com/downloads");
          } catch (e) {
            console.error(e);
          }
        },
        description: "Get Notesnook app on your desktop and access all notes"
      },
      {
        id: "roadmap",
        name: "Roadmap",
        icon: "chart-timeline",
        modifer: async () => {
          try {
            await Linking.openURL("https://notesnook.com/roadmap/");
          } catch (e) {
            console.error(e);
          }
        },
        description: "See what the future of Notesnook is going to be like."
      },
      {
        id: "check-for-updates",
        name: "Check for updates",
        icon: "cellphone-arrow-down",
        description: "Check for new version of Notesnook",
        modifer: async () => {
          presentSheet({
            //@ts-ignore // Migrate to ts
            component: (ref) => <Update fwdRef={ref} />
          });
        }
      },
      {
        id: "app-version",
        name: "App version",
        icon: "alpha-v",
        modifer: async () => {
          try {
            await Linking.openURL("https://notesnook.com");
          } catch (e) {
            console.error(e);
          }
        },
        description: getVersion()
      }
    ]
  }
];<|MERGE_RESOLUTION|>--- conflicted
+++ resolved
@@ -1195,12 +1195,9 @@
           {
             id: "backup-now",
             name: "Backup now",
-<<<<<<< HEAD
-            description: "Create a backup of your data",
-            icon: "backup",
-=======
             description:
               "Take a partial backup of your data that does not include attachments",
+            icon: "backup",
             modifer: async () => {
               const user = useUserStore.getState().user;
               if (!user || SettingsService.getProperty("encryptedBackup")) {
@@ -1218,7 +1215,6 @@
             name: "Backup now with attachments",
             hidden: () => !useUserStore.getState().user,
             description: "Take a full backup of your data with all attachments",
->>>>>>> 25675f71
             modifer: async () => {
               const user = useUserStore.getState().user;
               if (!user || SettingsService.getProperty("encryptedBackup")) {
