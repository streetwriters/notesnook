--- conflicted
+++ resolved
@@ -46,11 +46,9 @@
 import { useReminderStore } from "../stores/use-reminder-store";
 import { presentDialog } from "../components/dialog/functions";
 import NetInfo from "@react-native-community/netinfo";
-<<<<<<< HEAD
 import { encodeNonAsciiHTML } from "entities";
-=======
 import { convertNoteToText } from "../utils/note-to-text";
->>>>>>> 7eab77ba
+
 
 export type Reminder = {
   id: string;
