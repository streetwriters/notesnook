/*
This file is part of the Notesnook project (https://notesnook.com/)

Copyright (C) 2023 Streetwriters (Private) Limited

This program is free software: you can redistribute it and/or modify
it under the terms of the GNU General Public License as published by
the Free Software Foundation, either version 3 of the License, or
(at your option) any later version.

This program is distributed in the hope that it will be useful,
but WITHOUT ANY WARRANTY; without even the implied warranty of
MERCHANTABILITY or FITNESS FOR A PARTICULAR PURPOSE.  See the
GNU General Public License for more details.

You should have received a copy of the GNU General Public License
along with this program.  If not, see <http://www.gnu.org/licenses/>.
*/

import { Platform } from "react-native";
import Orientation from "react-native-orientation";
import { enabled } from "react-native-privacy-snapshot";
import { MMKV } from "../common/database/mmkv";
<<<<<<< HEAD
import { SettingStore, useSettingStore } from "../stores/use-setting-store";
import { AndroidModule } from "../utils";
=======
import {
  SettingStore,
  defaultSettings,
  useSettingStore
} from "../stores/use-setting-store";
import { getColorScheme } from "../utils/color-scheme/utils";
import { NotesnookModule } from "../utils/notesnook-module";
>>>>>>> e86b7c68
import { scale, updateSize } from "../utils/size";
import { DDS } from "./device-detection";
import { setAutobackOffMessage } from "./message";

function reset() {
  const settings = get();
  if (settings.reminder !== "off" && settings.reminder !== "useroff") {
    settings.encryptedBackup = false;
    settings.reminder = "useroff";
    set(settings);
    setTimeout(() => setAutobackOffMessage(), 10000);
  }
}

function resetSettings() {
  MMKV.setString(
    "appSettings",
    JSON.stringify({ ...defaultSettings, introCompleted: true })
  );
  init();
}

function init() {
  scale.fontScale = 1;
  const settingsJson = MMKV.getString("appSettings");
  let settings = get();
  if (!settingsJson) {
    MMKV.setString("appSettings", JSON.stringify(settings));
  } else {
    settings = {
      ...settings,
      ...JSON.parse(settingsJson)
    };
  }

  if (settings.fontScale) {
    scale.fontScale = settings.fontScale;
  }
  setTimeout(() => setPrivacyScreen(settings), 1);
  updateSize();
  useSettingStore.getState().setSettings({ ...settings });
}

function setPrivacyScreen(settings: SettingStore["settings"]) {
  if (settings.privacyScreen || settings.appLockMode === "background") {
    if (Platform.OS === "android") {
      NotesnookModule.setSecureMode(true);
    } else {
      enabled(true);
    }
  } else {
    if (Platform.OS === "android") {
      NotesnookModule.setSecureMode(false);
    } else {
      enabled(false);
    }
  }
}

function set(next: Partial<SettingStore["settings"]>) {
  let settings = get();
  settings = {
    ...settings,
    ...next
  };

  useSettingStore.getState().setSettings(settings);
  setTimeout(() => MMKV.setString("appSettings", JSON.stringify(settings)), 1);
}

function toggle(id: keyof SettingStore["settings"]) {
  let settings = get();
  if (typeof settings[id] !== "boolean") return;
  settings = {
    ...settings
  };
  //@ts-ignore
  settings[id] = !settings[id];

  useSettingStore.getState().setSettings(settings);
  MMKV.setString("appSettings", JSON.stringify(settings));
}

function get(): SettingStore["settings"] {
  return { ...useSettingStore.getState().settings };
}

function getProperty<K extends keyof SettingStore["settings"]>(
  property: K
): SettingStore["settings"][K] {
  return useSettingStore.getState().settings[property];
}

function setProperty<K extends keyof SettingStore["settings"]>(
  property: K,
  value: SettingStore["settings"][K]
): void {
  SettingsService.set({
    [property]: value
  });
}

function onFirstLaunch() {
  const introCompleted = get().introCompleted;
  if (!introCompleted) {
    set({
      rateApp: Date.now() + 86400000 * 2,
      nextBackupRequestTime: Date.now() + 86400000 * 3
    });
  }
}

function checkOrientation() {
  Orientation.getOrientation((e: Error, orientation: string) => {
    DDS.checkSmallTab(orientation);
    useSettingStore.getState().setDimensions({
      width: DDS.width as number,
      height: DDS.height as number
    });
    useSettingStore
      .getState()
      .setDeviceMode(
        DDS.isLargeTablet()
          ? "tablet"
          : DDS.isSmallTab
          ? "smallTablet"
          : "mobile"
      );
  });
}

const SettingsService = {
  init,
  set,
  get,
  toggle,
  onFirstLaunch,
  checkOrientation,
  reset,
<<<<<<< HEAD
  getProperty,
  setProperty
=======
  resetSettings
>>>>>>> e86b7c68
};

export default SettingsService;<|MERGE_RESOLUTION|>--- conflicted
+++ resolved
@@ -21,18 +21,13 @@
 import Orientation from "react-native-orientation";
 import { enabled } from "react-native-privacy-snapshot";
 import { MMKV } from "../common/database/mmkv";
-<<<<<<< HEAD
-import { SettingStore, useSettingStore } from "../stores/use-setting-store";
-import { AndroidModule } from "../utils";
-=======
 import {
   SettingStore,
   defaultSettings,
   useSettingStore
 } from "../stores/use-setting-store";
-import { getColorScheme } from "../utils/color-scheme/utils";
+
 import { NotesnookModule } from "../utils/notesnook-module";
->>>>>>> e86b7c68
 import { scale, updateSize } from "../utils/size";
 import { DDS } from "./device-detection";
 import { setAutobackOffMessage } from "./message";
@@ -172,12 +167,9 @@
   onFirstLaunch,
   checkOrientation,
   reset,
-<<<<<<< HEAD
   getProperty,
-  setProperty
-=======
+  setProperty,
   resetSettings
->>>>>>> e86b7c68
 };
 
 export default SettingsService;