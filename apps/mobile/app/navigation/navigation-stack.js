/*
This file is part of the Notesnook project (https://notesnook.com/)

Copyright (C) 2023 Streetwriters (Private) Limited

This program is free software: you can redistribute it and/or modify
it under the terms of the GNU General Public License as published by
the Free Software Foundation, either version 3 of the License, or
(at your option) any later version.

This program is distributed in the hope that it will be useful,
but WITHOUT ANY WARRANTY; without even the implied warranty of
MERCHANTABILITY or FITNESS FOR A PARTICULAR PURPOSE.  See the
GNU General Public License for more details.

You should have received a copy of the GNU General Public License
along with this program.  If not, see <http://www.gnu.org/licenses/>.
*/

import { NavigationContainer } from "@react-navigation/native";
import { createNativeStackNavigator } from "@react-navigation/native-stack";
import * as React from "react";
import { SafeAreaView } from "react-native";
import Container from "../components/container";
import DelayLayout from "../components/delay-layout";
import Intro from "../components/intro";
import { TopicsSheet } from "../components/sheets/topic-sheet";
import useGlobalSafeAreaInsets from "../hooks/use-global-safe-area-insets";
import { hideAllTooltips } from "../hooks/use-tooltip";
import Favorites from "../screens/favorites";
import Home from "../screens/home";
import Notebook from "../screens/notebook";
import Notebooks from "../screens/notebooks";
import { ColoredNotes } from "../screens/notes/colored";
import { Monographs } from "../screens/notes/monographs";
import { TaggedNotes } from "../screens/notes/tagged";
import { TopicNotes } from "../screens/notes/topic-notes";
import Reminders from "../screens/reminders";
import { Search } from "../screens/search";
import Settings from "../screens/settings";
import AppLock from "../screens/settings/app-lock";
import Tags from "../screens/tags";
import Trash from "../screens/trash";
import { eSendEvent } from "../services/event-manager";
import SettingsService from "../services/settings";
import useNavigationStore from "../stores/use-navigation-store";
import { useNoteStore } from "../stores/use-notes-store";
import { useSelectionStore } from "../stores/use-selection-store";
import { useSettingStore } from "../stores/use-setting-store";
<<<<<<< HEAD
import { useThemeColors } from "@notesnook/theme";
import { history } from "../utils";
=======
import { useThemeStore } from "../stores/use-theme-store";
>>>>>>> e86b7c68
import { rootNavigatorRef } from "../utils/global-refs";
import Auth from "../components/auth";
const NativeStack = createNativeStackNavigator();
const IntroStack = createNativeStackNavigator();

/**
 * Intro Stack:
 *
 * Welcome Page
 * Select Privacy Mode Page
 * Login/Signup Page
 *
 */

const IntroStackNavigator = () => {
<<<<<<< HEAD
  const { colors } = useThemeColors();
=======
  const colors = useThemeStore((state) => state.colors);
  const height = useSettingStore((state) => state.dimensions.height);
>>>>>>> e86b7c68
  return (
    <IntroStack.Navigator
      screenOptions={{
        headerShown: false,
        lazy: false,
        animation: "none",
        contentStyle: {
<<<<<<< HEAD
          backgroundColor: colors.primary.background
=======
          backgroundColor: colors.bg,
          minHeight: height
>>>>>>> e86b7c68
        }
      }}
      initialRouteName={"Intro"}
    >
      <NativeStack.Screen name="Intro" component={Intro} />
      <NativeStack.Screen name="Auth" component={Auth} />
      <NativeStack.Screen name="AppLock" component={AppLock} />
    </IntroStack.Navigator>
  );
};

const _Tabs = () => {
  const { colors } = useThemeColors();
  const homepage = SettingsService.get().homepage;
  const introCompleted = useSettingStore(
    (state) => state.settings.introCompleted
  );
  const height = useSettingStore((state) => state.dimensions.height);
  const loading = useNoteStore((state) => state.loading);
  const insets = useGlobalSafeAreaInsets();
  const screenHeight = height - (50 + insets.top + insets.bottom);
  React.useEffect(() => {
    setTimeout(() => {
      useNavigationStore.getState().update({ name: homepage });
    }, 1000);
  }, [homepage]);

  return loading && introCompleted ? (
    <>
      <SafeAreaView
        style={{
          flex: 1,
          backgroundColor: colors.primary.background
        }}
      >
        <DelayLayout animated={false} wait={loading} />
      </SafeAreaView>
    </>
  ) : (
    <NativeStack.Navigator
      tabBar={() => null}
      initialRouteName={!introCompleted ? "Welcome" : homepage}
      backBehavior="history"
      screenOptions={{
        headerShown: false,
        lazy: false,
        animation: "none",
        contentStyle: {
<<<<<<< HEAD
          backgroundColor: colors.primary.background,
          height: !introCompleted ? undefined : screenHeight
=======
          backgroundColor: colors.bg,
          minHeight: !introCompleted ? undefined : screenHeight
>>>>>>> e86b7c68
        }
      }}
    >
      <NativeStack.Screen name="Welcome" component={IntroStackNavigator} />
      <NativeStack.Screen name="Notes" component={Home} />
      <NativeStack.Screen name="Notebooks" component={Notebooks} />
      <NativeStack.Screen
        options={{ lazy: true }}
        name="Favorites"
        component={Favorites}
      />
      <NativeStack.Screen
        options={{ lazy: true }}
        name="Trash"
        component={Trash}
      />
      <NativeStack.Screen
        options={{ lazy: true }}
        name="Tags"
        component={Tags}
      />
      <NativeStack.Screen name="Settings" component={Settings} />
      <NativeStack.Screen
        options={{ lazy: true }}
        name="TaggedNotes"
        component={TaggedNotes}
      />
      <NativeStack.Screen
        options={{ lazy: true }}
        name="TopicNotes"
        component={TopicNotes}
      />
      <NativeStack.Screen
        options={{ lazy: true }}
        name="ColoredNotes"
        component={ColoredNotes}
      />
      <NativeStack.Screen
        options={{ lazy: true }}
        name="Reminders"
        component={Reminders}
      />
      <NativeStack.Screen
        options={{ lazy: true }}
        name="Monographs"
        component={Monographs}
      />
      <NativeStack.Screen
        options={{ lazy: true }}
        name="Notebook"
        component={Notebook}
      />
      <NativeStack.Screen
        options={{ lazy: true }}
        name="Search"
        component={Search}
      />
    </NativeStack.Navigator>
  );
};
const Tabs = React.memo(_Tabs, () => true);

const _NavigationStack = () => {
  const clearSelection = useSelectionStore((state) => state.clearSelection);
  const loading = useNoteStore((state) => state.loading);
  const onStateChange = React.useCallback(() => {
    if (useSelectionStore.getState().selectionMode) {
      clearSelection(true);
    }
    hideAllTooltips();
    eSendEvent("navigate");
  }, [clearSelection]);

  return (
    <Container>
      <NavigationContainer onStateChange={onStateChange} ref={rootNavigatorRef}>
        <Tabs />
      </NavigationContainer>
      {loading ? null : <TopicsSheet />}
    </Container>
  );
};
export const NavigationStack = React.memo(_NavigationStack, () => true);<|MERGE_RESOLUTION|>--- conflicted
+++ resolved
@@ -47,12 +47,7 @@
 import { useNoteStore } from "../stores/use-notes-store";
 import { useSelectionStore } from "../stores/use-selection-store";
 import { useSettingStore } from "../stores/use-setting-store";
-<<<<<<< HEAD
 import { useThemeColors } from "@notesnook/theme";
-import { history } from "../utils";
-=======
-import { useThemeStore } from "../stores/use-theme-store";
->>>>>>> e86b7c68
 import { rootNavigatorRef } from "../utils/global-refs";
 import Auth from "../components/auth";
 const NativeStack = createNativeStackNavigator();
@@ -68,12 +63,8 @@
  */
 
 const IntroStackNavigator = () => {
-<<<<<<< HEAD
   const { colors } = useThemeColors();
-=======
-  const colors = useThemeStore((state) => state.colors);
   const height = useSettingStore((state) => state.dimensions.height);
->>>>>>> e86b7c68
   return (
     <IntroStack.Navigator
       screenOptions={{
@@ -81,12 +72,8 @@
         lazy: false,
         animation: "none",
         contentStyle: {
-<<<<<<< HEAD
-          backgroundColor: colors.primary.background
-=======
-          backgroundColor: colors.bg,
+          backgroundColor: colors.primary.background,
           minHeight: height
->>>>>>> e86b7c68
         }
       }}
       initialRouteName={"Intro"}
@@ -135,13 +122,8 @@
         lazy: false,
         animation: "none",
         contentStyle: {
-<<<<<<< HEAD
           backgroundColor: colors.primary.background,
-          height: !introCompleted ? undefined : screenHeight
-=======
-          backgroundColor: colors.bg,
           minHeight: !introCompleted ? undefined : screenHeight
->>>>>>> e86b7c68
         }
       }}
     >
