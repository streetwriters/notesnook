--- conflicted
+++ resolved
@@ -16,11 +16,7 @@
 You should have received a copy of the GNU General Public License
 along with this program.  If not, see <http://www.gnu.org/licenses/>.
 */
-<<<<<<< HEAD
-
-=======
 import "@azure/core-asynciterator-polyfill";
->>>>>>> 7eab77ba
 import SettingsService from "./services/settings";
 import {
   THEME_COMPATIBILITY_VERSION,
