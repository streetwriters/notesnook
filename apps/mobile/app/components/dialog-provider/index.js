--- conflicted
+++ resolved
@@ -44,12 +44,6 @@
     <>
       <AppLockPassword />
       <LoadingDialog />
-<<<<<<< HEAD
-      <Dialog context="global" />
-      <MergeConflicts />
-      <RecoveryKeySheet colors={colors} />
-=======
->>>>>>> c47c4104
       <SheetProvider />
       <SheetProvider context="sync_progress" />
       <Dialog context="global" />
