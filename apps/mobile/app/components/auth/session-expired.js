--- conflicted
+++ resolved
@@ -134,11 +134,7 @@
             padding: 12,
             justifyContent: "center",
             flex: 1,
-<<<<<<< HEAD
-            backgroundColor:colors.bg
-=======
             backgroundColor: colors.bg
->>>>>>> a0ad4403
           }}
         >
           <View
