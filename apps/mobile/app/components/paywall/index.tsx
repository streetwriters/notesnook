--- conflicted
+++ resolved
@@ -1003,8 +1003,8 @@
                   : "monthly"
               }`
             : pricingPlans.isGithubRelease
-              ? (WebPlan?.period as string)
-              : (product?.productId as string)
+            ? (WebPlan?.period as string)
+            : (product?.productId as string)
         );
         setStep(Steps.buy);
       }}
@@ -1126,20 +1126,12 @@
               {annualBilling
                 ? strings.billedAnnually(
                     pricingPlans?.getStandardPrice(
-<<<<<<< HEAD
-                      (product as RNIap.Subscription) || (WebPlan as Plan)
-=======
                       (product || WebPlan) as any
->>>>>>> 2cc200dc
                     ) as string
                   )
                 : strings.billedMonthly(
                     pricingPlans?.getStandardPrice(
-<<<<<<< HEAD
-                      (product as RNIap.Subscription) || (WebPlan as Plan)
-=======
                       (product || WebPlan) as any
->>>>>>> 2cc200dc
                     ) as string
                   )}
             </Paragraph>
