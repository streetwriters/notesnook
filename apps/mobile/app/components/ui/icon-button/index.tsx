--- conflicted
+++ resolved
@@ -17,23 +17,15 @@
 along with this program.  If not, see <http://www.gnu.org/licenses/>.
 */
 
+import { useThemeColors } from "@notesnook/theme";
 import React from "react";
-import { ColorValue, GestureResponderEvent, ViewStyle } from "react-native";
+import { ColorValue, GestureResponderEvent, TextStyle } from "react-native";
 import Animated, { Layout } from "react-native-reanimated";
 import Icon from "react-native-vector-icons/MaterialCommunityIcons";
-<<<<<<< HEAD
-import { showTooltip, TOOLTIP_POSITIONS } from "../../../utils";
-import { hexToRGBA, RGB_Linear_Shade } from "../../../utils/color-scheme/utils";
+import { RGB_Linear_Shade, hexToRGBA } from "../../../utils/color-scheme/utils";
 import { SIZE } from "../../../utils/size";
+import NativeTooltip from "../../../utils/tooltip";
 import { PressableButton, PressableButtonProps } from "../pressable";
-import { useThemeColors } from "@notesnook/theme";
-=======
-import { ColorKey, useThemeStore } from "../../../stores/use-theme-store";
-import { hexToRGBA, RGB_Linear_Shade } from "../../../utils/color-scheme/utils";
-import { SIZE } from "../../../utils/size";
-import { PressableButton, PressableButtonProps } from "../pressable";
-import NativeTooltip from "../../../utils/tooltip";
->>>>>>> e86b7c68
 interface IconButtonProps extends PressableButtonProps {
   name: string;
   color?: ColorValue;
@@ -45,7 +37,7 @@
   disabled?: boolean;
   tooltipText?: string;
   tooltipPosition?: number;
-  iconStyle?: ViewStyle;
+  iconStyle?: TextStyle;
 }
 
 const AnimatedIcon = Animated.createAnimatedComponent(Icon);
@@ -99,7 +91,7 @@
       <AnimatedIcon
         layout={Layout}
         name={name}
-        style={iconStyle}
+        style={iconStyle as any}
         color={
           restProps.disabled
             ? RGB_Linear_Shade(-0.05, hexToRGBA(colors.secondary.background))
