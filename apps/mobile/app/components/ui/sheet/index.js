--- conflicted
+++ resolved
@@ -80,7 +80,6 @@
   };
 
   return (
-<<<<<<< HEAD
     <ScopedThemeProvider value="sheet">
       <ActionSheet
         ref={fwdRef}
@@ -107,6 +106,9 @@
         defaultOverlayOpacity={overlayOpacity}
         overlayColor={pitchBlack ? "#585858" : "#2b2b2b"}
         keyboardShouldPersistTaps="always"
+        openAnimationConfig={{
+          friction: 9
+        }}
         ExtraOverlayComponent={
           <>
             {overlay}
@@ -135,63 +137,6 @@
         </BouncingView>
       </ActionSheet>
     </ScopedThemeProvider>
-=======
-    <ActionSheet
-      ref={fwdRef}
-      testIDs={{
-        backdrop: "sheet-backdrop"
-      }}
-      indicatorStyle={{
-        width: 100,
-        backgroundColor: colors.nav
-      }}
-      drawUnderStatusBar={false}
-      containerStyle={style}
-      gestureEnabled={gestureEnabled}
-      initialOffsetFromBottom={1}
-      onPositionChanged={onHasReachedTop}
-      closeOnTouchBackdrop={closeOnTouchBackdrop}
-      keyboardMode={keyboardMode}
-      keyboardHandlerEnabled={sheetKeyboardHandler}
-      closeOnPressBack={closeOnTouchBackdrop}
-      indicatorColor={colors.nav}
-      onOpen={_onOpen}
-      keyboardDismissMode="none"
-      enableGesturesInScrollView={enableGesturesInScrollView}
-      defaultOverlayOpacity={overlayOpacity}
-      overlayColor={pitchBlack ? "#585858" : "#2b2b2b"}
-      keyboardShouldPersistTaps="always"
-      openAnimationConfig={{
-        friction: 9
-      }}
-      ExtraOverlayComponent={
-        <>
-          {overlay}
-          <PremiumToast
-            context="sheet"
-            close={() => fwdRef?.current?.hide()}
-            offset={50}
-          />
-          <Toast context="local" />
-        </>
-      }
-      onClose={_onClose}
-    >
-      <BouncingView>
-        {children}
-        {bottomPadding ? (
-          <View
-            style={{
-              height:
-                Platform.OS === "ios" && insets.bottom !== 0
-                  ? insets.bottom + 5
-                  : 20
-            }}
-          />
-        ) : null}
-      </BouncingView>
-    </ActionSheet>
->>>>>>> e86b7c68
   );
 };
 
