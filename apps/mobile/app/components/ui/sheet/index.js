--- conflicted
+++ resolved
@@ -132,13 +132,10 @@
           width: 100,
           backgroundColor: colors.secondary.background
         }}
-<<<<<<< HEAD
-=======
         safeAreaInsets={{
           ...insets,
           bottom: Platform.OS === "android" ? 0 : insets.bottom
         }}
->>>>>>> 3ebcd36c
         statusBarTranslucent
         drawUnderStatusBar={true}
         containerStyle={style}
