/*
This file is part of the Notesnook project (https://notesnook.com/)

Copyright (C) 2023 Streetwriters (Private) Limited

This program is free software: you can redistribute it and/or modify
it under the terms of the GNU General Public License as published by
the Free Software Foundation, either version 3 of the License, or
(at your option) any later version.

This program is distributed in the hope that it will be useful,
but WITHOUT ANY WARRANTY; without even the implied warranty of
MERCHANTABILITY or FITNESS FOR A PARTICULAR PURPOSE.  See the
GNU General Public License for more details.

You should have received a copy of the GNU General Public License
along with this program.  If not, see <http://www.gnu.org/licenses/>.
*/

import React from "react";
import { ActivityIndicator, ViewStyle } from "react-native";
import Animated, {
  FadeIn,
  FadeOut,
  Layout,
  LightSpeedInLeft
} from "react-native-reanimated";
import Icon from "react-native-vector-icons/MaterialCommunityIcons";
<<<<<<< HEAD
import { showTooltip, TOOLTIP_POSITIONS } from "../../../utils";
=======
import { ColorKey, useThemeStore } from "../../../stores/use-theme-store";
import { BUTTON_TYPES } from "../../../utils/constants";
>>>>>>> e86b7c68
import { SIZE } from "../../../utils/size";
import NativeTooltip from "../../../utils/tooltip";
import { ButtonProps } from "../button";
import { PressableButton, useButton } from "../pressable";
import Heading from "../typography/heading";
import Paragraph from "../typography/paragraph";
const AnimatedIcon = Animated.createAnimatedComponent(Icon);

export const AnimatedButton = ({
  height = 45,
  width = null,
  onPress,
  loading = false,
  title = null,
  icon,
  fontSize = SIZE.sm,
  type = "transparent",
  iconSize = SIZE.md,
  style = {},
  accentColor = "accent",
  accentText = "light",
  onLongPress,
  tooltipText,
  textStyle,
  iconPosition = "left",
  buttonType,
  bold,
  iconColor,
  fwdRef,
  ...restProps
}: ButtonProps) => {
  const { text } = useButton({
    type,
    accent: accentColor,
    text: accentText
  });
  const textColor = buttonType?.text ? buttonType.text : text;
  const Component = bold ? Heading : Paragraph;

  return (
    <Animated.View
      entering={FadeIn}
      exiting={FadeOut}
      layout={Layout.springify()}
    >
      <PressableButton
        {...restProps}
        fwdRef={fwdRef}
        onPress={onPress}
        onLongPress={(event) => {
          if (onLongPress) {
            onLongPress(event);
            return;
          }
          if (tooltipText) {
            NativeTooltip.show(event, tooltipText, NativeTooltip.POSITIONS.TOP);
          }
        }}
        disabled={loading}
        type={type}
        accentColor={accentColor}
        accentText={accentText}
        customColor={buttonType?.color}
        customSelectedColor={buttonType?.selected}
        customOpacity={buttonType?.opacity}
        customAlpha={buttonType?.alpha}
        customStyle={{
          height: height,
          width: width || undefined,
          paddingHorizontal: 12,
          borderRadius: 5,
          alignSelf: "center",
          justifyContent: "center",
          alignItems: "center",
          flexDirection: "row",
          ...(style as ViewStyle)
        }}
      >
        {loading ? (
          <ActivityIndicator color={textColor} size={fontSize + 4} />
        ) : null}
        {icon && !loading && iconPosition === "left" ? (
          <AnimatedIcon
            exiting={FadeOut.duration(100)}
            entering={LightSpeedInLeft}
            layout={Layout.springify()}
            name={icon}
            style={{
              marginRight: 0
            }}
            color={iconColor || buttonType?.text || textColor}
            size={iconSize}
          />
        ) : null}

        {!title ? null : (
          <Component
            layout={Layout.springify()}
            animated={true}
            color={textColor as string}
            size={fontSize}
            numberOfLines={1}
            style={[
              {
                marginLeft:
                  icon || (loading && iconPosition === "left") ? 5 : 0,
                marginRight:
                  icon || (loading && iconPosition === "right") ? 5 : 0
              },
              textStyle
            ]}
          >
            {title}
          </Component>
        )}

        {icon && !loading && iconPosition === "right" ? (
          <Icon
            name={icon}
            style={{
              marginLeft: 0
            }}
            color={iconColor || buttonType?.text || textColor}
            size={iconSize}
          />
        ) : null}
      </PressableButton>
    </Animated.View>
  );
};<|MERGE_RESOLUTION|>--- conflicted
+++ resolved
@@ -18,7 +18,7 @@
 */
 
 import React from "react";
-import { ActivityIndicator, ViewStyle } from "react-native";
+import { ActivityIndicator, DimensionValue, ViewStyle } from "react-native";
 import Animated, {
   FadeIn,
   FadeOut,
@@ -26,12 +26,6 @@
   LightSpeedInLeft
 } from "react-native-reanimated";
 import Icon from "react-native-vector-icons/MaterialCommunityIcons";
-<<<<<<< HEAD
-import { showTooltip, TOOLTIP_POSITIONS } from "../../../utils";
-=======
-import { ColorKey, useThemeStore } from "../../../stores/use-theme-store";
-import { BUTTON_TYPES } from "../../../utils/constants";
->>>>>>> e86b7c68
 import { SIZE } from "../../../utils/size";
 import NativeTooltip from "../../../utils/tooltip";
 import { ButtonProps } from "../button";
@@ -100,7 +94,7 @@
         customAlpha={buttonType?.alpha}
         customStyle={{
           height: height,
-          width: width || undefined,
+          width: (width as DimensionValue) || undefined,
           paddingHorizontal: 12,
           borderRadius: 5,
           alignSelf: "center",
