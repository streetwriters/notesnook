--- conflicted
+++ resolved
@@ -55,26 +55,11 @@
   }, []);
 
   const isSubscribedOnWeb =
-<<<<<<< HEAD
-    (PremiumService.get() &&
-      pricingPlans.user?.subscription?.provider ===
-        SubscriptionProvider.PADDLE) ||
-    pricingPlans.user?.subscription?.provider ===
-      SubscriptionProvider.STREETWRITERS;
-=======
     PremiumService.get() &&
     (pricingPlans.user?.subscription?.provider ===
       SubscriptionProvider.PADDLE ||
       pricingPlans.user?.subscription?.provider ===
         SubscriptionProvider.STREETWRITERS);
-
-  const isCurrentPlatform =
-    (pricingPlans.user?.subscription?.provider === SubscriptionProvider.APPLE &&
-      Platform.OS === "ios") ||
-    (pricingPlans.user?.subscription?.provider ===
-      SubscriptionProvider.GOOGLE &&
-      Platform.OS === "android");
->>>>>>> 110534ed
 
   const isCurrentPlatform =
     (pricingPlans.user?.subscription?.provider === SubscriptionProvider.APPLE &&
@@ -209,19 +194,6 @@
               width: "100%"
             }}
             onPress={() => {
-<<<<<<< HEAD
-              if (
-                pricingPlans.user?.subscription.plan ===
-                  SubscriptionPlan.LEGACY_PRO ||
-                !isCurrentPlatform
-              ) {
-                ToastManager.show({
-                  message: strings.cannotChangePlan(),
-                  context: "local"
-                });
-                return;
-              }
-=======
               if (PremiumService.get()) {
                 if (
                   pricingPlans.user?.subscription.plan ===
@@ -234,7 +206,6 @@
                   });
                   return;
                 }
->>>>>>> 110534ed
 
                 if (isSubscribedOnWeb) {
                   ToastManager.show({
