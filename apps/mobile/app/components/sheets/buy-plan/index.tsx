/*
This file is part of the Notesnook project (https://notesnook.com/)

Copyright (C) 2023 Streetwriters (Private) Limited

This program is free software: you can redistribute it and/or modify
it under the terms of the GNU General Public License as published by
the Free Software Foundation, either version 3 of the License, or
(at your option) any later version.

This program is distributed in the hope that it will be useful,
but WITHOUT ANY WARRANTY; without even the implied warranty of
MERCHANTABILITY or FITNESS FOR A PARTICULAR PURPOSE.  See the
GNU General Public License for more details.

You should have received a copy of the GNU General Public License
along with this program.  If not, see <http://www.gnu.org/licenses/>.
*/
import { Plan, SKUResponse } from "@notesnook/core";
import { strings } from "@notesnook/intl";
import { useThemeColors } from "@notesnook/theme";
import dayjs from "dayjs";
import React, { useEffect, useState } from "react";
import {
  Linking,
  ScrollView,
  Text,
  TouchableOpacity,
  View
} from "react-native";
import Config from "react-native-config";
import * as RNIap from "react-native-iap";
import Icon from "react-native-vector-icons/MaterialCommunityIcons";
import { WebView } from "react-native-webview";
import { db } from "../../../common/database";
import usePricingPlans from "../../../hooks/use-pricing-plans";
import { ToastManager } from "../../../services/event-manager";
import { openLinkInBrowser } from "../../../utils/functions";
import { AppFontSize, defaultBorderRadius } from "../../../utils/size";
import { DefaultAppStyles } from "../../../utils/styles";
import { Button } from "../../ui/button";
import Heading from "../../ui/typography/heading";
import Paragraph from "../../ui/typography/paragraph";
const isGithubRelease = Config.GITHUB_RELEASE === "true";
export const BuyPlan = (props: {
  planId: string;
  canActivateTrial?: boolean;
  pricingPlans: ReturnType<typeof usePricingPlans>;
}) => {
  const { colors } = useThemeColors();
  const [checkoutUrl, setCheckoutUrl] = useState<string>();
  const pricingPlans = props.pricingPlans;

  const billingDuration = pricingPlans.getBillingDuration(
    pricingPlans.selectedProduct as RNIap.Subscription,
    0,
    0,
    true
  );
  const is5YearPlanSelected = (
    isGithubRelease
      ? (pricingPlans.selectedProduct as Plan)?.period
      : (pricingPlans.selectedProduct as RNIap.Product)?.productId
  )?.includes("5");

  return checkoutUrl ? (
    <View
      style={{
        flex: 1,
        justifyContent: "center",
        alignItems: "center",
        gap: DefaultAppStyles.GAP_VERTICAL
      }}
    >
      <Paragraph>{strings.finishPurchaseInBrowser()}</Paragraph>
      <Button
<<<<<<< HEAD
=======
        title={strings.next()}
        type="accent"
        onPress={() => {
          pricingPlans.finish();
        }}
      />
      <Button
>>>>>>> 2cc200dc
        title={strings.goBack()}
        onPress={() => {
          setCheckoutUrl(undefined);
        }}
      />
    </View>
  ) : (
    <ScrollView
      contentContainerStyle={{
        marginTop: DefaultAppStyles.GAP_VERTICAL
      }}
      keyboardDismissMode="none"
      keyboardShouldPersistTaps="always"
    >
      <View
        style={{
          paddingHorizontal: DefaultAppStyles.GAP,
          gap: DefaultAppStyles.GAP_VERTICAL
        }}
      >
        {[
          Config.GITHUB_RELEASE === "true"
            ? "yearly"
            : `notesnook.${props.planId}.yearly`,
          Config.GITHUB_RELEASE === "true"
            ? "monthly"
            : `notesnook.${props.planId}.monthly`,
          ...(props.planId === "essential" || pricingPlans.isSubscribed()
            ? []
            : [
                Config.GITHUB_RELEASE === "true"
                  ? "5-year"
                  : `notesnook.${props.planId}.5year`
              ])
        ].map((item) => (
          <ProductItem
            key={item}
            pricingPlans={pricingPlans}
            productId={item}
          />
        ))}

        <View
          style={{
            flexDirection: "row",
            justifyContent: "space-between",
            borderWidth: 1,
            borderColor: colors.primary.border,
            padding: DefaultAppStyles.GAP,
            borderRadius: defaultBorderRadius
          }}
        >
          <Heading color={colors.primary.paragraph} size={AppFontSize.sm}>
            {strings.dueToday()}{" "}
            {pricingPlans.hasTrialOffer(
              props.planId,
              (pricingPlans?.selectedProduct as RNIap.Product)?.productId ||
                (pricingPlans?.selectedProduct as Plan)?.period
            ) ? (
              <Text
                style={{
                  color: colors.primary.accent
                }}
              >
                ({strings.daysFree(`${billingDuration?.duration || 0}`)})
              </Text>
            ) : null}
          </Heading>

          <Paragraph color={colors.primary.paragraph}>
            {pricingPlans.hasTrialOffer(
              props.planId,
              (pricingPlans?.selectedProduct as RNIap.Product)?.productId ||
                (pricingPlans?.selectedProduct as Plan)?.period
            )
              ? "FREE"
              : pricingPlans.getStandardPrice(
                  pricingPlans.selectedProduct as RNIap.Subscription
                )}
          </Paragraph>
        </View>

        {pricingPlans.hasTrialOffer(
          props.planId,
          (pricingPlans?.selectedProduct as RNIap.Product)?.productId ||
            (pricingPlans?.selectedProduct as Plan)?.period
        ) ? (
          <View
            style={{
              flexDirection: "row",
              justifyContent: "space-between",
              borderWidth: 1,
              borderColor: colors.primary.border,
              padding: DefaultAppStyles.GAP,
              borderRadius: defaultBorderRadius
            }}
          >
            <Paragraph color={colors.secondary.paragraph}>
              {strings.due(
                dayjs()
                  .add(billingDuration?.duration || 0, "day")
                  .format("DD MMMM")
              )}
            </Paragraph>
            <Paragraph color={colors.secondary.paragraph}>
              {pricingPlans.getStandardPrice(
                pricingPlans.selectedProduct as RNIap.Subscription
              )}
            </Paragraph>
          </View>
        ) : null}

        {pricingPlans.hasTrialOffer(
          props.planId,
          (pricingPlans.selectedProduct as RNIap.Product)?.productId ||
            (pricingPlans.selectedProduct as Plan)?.period
        ) || is5YearPlanSelected ? (
          <View
            style={{
              gap: DefaultAppStyles.GAP_VERTICAL,
              borderWidth: 1,
              borderColor: colors.primary.border,
              padding: DefaultAppStyles.GAP,
              borderRadius: defaultBorderRadius
            }}
          >
            {(is5YearPlanSelected
              ? strings["5yearPlanConditions"]()
              : [
                  strings.trialPlanConditions[0](
                    billingDuration?.duration as number
                  ),
                  strings.trialPlanConditions[1](0)
                ]
            ).map((item) => (
              <View
                style={{
                  flexDirection: "row",
                  alignItems: "center",
                  gap: 10
                }}
                key={item}
              >
                <Icon
                  color={colors.primary.accent}
                  size={AppFontSize.lg}
                  name="check"
                />
                <Paragraph>{item}</Paragraph>
              </View>
            ))}
          </View>
        ) : null}

        <Button
          width="100%"
          type="accent"
          loading={pricingPlans.loading}
          title={
            is5YearPlanSelected
              ? strings.purchase()
              : pricingPlans?.userCanRequestTrial
              ? strings.subscribeAndStartTrial()
              : strings.subscribe()
          }
          onPress={async () => {
            if (isGithubRelease) {
              const url = await db.subscriptions.checkoutUrl(
                (pricingPlans.selectedProduct as Plan).plan,
                (pricingPlans.selectedProduct as Plan).period
              );
              if (url) {
                setCheckoutUrl(url);
                Linking.openURL(url);
              }
              return;
            }

            const offerToken = pricingPlans.getOfferTokenAndroid(
              pricingPlans.selectedProduct as RNIap.SubscriptionAndroid,
              0
            );
            pricingPlans.subscribe(
              pricingPlans.selectedProduct as RNIap.Subscription,
              offerToken
            );
          }}
        />

        <Paragraph
          style={{
            textAlign: "center"
          }}
          color={colors.secondary.paragraph}
          size={AppFontSize.xs}
        >
          {is5YearPlanSelected
            ? strings.oneTimePurchase()
            : strings.cancelAnytimeAlt()}
        </Paragraph>
        <Paragraph
          style={{
            textAlign: "center"
          }}
          color={colors.secondary.paragraph}
          size={AppFontSize.xs}
        >
          {strings.subTerms[0]()}{" "}
          <Text
            style={{
              textDecorationLine: "underline"
            }}
            onPress={() => {
              openLinkInBrowser("https://notesnook.com/privacy");
            }}
          >
            {strings.subTerms[1]()}
          </Text>{" "}
          {strings.subTerms[2]()}{" "}
          <Text
            style={{
              textDecorationLine: "underline"
            }}
            onPress={() => {
              openLinkInBrowser("https://notesnook.com/tos");
            }}
          >
            {strings.subTerms[3]()}
          </Text>
        </Paragraph>
      </View>
    </ScrollView>
  );
};

const ProductItem = (props: {
  pricingPlans: ReturnType<typeof usePricingPlans>;
  productId: string;
}) => {
  const { colors } = useThemeColors();
  const [regionalDiscount, setRegionaDiscount] = useState<SKUResponse>();
  const product =
    props.pricingPlans?.currentPlan?.subscriptions?.[
      regionalDiscount?.sku || props.productId
    ] ||
    props.pricingPlans?.currentPlan?.products?.[props.productId] ||
    props.pricingPlans?.getWebPlan(
      props.pricingPlans?.currentPlan?.id as string,
      props.productId as "monthly" | "yearly"
    );

  const isAnnual = isGithubRelease
    ? (product as Plan)?.period === "yearly"
    : (product as RNIap.Subscription)?.productId?.includes("yearly");

  const isSelected = isGithubRelease
    ? (product as Plan)?.period ===
      (props.pricingPlans.selectedProduct as Plan)?.period
    : (product as RNIap.Subscription)?.productId ===
      (props.pricingPlans.selectedProduct as RNIap.Subscription)?.productId;

  const is5YearProduct = (
    isGithubRelease
      ? (product as Plan)?.period
      : (product as RNIap.Product)?.productId
  )?.includes("5");

  const isSubscribed =
    props.pricingPlans.isSubscribed() &&
    (props.pricingPlans.user?.subscription?.productId ===
      (product as RNIap.Subscription)?.productId ||
      props.pricingPlans.user?.subscription?.productId.startsWith(
        (product as RNIap.Subscription)?.productId
      ) ||
      props.pricingPlans.user?.subscription?.productId ===
        (product as Plan).id);

  useEffect(() => {
    props.pricingPlans
      ?.getRegionalDiscount(
        props.pricingPlans.currentPlan?.id as string,
        props.pricingPlans.isGithubRelease
          ? ((product as Plan)?.period as string)
          : props.productId
      )
      .then((value) => {
        if (
          value &&
          value.sku?.startsWith(
            (props.pricingPlans.selectedProduct as RNIap.Subscription)
              ?.productId
          )
        ) {
          props.pricingPlans.selectProduct(value?.sku as string);
        }
        setRegionaDiscount(value);
      });
  }, []);

  return (
    <TouchableOpacity
      style={{
        flexDirection: "row",
        gap: 10,
        opacity: isSubscribed ? 0.5 : 1
      }}
      activeOpacity={0.9}
      onPress={() => {
        if (isSubscribed) {
          ToastManager.show({
            message: strings.alreadySubscribed(),
            type: "info"
          });
          return;
        }
        if (!product) return;
        props.pricingPlans.selectProduct(
          isGithubRelease
            ? (product as Plan)?.period
            : (product as RNIap.Subscription)?.productId
        );
      }}
    >
      <Icon
        name={isSelected ? "radiobox-marked" : "radiobox-blank"}
        color={isSelected ? colors.primary.accent : colors.secondary.icon}
        size={AppFontSize.lg}
      />
      <View>
        <View
          style={{
            flexDirection: "row",
            gap: DefaultAppStyles.GAP_VERTICAL_SMALL
          }}
        >
          <Heading size={AppFontSize.md}>
            {isAnnual
              ? strings.yearly()
              : is5YearProduct
              ? strings.fiveYearPlan()
              : strings.monthly()}
          </Heading>

          {(isAnnual && !isGithubRelease) ||
          (isGithubRelease && (product as Plan)?.discount?.amount) ? (
            <View
              style={{
                backgroundColor: colors.static.red,
                borderRadius: defaultBorderRadius,
                paddingHorizontal: 6,
                alignItems: "center",
                justifyContent: "center"
              }}
            >
              <Heading color={colors.static.white} size={AppFontSize.xs}>
                {strings.bestValue()} -{" "}
                {strings.percentOff(
                  (regionalDiscount
                    ? regionalDiscount.discount
                    : isGithubRelease
                    ? (product as Plan).discount?.amount
                    : props.pricingPlans.compareProductPrice(
                        props.pricingPlans.currentPlan?.id as string,
                        `notesnook.${props.pricingPlans.currentPlan?.id}.yearly`,
                        `notesnook.${props.pricingPlans.currentPlan?.id}.monthly`
                      )) as string
                )}
              </Heading>
            </View>
          ) : null}

          {isSubscribed ? (
            <View
              style={{
                backgroundColor: colors.primary.accent,
                borderRadius: defaultBorderRadius,
                paddingHorizontal: 6,
                alignItems: "center",
                justifyContent: "center"
              }}
            >
              <Heading color={colors.static.white} size={AppFontSize.xs}>
                {strings.currentPlan()}
              </Heading>
            </View>
          ) : null}
        </View>

        <Paragraph size={AppFontSize.md}>
          {isAnnual || is5YearProduct
            ? `${props.pricingPlans.getPrice(
                product as RNIap.Subscription,
                props.pricingPlans.hasTrialOffer(
                  undefined,
                  (product as RNIap.Subscription)?.productId
                )
                  ? 1
                  : 0,
                isAnnual
              )}/${strings.month()}`
            : null}

          {!isAnnual && !is5YearProduct
            ? `${props.pricingPlans.getStandardPrice(
                product as RNIap.Subscription
              )}/${strings.month()}`
            : null}
        </Paragraph>
      </View>
    </TouchableOpacity>
  );
};<|MERGE_RESOLUTION|>--- conflicted
+++ resolved
@@ -74,8 +74,6 @@
     >
       <Paragraph>{strings.finishPurchaseInBrowser()}</Paragraph>
       <Button
-<<<<<<< HEAD
-=======
         title={strings.next()}
         type="accent"
         onPress={() => {
@@ -83,7 +81,6 @@
         }}
       />
       <Button
->>>>>>> 2cc200dc
         title={strings.goBack()}
         onPress={() => {
           setCheckoutUrl(undefined);
