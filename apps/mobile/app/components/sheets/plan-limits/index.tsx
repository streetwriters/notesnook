--- conflicted
+++ resolved
@@ -85,18 +85,11 @@
         </View>
       ))}
 
-<<<<<<< HEAD
-      {(user?.subscription?.provider === SubscriptionProvider.PADDLE ||
-        user?.subscription?.provider === SubscriptionProvider.STREETWRITERS ||
-        !isCurrentPlatform) &&
-      PremiumService.get() ? null : (
-=======
       {((user?.subscription?.provider === SubscriptionProvider.PADDLE ||
         user?.subscription?.provider === SubscriptionProvider.STREETWRITERS ||
         !isCurrentPlatform) &&
         PremiumService.get()) ||
       SettingsService.getProperty("serverUrls") ? null : (
->>>>>>> 110534ed
         <Button
           title={strings.changePlan()}
           onPress={() => {
