/*
This file is part of the Notesnook project (https://notesnook.com/)

Copyright (C) 2023 Streetwriters (Private) Limited

This program is free software: you can redistribute it and/or modify
it under the terms of the GNU General Public License as published by
the Free Software Foundation, either version 3 of the License, or
(at your option) any later version.

This program is distributed in the hope that it will be useful,
but WITHOUT ANY WARRANTY; without even the implied warranty of
MERCHANTABILITY or FITNESS FOR A PARTICULAR PURPOSE.  See the
GNU General Public License for more details.

You should have received a copy of the GNU General Public License
along with this program.  If not, see <http://www.gnu.org/licenses/>.
*/
import { Plan, SubscriptionPlan, SubscriptionPlanId } from "@notesnook/core";
import { useEffect, useState } from "react";
import { Platform } from "react-native";
import Config from "react-native-config";
import * as RNIap from "react-native-iap";
import { DatabaseLogger, db } from "../common/database";
import PremiumService from "../services/premium";
import { useSettingStore } from "../stores/use-setting-store";
import { useUserStore } from "../stores/use-user-store";
import SettingsService from "../services/settings";
function numberWithCommas(x: string) {
  const parts = x.toString().split(".");
  parts[0] = parts[0].replace(/\B(?=(\d{3})+(?!\d))/g, ",");
  return parts.join(".");
}

export const PlanOverView = {
  free: {
    storage: `50 MB/mo`,
    fileSize: `1 MB`,
    hdImages: false
  },
  essential: {
    storage: `1 GB`,
    fileSize: `100 MB/mo`,
    hdImages: false
  },
  pro: {
    storage: `10 GB/mo`,
    fileSize: `1 GB`,
    hdImages: true
  },
  believer: {
    storage: `25 GB/mo`,
    fileSize: `5 GB`,
    hdImages: true
  }
};

export type PricingPlan = {
  id: string;
  name: string;
  description: string;
  subscriptionSkuList: string[];
  subscriptions?: Record<string, RNIap.Subscription | undefined>;
  products?: Record<string, RNIap.Product | undefined>;
  trialSupported?: boolean;
  recommended?: boolean;
  productSkuList: string[];
};

const UUID_PREFIX = "0bdaea";
const UUID_VERSION = "4";
const UUID_VARIANT = "a";

function toUUID(str: string) {
  return [
    UUID_PREFIX + str.substring(0, 2), // 6 digit prefix + first 2 oid digits
    str.substring(2, 6), // # next 4 oid digits
    UUID_VERSION + str.substring(6, 9), // # 1 digit version(0x4) + next 3 oid digits
    UUID_VARIANT + str.substring(9, 12), // # 1 digit variant(0b101) + 1 zero bit + next 3 oid digits
    str.substring(12)
  ].join("-");
}

const pricingPlans: PricingPlan[] = [
  {
    id: "free",
    name: "Free",
    description: "Basic features for personal use",
    subscriptionSkuList: [],
    productSkuList: []
  },
  {
    id: "essential",
    name: "Essential",
    description: "Unlocks essential features for personal use",
    subscriptionSkuList: [
      "notesnook.essential.monthly",
      "notesnook.essential.yearly"
    ],
    trialSupported: true,
    productSkuList: []
  },
  {
    id: "pro",
    name: "Pro",
    description: "Unlocks all features for professional use",
    subscriptionSkuList: [
      "notesnook.pro.monthly",
      "notesnook.pro.yearly",
      "notesnook.pro.yearly.tier2",
      "notesnook.pro.yearly.tier3"
    ],
    productSkuList: ["notesnook.pro.5year"],
    trialSupported: true,
    recommended: true
  },
  {
    id: "believer",
    name: "Believer",
    description: "Become a believer and support the project",
    subscriptionSkuList: [
      "notesnook.believer.monthly",
      "notesnook.believer.yearly"
    ],
    productSkuList: ["notesnook.believer.5year"],
    trialSupported: true
  }
];

const promoCyclesMonthly = {
  1: "first month",
  2: "first 2 months",
  3: "first 3 months",
  4: "first 4 months",
  5: "first 5 months",
  6: "first 3 months"
};

const promoCyclesYearly = {
  1: "first year",
  2: "first 2 years",
  3: "first 3 years"
};

type PricingPlansOptions = {
  promoOffer?: {
    promoCode: string;
  };
  planId?: string;
  productId?: string;
  onBuy?: () => void;
};
const planIdToIndex = (planId: string) => {
  const planIndex = planId === "essential" ? 1 : planId === "pro" ? 2 : 3;
  return planIndex;
};
let WebPlanCache: Plan[];
const usePricingPlans = (options?: PricingPlansOptions) => {
  const isGithubRelease = Config.GITHUB_RELEASE === "true";
  const user = useUserStore((state) => state.user);
  const [currentPlan, setCurrentPlan] = useState<string>(
    options?.planId || pricingPlans[2].id
  );
  const [plans, setPlans] = useState<PricingPlan[]>(pricingPlans);
  const [loading, setLoading] = useState(false);
  const [loadingPlans, setLoadingPlans] = useState(true);
  const [selectedProductSku, setSelectedProductSku] = useState<string>(
    options?.productId || "notesnook.pro.yearly"
  );
  const [isPromoOffer, setIsPromoOffer] = useState(false);
  const [cancelPromo, setCancelPromo] = useState(false);
  const [userCanRequestTrial, setUserCanRequestTrial] = useState(false);
  const [webPricingPlans, setWebPricingPlans] = useState<Plan[]>([]);

  const getProduct = (planId: string, skuId: string) => {
    if (isGithubRelease)
      return webPricingPlans.find(
        (plan) => planIdToIndex(planId) === plan.plan && skuId === plan.period
      );

    return (
      plans.find((p) => p.id === planId)?.subscriptions?.[skuId] ||
      plans.find((p) => p.id === planId)?.products?.[skuId]
    );
  };

  const getProductAndroid = (planId: string, skuId: string) => {
    if (isGithubRelease)
      return webPricingPlans.find(
        (plan) => planIdToIndex(planId) === plan.plan && skuId === plan.period
      );
    return getProduct(planId, skuId) as RNIap.SubscriptionAndroid;
  };

  const getProductIOS = (planId: string, skuId: string) => {
    return getProduct(planId, skuId) as RNIap.SubscriptionIOS;
  };

  const hasTrialOffer = (planId?: string, productId?: string) => {
    if (!selectedProductSku && !productId) return false;

    if (productId?.includes("5year")) return false;
    if (isGithubRelease) {
      if (
        user?.subscription?.trialsAvailed?.some(
          (plan) => plan === planIdToIndex(planId || currentPlan)
        )
      ) {
        return false;
      } else {
        return true;
      }
    }

    return Platform.OS === "ios"
      ? (
          getProduct(
            planId || currentPlan,
            productId || selectedProductSku
          ) as RNIap.SubscriptionIOS
        )?.introductoryPricePaymentModeIOS === "FREETRIAL"
      : (
          getProduct(
            planId || currentPlan,
            productId || selectedProductSku
          ) as RNIap.SubscriptionAndroid
        )?.subscriptionOfferDetails?.[0]?.pricingPhases?.pricingPhaseList
          ?.length > 1;
  };

  // user && (!user.subscription || !user.subscription.expiry) ? true : false;

  useEffect(() => {
    const loadPlans = async () => {
      const items = await PremiumService.loadProductsAndSubs();
      pricingPlans.forEach((plan) => {
        plan.subscriptions = {};
        plan.products = {};
        plan.subscriptionSkuList.forEach((sku) => {
          if (!plan.subscriptions) plan.subscriptions = {};
          plan.subscriptions[sku] = items.subs.find((p) => p.productId === sku);
        });
        plan.productSkuList.forEach((sku) => {
          if (!plan.products) plan.products = {};
          plan.products[sku] = items.products.find((p) => p.productId === sku);
        });
      });
      setPlans([...pricingPlans]);
      setUserCanRequestTrial(hasTrialOffer());
      if (
        Config.GITHUB_RELEASE === "true" &&
        !SettingsService.getProperty("serverUrls")
      ) {
        try {
          const products = WebPlanCache || (await db.pricing.products());
          WebPlanCache = products;
          setWebPricingPlans(products);
        } catch (e) {}
      }
      setLoadingPlans(false);
    };
    loadPlans();
  }, [options?.promoOffer, cancelPromo]);

  function getLocalizedPrice(
    product: RNIap.Subscription | RNIap.Product | Plan
  ) {
    if (!product) return;

    if (Platform.OS === "android") {
      if (isGithubRelease) {
        if (!(product as Plan)?.price) return null;
        return `${
          (product as Plan).currencySymbol || (product as Plan).currency
        } ${
          (product as Plan).period === "yearly"
            ? (product as Plan).price.gross
            : (product as Plan).period === "5-year"
<<<<<<< HEAD
              ? ((product as Plan).price.gross / (12 * 5)).toFixed(2)
              : (product as Plan).price.gross
=======
            ? (product as Plan).price.gross
            : (product as Plan).price.gross
>>>>>>> 3ebcd36c
        }`;
      }

      const pricingPhaseListItem =
        (product as RNIap.SubscriptionAndroid)?.subscriptionOfferDetails?.[0]
          ?.pricingPhases?.pricingPhaseList?.[1] ||
        (product as RNIap.SubscriptionAndroid)?.subscriptionOfferDetails?.[0]
          ?.pricingPhases?.pricingPhaseList?.[0];

      return (
        pricingPhaseListItem?.formattedPrice ||
        (product as RNIap.ProductAndroid).oneTimePurchaseOfferDetails
          ?.formattedPrice
      );
    } else {
      return (product as RNIap.SubscriptionIOS)?.localizedPrice;
    }
  }
  function getOfferTokenAndroid(
    product: RNIap.Subscription,
    offerIndex: number
  ) {
    return (product as RNIap.SubscriptionAndroid)?.subscriptionOfferDetails?.[
      offerIndex
    ].offerToken;
  }

  async function subscribe(
    product: RNIap.Subscription | RNIap.Product,
    androidOfferToken?: string
  ) {
    if (loading || !product || isGithubRelease) return;
    setLoading(true);
    try {
      if (!user) {
        setLoading(false);
        return;
      }
      useSettingStore.getState().setAppDidEnterBackgroundForAction(true);

      if (!product.productId.includes("5year")) {
        if (Platform.OS === "android") {
          androidOfferToken =
            (
              product as RNIap.SubscriptionAndroid
            )?.subscriptionOfferDetails.find(
              (offer) => offer.offerToken === androidOfferToken
            )?.offerToken ||
            (product as RNIap.SubscriptionAndroid)
              ?.subscriptionOfferDetails?.[0].offerToken;

          if (!androidOfferToken) return;
        }

        DatabaseLogger.info(
          `Subscription Requested initiated for user ${toUUID(user.id)}`
        );

        await RNIap.requestSubscription({
          sku: product?.productId,
          obfuscatedAccountIdAndroid: user.id,
          obfuscatedProfileIdAndroid: user.id,
          purchaseTokenAndroid:
            user.subscription?.plan !== SubscriptionPlan.FREE
              ? user.subscription?.googlePurchaseToken || undefined
              : undefined,
          replacementModeAndroid: user.subscription?.googlePurchaseToken
            ? RNIap.ReplacementModesAndroid.WITH_TIME_PRORATION
            : undefined,

          /**
           * iOS
           */
          appAccountToken: toUUID(user.id),
          andDangerouslyFinishTransactionAutomaticallyIOS: false,
          subscriptionOffers: androidOfferToken
            ? [
                {
                  offerToken: androidOfferToken,
                  sku: product?.productId
                }
              ]
            : undefined
        });
        if (
          (product as RNIap.SubscriptionIOS).introductoryPricePaymentModeIOS ===
          "FREETRIAL"
        ) {
          PremiumService.subscriptions.setTrialStatus(true);
        }
      } else {
        await RNIap.requestPurchase({
          andDangerouslyFinishTransactionAutomaticallyIOS: false,
          appAccountToken: toUUID(user.id),
          obfuscatedAccountIdAndroid: user.id,
          obfuscatedProfileIdAndroid: user.id,
          sku: product.productId,
          skus: [product.productId],
          quantity: 1
        });
      }
      useSettingStore.getState().setAppDidEnterBackgroundForAction(false);
      setLoading(false);
      options?.onBuy?.();
    } catch (e) {
      console.log(e);
      setLoading(false);
    }
  }

  function getPromoCycleText(product: RNIap.Subscription) {
    if (!selectedProductSku) return;
    const isMonthly = selectedProductSku?.indexOf(".monthly") > -1;

    const cycleText = isMonthly
      ? promoCyclesMonthly[
          (Platform.OS === "android"
            ? (product as RNIap.SubscriptionAndroid)
                ?.subscriptionOfferDetails[0]?.pricingPhases
                .pricingPhaseList?.[0].billingCycleCount
            : parseInt(
                (product as RNIap.SubscriptionIOS)
                  .introductoryPriceNumberOfPeriodsIOS as string
              )) as keyof typeof promoCyclesMonthly
        ]
      : promoCyclesYearly[
          (Platform.OS === "android"
            ? (product as RNIap.SubscriptionAndroid)
                ?.subscriptionOfferDetails[0]?.pricingPhases
                .pricingPhaseList?.[0].billingCycleCount
            : parseInt(
                (product as RNIap.SubscriptionIOS)
                  .introductoryPriceNumberOfPeriodsIOS as string
              )) as keyof typeof promoCyclesYearly
        ];

    return cycleText;
  }

  const getBillingPeriod = (
    product: RNIap.Subscription | Plan,
    offerIndex: number
  ) => {
    if (isGithubRelease) {
      return (product as Plan)?.period;
    }

    if (Platform.OS === "android") {
      const period = (product as RNIap.SubscriptionAndroid)
        ?.subscriptionOfferDetails?.[offerIndex]?.pricingPhases
        ?.pricingPhaseList?.[0].billingPeriod;
      return period.endsWith("W")
        ? "week"
        : period.endsWith("M")
          ? "month"
          : "year";
    } else {
      const unit = (product as RNIap.SubscriptionIOS)
        ?.subscriptionPeriodUnitIOS;
      return unit?.toLocaleLowerCase();
    }
  };

  const getBillingDuration = (
    product: RNIap.Subscription | Plan,
    offerIndex: number,
    phaseIndex: number,
    trialDurationIos?: boolean
  ) => {
    if (!product) return;

    if (isGithubRelease) {
      return {
        duration: 1,
        type: (product as Plan)?.period
      };
    }

    if ((product as RNIap.Subscription)?.productId.includes("5year")) {
      return {
        type: "year",
        duration: 5
      };
    }

    if (Platform.OS === "android") {
      const phase = (product as RNIap.SubscriptionAndroid)
        ?.subscriptionOfferDetails?.[offerIndex]?.pricingPhases
        ?.pricingPhaseList?.[phaseIndex];

      const duration = parseInt(phase.billingPeriod[1]);

      return {
        duration: phase.billingPeriod.endsWith("W") ? duration * 7 : duration,
        type: phase.billingPeriod.endsWith("W")
          ? "week"
          : phase.billingPeriod.endsWith("M")
            ? "month"
            : "year"
      };
    } else {
      const productIos = product as RNIap.SubscriptionIOS;
      const unit = trialDurationIos
        ? productIos.introductoryPriceSubscriptionPeriodIOS
        : productIos.subscriptionPeriodUnitIOS;

      const duration = parseInt(
        (trialDurationIos
          ? productIos.introductoryPriceNumberOfPeriodsIOS
          : productIos.subscriptionPeriodNumberIOS) || "1"
      );

      return {
        duration: unit === "WEEK" ? duration * 7 : duration,
        type: unit?.toLocaleLowerCase()
      };
    }
  };

  const getTrialInfo = (product: RNIap.Subscription) => {
    if (Platform.OS === "android") {
      const ProductAndroid = (product as RNIap.SubscriptionAndroid)
        ?.subscriptionOfferDetails?.[0];
      if (ProductAndroid.pricingPhases.pricingPhaseList?.length === 1) return;
      return {
        period:
          ProductAndroid?.pricingPhases.pricingPhaseList?.[0].billingPeriod,
        cycles:
          ProductAndroid?.pricingPhases.pricingPhaseList?.[0].billingCycleCount
      };
    } else {
      const productIos = product as RNIap.SubscriptionIOS;
      if (!productIos.introductoryPrice) return;
      return {
        period: productIos.introductoryPriceSubscriptionPeriodIOS,
        cycles: productIos.introductoryPriceNumberOfPeriodsIOS
          ? parseInt(productIos.introductoryPriceNumberOfPeriodsIOS as string)
          : 1
      };
    }
  };

  const convertPrice = (
    amount: number,
    symbol: string,
    isAtLeft: boolean,
    splitBy = 12
  ) => {
    const monthlyPrice = amount / splitBy;
    const formattedPrice = numberWithCommas(monthlyPrice.toFixed(2));

    return isAtLeft
      ? `${symbol} ${formattedPrice}`
      : `${formattedPrice} ${symbol}`;
  };

  const getDiscountValue = (p1: string, p2: string, splitToMonth?: boolean) => {
    let price1 = Platform.OS === "ios" ? parseInt(p1) : parseInt(p1) / 1000000;
    const price2 =
      Platform.OS === "ios" ? parseInt(p2) : parseInt(p2) / 1000000;

    price1 = splitToMonth ? price1 / 12 : price1;

    return (((price2 - price1) / price2) * 100).toFixed(0);
  };

  const compareProductPrice = (planId: string, sku1: string, sku2: string) => {
    const plan = pricingPlans.find((p) => p.id === planId);
    const p1 = plan?.subscriptions?.[sku1];
    const p2 = plan?.subscriptions?.[sku2];

    if (!p1 || !p2) return 0;

    if (Platform.OS === "android") {
      const androidPricingPhase1 =
        (p1 as RNIap.SubscriptionAndroid)?.subscriptionOfferDetails?.[0]
          .pricingPhases?.pricingPhaseList?.[1] ||
        (p1 as RNIap.SubscriptionAndroid)?.subscriptionOfferDetails?.[0]
          .pricingPhases?.pricingPhaseList?.[0];
      const androidPricingPhase2 =
        (p2 as RNIap.SubscriptionAndroid)?.subscriptionOfferDetails?.[0]
          .pricingPhases?.pricingPhaseList?.[1] ||
        (p2 as RNIap.SubscriptionAndroid)?.subscriptionOfferDetails?.[0]
          .pricingPhases?.pricingPhaseList?.[0];

      if (!androidPricingPhase1 || !androidPricingPhase2) return 0;

      return getDiscountValue(
        androidPricingPhase1.priceAmountMicros,
        androidPricingPhase2.priceAmountMicros,
        true
      );
    } else {
      return getDiscountValue(
        (p1 as RNIap.SubscriptionIOS).price,
        (p2 as RNIap.SubscriptionIOS).price,
        true
      );
    }
  };

  const getPriceParts = (price: number, localizedPrice: string) => {
    let priceValue: number;

    if (Platform.OS === "ios") {
      priceValue = price;
    } else {
      priceValue = price / 1000000;
    }
    const priceSymbol = localizedPrice.replace(/[\s\d,.]+/, "");

    return { priceValue, priceSymbol, localizedPrice };
  };

  const getPrice = (
    product: RNIap.Subscription | RNIap.Product | Plan,
    phaseIndex: number,
    annualBilling?: boolean
  ) => {
    if (!product) return null;

    if (isGithubRelease) {
      if (!(product as Plan)?.price) return null;
      return `${
        (product as Plan).currencySymbol || (product as Plan).currency
      } ${
        (product as Plan).period === "yearly"
          ? ((product as Plan).price.gross / 12).toFixed(2)
          : (product as Plan).period === "5-year"
            ? ((product as Plan).price.gross / (12 * 5)).toFixed(2)
            : (product as Plan).price.gross
      }`;
    }

    const androidPricingPhase = (product as RNIap.SubscriptionAndroid)
      ?.subscriptionOfferDetails?.[0].pricingPhases?.pricingPhaseList?.[
      phaseIndex
    ];

    const { localizedPrice, priceSymbol, priceValue } = getPriceParts(
      Platform.OS === "android"
        ? parseInt(
            androidPricingPhase?.priceAmountMicros ||
              (product as RNIap.ProductAndroid)?.oneTimePurchaseOfferDetails
                ?.priceAmountMicros ||
              "0"
          )
        : parseInt((product as RNIap.SubscriptionIOS).price),
      Platform.OS === "android"
        ? androidPricingPhase?.formattedPrice ||
            (product as RNIap.ProductAndroid).oneTimePurchaseOfferDetails
              ?.formattedPrice ||
            "0"
        : (product as RNIap.SubscriptionIOS).localizedPrice
    );

    return !annualBilling &&
      !(product as RNIap.Subscription)?.productId.includes("5year")
      ? getLocalizedPrice(product as RNIap.Subscription)
      : convertPrice(
          priceValue,
          priceSymbol,
          localizedPrice.startsWith(priceSymbol),
          annualBilling ? 12 : 60
        );
  };

  async function getRegionalDiscount(plan: string, productId: string) {
    if (productId !== "notesnook.pro.yearly") {
      return;
    }
    try {
      return await db.pricing.sku(
        Platform.OS === "android" ? "google" : "apple",
        "yearly",
        plan as SubscriptionPlanId
      );
    } catch (e) {
      console.log(e);
    }
  }

  return {
    currentPlan: pricingPlans.find((p) => p.id === currentPlan),
    pricingPlans: plans,
    getStandardPrice: getLocalizedPrice,
    loadingPlans,
    loading,
    selectPlan: (planId: string, productId?: string) => {
      setCurrentPlan(planId);
      if (productId) {
        console.log(productId, "productId");
        setSelectedProductSku(productId);
      } else {
        const product = plans.find((p) => p.id === planId)
          ?.subscriptionSkuList?.[0];
        if (product) {
          setSelectedProductSku(product);
        }
      }

      setIsPromoOffer(false);
    },
    convertYearlyPriceToMonthly: convertPrice,
    getOfferTokenAndroid,
    subscribe,
    selectProduct: setSelectedProductSku,
    selectedProduct: selectedProductSku
      ? getProduct(currentPlan, selectedProductSku)
      : undefined,
    isPromoOffer,
    getPromoCycleText,
    getProduct,
    getProductAndroid,
    getProductIOS,
    hasTrialOffer,
    userCanRequestTrial: userCanRequestTrial,
    cancelPromoOffer: () => setCancelPromo(true),
    getBillingDuration,
    getBillingPeriod,
    getTrialInfo,
    user,
    getPrice,
    compareProductPrice,
    get5YearPlanProduct: () => {
      if (currentPlan === "free" || currentPlan === "essential") return;
      return plans.find((p) => p.id === "pro")?.products?.[
        `notesnook.${currentPlan}.5year`
      ];
    },
    getWebPlan(plan: string, period: "monthly" | "yearly") {
      const planIndex = planIdToIndex(plan);
      return webPricingPlans.find(
        (plan) => plan.plan === planIndex && plan.period === period
      );
    },
    getRegionalDiscount,
    isGithubRelease: isGithubRelease,
    isSubscribed: () => user?.subscription?.plan !== SubscriptionPlan.FREE,
    finish: () => options?.onBuy?.()
  };
};

export default usePricingPlans;<|MERGE_RESOLUTION|>--- conflicted
+++ resolved
@@ -276,13 +276,8 @@
           (product as Plan).period === "yearly"
             ? (product as Plan).price.gross
             : (product as Plan).period === "5-year"
-<<<<<<< HEAD
-              ? ((product as Plan).price.gross / (12 * 5)).toFixed(2)
+              ? (product as Plan).price.gross
               : (product as Plan).price.gross
-=======
-            ? (product as Plan).price.gross
-            : (product as Plan).price.gross
->>>>>>> 3ebcd36c
         }`;
       }
 
