--- conflicted
+++ resolved
@@ -38,7 +38,6 @@
 import { MMKV } from "../common/database/mmkv";
 import Migrate from "../components/sheets/migrate";
 import NewFeature from "../components/sheets/new-feature";
-import { Update } from "../components/sheets/update";
 import { Walkthrough } from "../components/walkthroughs";
 import {
   clearAppState,
@@ -84,10 +83,7 @@
 import { getGithubVersion } from "../utils/github-version";
 import { tabBarRef } from "../utils/global-refs";
 import { sleep } from "../utils/time";
-<<<<<<< HEAD
-import notifee from "@notifee/react-native";
 import { useThemeColors } from "@notesnook/theme";
-=======
 
 const onCheckSyncStatus = async (type) => {
   const { disableSync, disableAutoSync } = SettingsService.get();
@@ -243,7 +239,6 @@
     context: "local"
   });
 };
->>>>>>> e86b7c68
 
 const SodiumEventEmitter = new NativeEventEmitter(NativeModules.Sodium);
 
@@ -258,12 +253,7 @@
   ]);
 
   const syncedOnLaunch = useRef(false);
-<<<<<<< HEAD
-  const verify = useUserStore((state) => state.verifyUser);
-  const syncing = useUserStore((state) => state.syncing);
   const { isDark } = useThemeColors();
-=======
->>>>>>> e86b7c68
   const refValues = useRef({
     subsriptionSuccessListener: null,
     subsriptionErrorListener: null,
@@ -426,113 +416,7 @@
       sub?.remove();
       unSubscribeFromIAPListeners();
     };
-<<<<<<< HEAD
-  }, [
-    loading,
-    onAppStateChanged,
-    onEmailVerified,
-    onInternetStateChanged,
-    onUserUpdated,
-    verify,
-    isDark
-  ]);
-
-  const onInternetStateChanged = useCallback(async (state) => {
-    if (!syncedOnLaunch.current) return;
-    reconnectSSE(state);
-  }, []);
-
-  const onSyncComplete = useCallback(async () => {
-    initAfterSync();
-    setLastSynced(await db.lastSynced());
-    eSendEvent(eCloseSheet, "sync_progress");
-  }, [setLastSynced]);
-
-  const onUrlRecieved = useCallback(
-    async (res) => {
-      let url = res ? res.url : "";
-      try {
-        if (url.startsWith("https://app.notesnook.com/account/verified")) {
-          await onEmailVerified();
-        } else if (url.startsWith("ShareMedia://QuickNoteWidget")) {
-          clearAppState();
-          editorState().movedAway = false;
-          eSendEvent(eOnLoadNote, { type: "new" });
-          tabBarRef.current?.goToPage(1, false);
-          return;
-        }
-      } catch (e) {
-        console.error(e);
-      }
-    },
-    [onEmailVerified]
-  );
-
-  const onEmailVerified = useCallback(async () => {
-    let user = await db.user.getUser();
-    setUser(user);
-    if (!user) return;
-    SettingsService.set({
-      userEmailConfirmed: true
-    });
-    await PremiumService.setPremiumStatus();
-    Walkthrough.present("emailconfirmed", false, true);
-    if (user?.isEmailConfirmed) {
-      clearMessage();
-    }
-  }, [setUser]);
-
-  const attachIAPListeners = useCallback(async () => {
-    await RNIap.initConnection()
-      .catch(() => null)
-      .then(async () => {
-        refValues.current.subsriptionSuccessListener =
-          RNIap.purchaseUpdatedListener(onSuccessfulSubscription);
-        refValues.current.subsriptionErrorListener =
-          RNIap.purchaseErrorListener(onSubscriptionError);
-      });
-  }, []);
-
-  const onAccountStatusChange = async (userStatus) => {
-    if (!PremiumService.get() && userStatus.type === 5) {
-      PremiumService.subscriptions.clear();
-      Walkthrough.present("prouser", false, true);
-    }
-    await PremiumService.setPremiumStatus();
-    useMessageStore.getState().setAnnouncement();
-  };
-
-  const onRequestPartialSync = async (full, force) => {
-    if (SettingsService.get().disableAutoSync) return;
-    DatabaseLogger.info(`onRequestPartialSync full:${full}, force:${force}`);
-    if (full || force) {
-      await Sync.run("global", force, full);
-    } else {
-      await Sync.run("global", false, false);
-    }
-  };
-
-  const onLogout = async (reason) => {
-    console.log("Logged out", reason);
-    DatabaseLogger.log("User Logged Out" + reason);
-    SettingsService.set({
-      introCompleted: true
-    });
-  };
-
-  const unsubIAP = () => {
-    if (refValues.current?.subsriptionSuccessListener) {
-      refValues.current.subsriptionSuccessListener?.remove();
-      refValues.current.subsriptionSuccessListener = null;
-    }
-    if (refValues.current?.subsriptionErrorListener) {
-      refValues.current.subsriptionErrorListener?.remove();
-      refValues.current.subsriptionErrorListener = null;
-    }
-  };
-=======
   }, [loading, appLocked, checkAutoBackup]);
->>>>>>> e86b7c68
 
   const onUserUpdated = useCallback(
     async (login) => {
@@ -643,89 +527,7 @@
       refValues.current.backupDidWait = false;
       checkAutoBackup();
     }
-<<<<<<< HEAD
-  }, [verify, syncing, checkAutoBackup]);
-
-  const onSuccessfulSubscription = async (subscription) => {
-    await PremiumService.subscriptions.set(subscription);
-    await PremiumService.subscriptions.verify(subscription);
-  };
-
-  const onSubscriptionError = async (error) => {
-    ToastEvent.show({
-      heading: "Failed to subscribe",
-      type: "error",
-      message: error.message,
-      context: "local"
-    });
-  };
-
-  const onAppStateChanged = useCallback(
-    async (state) => {
-      if (state === "active") {
-        notifee.setBadgeCount(0);
-        updateStatusBarColor(isDark);
-        if (
-          SettingsService.get().appLockMode !== "background" &&
-          !SettingsService.get().privacyScreen
-        ) {
-          enabled(false);
-        }
-        if (SettingsService.get().appLockMode === "background") {
-          if (useSettingStore.getState().requestBiometrics) {
-            useSettingStore.getState().setRequestBiometrics(false);
-            return;
-          }
-        }
-        checkAutoBackup();
-        await reconnectSSE();
-        await checkIntentState();
-        MMKV.removeItem("appState");
-        let user = await db.user.getUser();
-        if (user && !user?.isEmailConfirmed) {
-          try {
-            let user = await db.user.fetchUser();
-            if (user?.isEmailConfirmed) {
-              onEmailVerified();
-            }
-          } catch (e) {
-            console.error(e);
-          }
-        }
-      } else {
-        let id = useEditorStore.getState().currentEditingNote;
-        let note = id && db.notes.note(id).data;
-        if (
-          note?.locked &&
-          SettingsService.get().appLockMode === "background"
-        ) {
-          eSendEvent(eClearEditor);
-        }
-        await storeAppState();
-        if (
-          SettingsService.get().appLockMode === "background" &&
-          !useSettingStore.getState().requestBiometrics &&
-          !useUserStore.getState().verifyUser
-        ) {
-          useUserStore.getState().setVerifyUser(true);
-          if (Platform.OS === "ios") {
-            editorController.current?.commands.blur();
-            Keyboard.dismiss();
-          }
-        }
-        if (
-          SettingsService.get().privacyScreen ||
-          SettingsService.get().appLockMode === "background"
-        ) {
-          !useSettingStore.getState().requestBiometrics ? enabled(true) : null;
-        }
-      }
-    },
-    [onEmailVerified, isDark]
-  );
-=======
   }, [appLocked, syncing, checkAutoBackup]);
->>>>>>> e86b7c68
 
   async function reconnectSSE(connection) {
     if (refValues.current?.isReconnecting || !refValues.current?.isUserReady)
