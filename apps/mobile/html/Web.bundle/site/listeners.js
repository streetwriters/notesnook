--- conflicted
+++ resolved
@@ -74,12 +74,8 @@
 
     info = document.querySelector(infoBar);
     if (tinymce.activeEditor) {
-<<<<<<< HEAD
-      info.querySelector('#infowords').innerText = editor.countWords() + ' words';
-=======
       let count = editor.countWords() || 0;
       info.querySelector('#infowords').innerText = count + ' words';
->>>>>>> 488db285
       updateInfoBar();
     }
 
@@ -195,12 +191,8 @@
         }
 
         info = document.querySelector(infoBar);
-<<<<<<< HEAD
-        info.querySelector('#infowords').innerText = editor.countWords() + ' words';
-=======
         let count = editor.countWords() || 0;
         info.querySelector('#infowords').innerText = count + ' words';
->>>>>>> 488db285
         updateInfoBar();
         break;
       case 'htmldiff':
