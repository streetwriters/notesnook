--- conflicted
+++ resolved
@@ -14,10 +14,7 @@
 import useDatabase from "../hooks/use-database";
 import Loader from "../components/loader";
 import Config from "../utils/config";
-<<<<<<< HEAD
-=======
 import TextWithTip from "../components/tip";
->>>>>>> 03a0de38
 
 function useRecovery() {
   const [{ code, userId }] = useQueryParams();
@@ -187,42 +184,6 @@
 
 function Step({ testId, heading, children, subtitle }) {
   const theme = useThemeStore((store) => store.theme);
-<<<<<<< HEAD
-
-  return (
-    <Flex
-      data-test-id={testId}
-      flexDirection="column"
-      justifyContent="center"
-      alignItems="center"
-      bg="#fff"
-      width={400}
-      sx={{
-        border: "1px solid var(--border)",
-        borderRadius: "dialog",
-        boxShadow: "0px 0px 60px 10px #00000022",
-        p: 30,
-      }}
-    >
-      <Image
-        alignSelf="center"
-        src={theme === "dark" ? LogoDark : Logo}
-        width={50}
-        mb={4}
-      />
-      <Flex flexDirection={"column"} mb={30}>
-        <Text variant="heading" fontSize={24} textAlign="center">
-          {heading}
-        </Text>
-        {subtitle && (
-          <Text variant="body" mt={1} textAlign="center" color="fontTertiary">
-            {subtitle}
-          </Text>
-        )}
-      </Flex>
-      {children}
-    </Flex>
-=======
 
   return (
     <Flex
@@ -308,7 +269,6 @@
         </Button> */}
       </Flex>
     </Step>
->>>>>>> 03a0de38
   );
 }
 
@@ -366,22 +326,6 @@
           label="Enter your recovery key"
           autoFocus
           required
-<<<<<<< HEAD
-          helpText="We'll use the recovery key to download & decrypt your data"
-        />
-
-        <Button
-          data-test-id="step-next"
-          display="flex"
-          sx={{ justifyContent: "center", alignItems: "center" }}
-          alignSelf="flex-end"
-          px={20}
-          mt={2}
-          type={"submit"}
-        >
-          Next
-        </Button>
-=======
           helpText="Your data recovery key will be used to decrypt your data"
           type="password"
         />
@@ -471,7 +415,6 @@
             Next
           </Button>
         </Flex>
->>>>>>> 03a0de38
       </Flex>
     </Step>
   );
@@ -497,11 +440,7 @@
             onError: onFinished,
             action: async function downloadBackup() {
               await createBackup();
-<<<<<<< HEAD
-              onFinished();
-=======
               onFinished("newPassword");
->>>>>>> 03a0de38
             },
           });
         }}
@@ -544,11 +483,7 @@
             onError: () => {},
             action: async function setNewPassword() {
               if (await db.user.resetPassword(newPassword)) {
-<<<<<<< HEAD
-                onFinished();
-=======
                 onFinished("final");
->>>>>>> 03a0de38
               }
             },
           });
@@ -565,11 +500,7 @@
           onError={setError}
           autoFocus
           required
-<<<<<<< HEAD
-          helpText="Enter new account password"
-=======
           helpText="This will be your new account password — a strong memorable password is recommended."
->>>>>>> 03a0de38
         />
         <Button
           data-test-id="step-next"
