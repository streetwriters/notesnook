/*
This file is part of the Notesnook project (https://notesnook.com/)

Copyright (C) 2023 Streetwriters (Private) Limited

This program is free software: you can redistribute it and/or modify
it under the terms of the GNU General Public License as published by
the Free Software Foundation, either version 3 of the License, or
(at your option) any later version.

This program is distributed in the hope that it will be useful,
but WITHOUT ANY WARRANTY; without even the implied warranty of
MERCHANTABILITY or FITNESS FOR A PARTICULAR PURPOSE.  See the
GNU General Public License for more details.

You should have received a copy of the GNU General Public License
along with this program.  If not, see <http://www.gnu.org/licenses/>.
*/

import { expose, Remote, wrap } from "comlink";
import { updateStatus } from "../hooks/use-status";
import {
  Gateway,
  WEB_EXTENSION_CHANNEL_EVENTS
} from "@notesnook/web-clipper/dist/common/bridge";
<<<<<<< HEAD
import { isUserPremium } from "../hooks/use-is-user-premium";
import { store as appstore } from "../stores/app-store";
import { formatDate } from "@notesnook/core/utils/date";
import { h } from "./html";
import { sanitizeFilename } from "./filename";
import { attachFile } from "../components/editor/picker";
import { getTheme } from "../hooks/use-theme";
=======
import { Extension } from "../components/icons";
>>>>>>> e86b7c68

export class WebExtensionRelay {
  private gateway?: Remote<Gateway>;
  constructor() {
    window.addEventListener("message", async (ev) => {
      const { type } = ev.data;
      switch (type) {
        case WEB_EXTENSION_CHANNEL_EVENTS.ON_READY:
          this.gateway = undefined;
          await this.connect();
          break;
      }
    });
  }

  async connect(): Promise<boolean> {
    if (this.gateway) return true;
    const { WebExtensionServer } = await import("./web-extension-server");

    const channel = new MessageChannel();
    channel.port1.start();
    channel.port2.start();

    window.postMessage({ type: WEB_EXTENSION_CHANNEL_EVENTS.ON_CREATED }, "*", [
      channel.port2
    ]);

    const { port1 } = channel;

    expose(new WebExtensionServer(), port1);
    this.gateway = wrap(port1);

    const metadata = await this.gateway.connect();

    updateStatus({
      key: metadata.id,
      status: `${metadata.name} connected`,
      icon: Extension
    });

    return true;
  }
<<<<<<< HEAD
}

class WebExtensionServer implements Server {
  async login() {
    const user = await db.user?.getUser();
    const theme = getTheme();
    if (!user) return { pro: false, theme };
    return { email: user.email, pro: isUserPremium(user), theme };
  }

  async getNotes(): Promise<ItemReference[] | undefined> {
    await db.notes?.init();

    return db.notes?.all
      .filter((n) => !n.locked)
      .map((note) => ({ id: note.id, title: note.title }));
  }

  async getNotebooks(): Promise<NotebookReference[] | undefined> {
    return db.notebooks?.all.map((nb) => ({
      id: nb.id,
      title: nb.title,
      topics: nb.topics.map((topic: ItemReference) => ({
        id: topic.id,
        title: topic.title
      }))
    }));
  }

  async getTags(): Promise<ItemReference[] | undefined> {
    return db.tags?.all.map((tag) => ({
      id: tag.id,
      title: tag.title
    }));
  }

  async saveClip(clip: Clip) {
    let clipContent = "";

    if (clip.mode === "simplified" || clip.mode === "screenshot") {
      clipContent += clip.data;
    } else {
      const clippedFile = new File(
        [new TextEncoder().encode(clip.data).buffer],
        `${sanitizeFilename(clip.title)}.clip`,
        {
          type: "application/vnd.notesnook.web-clip"
        }
      );

      const attachment = await attachFile(clippedFile);
      if (!attachment) return;

      clipContent += h("iframe", [], {
        "data-hash": attachment.hash,
        "data-mime": attachment.type,
        src: clip.url,
        title: clip.pageTitle || clip.title,
        width: clip.width ? `${clip.width}` : undefined,
        height: clip.height ? `${clip.height}` : undefined,
        class: "web-clip"
      }).outerHTML;
    }

    const note =
      (clip.note?.id && db.notes?.note(clip.note?.id)) ||
      db.notes?.note(await db.notes?.add({ title: clip.title }));
    let content = (await note?.content()) || "";
    content += clipContent;
    content += h("div", [
      h("hr"),
      h("p", ["Clipped from ", h("a", [clip.title], { href: clip.url })]),
      h("p", [`Date clipped: ${formatDate(Date.now())}`])
    ]).innerHTML;

    await db.notes?.add({
      id: note?.id,
      content: { type: "tiptap", data: content }
    });

    if (clip.notebook && note) {
      await db.notes?.addToNotebook(
        { id: clip.notebook.id, topic: clip.notebook.topic.id },
        note.id
      );
    }
    if (clip.tags && note) {
      for (const tag of clip.tags) {
        await db.tags?.add(tag, note.id);
      }
    }
    await appstore.refresh();
  }
=======
>>>>>>> e86b7c68
}<|MERGE_RESOLUTION|>--- conflicted
+++ resolved
@@ -23,17 +23,7 @@
   Gateway,
   WEB_EXTENSION_CHANNEL_EVENTS
 } from "@notesnook/web-clipper/dist/common/bridge";
-<<<<<<< HEAD
-import { isUserPremium } from "../hooks/use-is-user-premium";
-import { store as appstore } from "../stores/app-store";
-import { formatDate } from "@notesnook/core/utils/date";
-import { h } from "./html";
-import { sanitizeFilename } from "./filename";
-import { attachFile } from "../components/editor/picker";
-import { getTheme } from "../hooks/use-theme";
-=======
 import { Extension } from "../components/icons";
->>>>>>> e86b7c68
 
 export class WebExtensionRelay {
   private gateway?: Remote<Gateway>;
@@ -76,100 +66,4 @@
 
     return true;
   }
-<<<<<<< HEAD
-}
-
-class WebExtensionServer implements Server {
-  async login() {
-    const user = await db.user?.getUser();
-    const theme = getTheme();
-    if (!user) return { pro: false, theme };
-    return { email: user.email, pro: isUserPremium(user), theme };
-  }
-
-  async getNotes(): Promise<ItemReference[] | undefined> {
-    await db.notes?.init();
-
-    return db.notes?.all
-      .filter((n) => !n.locked)
-      .map((note) => ({ id: note.id, title: note.title }));
-  }
-
-  async getNotebooks(): Promise<NotebookReference[] | undefined> {
-    return db.notebooks?.all.map((nb) => ({
-      id: nb.id,
-      title: nb.title,
-      topics: nb.topics.map((topic: ItemReference) => ({
-        id: topic.id,
-        title: topic.title
-      }))
-    }));
-  }
-
-  async getTags(): Promise<ItemReference[] | undefined> {
-    return db.tags?.all.map((tag) => ({
-      id: tag.id,
-      title: tag.title
-    }));
-  }
-
-  async saveClip(clip: Clip) {
-    let clipContent = "";
-
-    if (clip.mode === "simplified" || clip.mode === "screenshot") {
-      clipContent += clip.data;
-    } else {
-      const clippedFile = new File(
-        [new TextEncoder().encode(clip.data).buffer],
-        `${sanitizeFilename(clip.title)}.clip`,
-        {
-          type: "application/vnd.notesnook.web-clip"
-        }
-      );
-
-      const attachment = await attachFile(clippedFile);
-      if (!attachment) return;
-
-      clipContent += h("iframe", [], {
-        "data-hash": attachment.hash,
-        "data-mime": attachment.type,
-        src: clip.url,
-        title: clip.pageTitle || clip.title,
-        width: clip.width ? `${clip.width}` : undefined,
-        height: clip.height ? `${clip.height}` : undefined,
-        class: "web-clip"
-      }).outerHTML;
-    }
-
-    const note =
-      (clip.note?.id && db.notes?.note(clip.note?.id)) ||
-      db.notes?.note(await db.notes?.add({ title: clip.title }));
-    let content = (await note?.content()) || "";
-    content += clipContent;
-    content += h("div", [
-      h("hr"),
-      h("p", ["Clipped from ", h("a", [clip.title], { href: clip.url })]),
-      h("p", [`Date clipped: ${formatDate(Date.now())}`])
-    ]).innerHTML;
-
-    await db.notes?.add({
-      id: note?.id,
-      content: { type: "tiptap", data: content }
-    });
-
-    if (clip.notebook && note) {
-      await db.notes?.addToNotebook(
-        { id: clip.notebook.id, topic: clip.notebook.topic.id },
-        note.id
-      );
-    }
-    if (clip.tags && note) {
-      for (const tag of clip.tags) {
-        await db.tags?.add(tag, note.id);
-      }
-    }
-    await appstore.refresh();
-  }
-=======
->>>>>>> e86b7c68
 }