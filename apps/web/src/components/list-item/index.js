--- conflicted
+++ resolved
@@ -78,10 +78,7 @@
   return (
     <Flex
       id={`id_${props.item.id}`}
-<<<<<<< HEAD
-=======
       className={isSelected ? "selected" : ""}
->>>>>>> 47ac190a
       ref={listItemRef}
       bg={isSelected ? "shade" : background}
       onContextMenu={(e) => {
