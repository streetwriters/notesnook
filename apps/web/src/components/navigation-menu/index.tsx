/*
This file is part of the Notesnook project (https://notesnook.com/)

Copyright (C) 2023 Streetwriters (Private) Limited

This program is free software: you can redistribute it and/or modify
it under the terms of the GNU General Public License as published by
the Free Software Foundation, either version 3 of the License, or
(at your option) any later version.

This program is distributed in the hope that it will be useful,
but WITHOUT ANY WARRANTY; without even the implied warranty of
MERCHANTABILITY or FITNESS FOR A PARTICULAR PURPOSE.  See the
GNU General Public License for more details.

You should have received a copy of the GNU General Public License
along with this program.  If not, see <http://www.gnu.org/licenses/>.
*/

import { useCallback, useEffect } from "react";
import { Box, Button, Flex } from "@theme-ui/components";
import {
  Note,
  Notebook,
  StarOutline,
  Monographs,
  Tag,
  Trash,
  Settings,
  Notebook2,
  Tag2,
  Topic,
  DarkMode,
  LightMode,
  Login,
  Circle,
  Icon,
  Reminders
} from "../icons";
import { AnimatedFlex } from "../animated";
import NavigationItem from "./navigation-item";
import { hardNavigate, hashNavigate, navigate } from "../../navigation";
import { db } from "../../common/db";
import useMobile from "../../hooks/use-mobile";
import { showRenameColorDialog } from "../../common/dialog-controller";
import { useStore as useAppStore } from "../../stores/app-store";
import { useStore as useUserStore } from "../../stores/user-store";
import { useStore as useThemeStore } from "../../stores/theme-store";
import useLocation from "../../hooks/use-location";
import { FlexScrollContainer } from "../scroll-container";
<<<<<<< HEAD
import { ScopedThemeProvider } from "../theme-provider";
import { isDesktop } from "../../utils/platform";
=======
>>>>>>> d12e14ab

type Route = {
  title: string;
  path: string;
  icon: Icon;
  tag?: string;
};

const navigationHistory = new Map();
function shouldSelectNavItem(
  route: string,
  pin: { type: string; id: string; notebookId: string }
) {
  if (pin.type === "notebook") {
    return route === `/notebooks/${pin.id}`;
  } else if (pin.type === "topic") {
    return route === `/notebooks/${pin.notebookId}/${pin.id}`;
  } else if (pin.type === "tag") {
    return route === `/tags/${pin.id}`;
  }
  return false;
}

const routes: Route[] = [
  { title: "Notes", path: "/notes", icon: Note },
  {
    title: "Notebooks",
    path: "/notebooks",
    icon: Notebook
  },
  {
    title: "Favorites",
    path: "/favorites",
    icon: StarOutline
  },
  { title: "Tags", path: "/tags", icon: Tag },
  {
    title: "Monographs",
    path: "/monographs",
    icon: Monographs
  },
  {
    title: "Reminders",
    path: "/reminders",
    icon: Reminders,
    tag: "Beta"
  },
  { title: "Trash", path: "/trash", icon: Trash }
];

const settings: Route = {
  title: "Settings",
  path: "/settings",
  icon: Settings
};

type NavigationMenuProps = {
  toggleNavigationContainer: (toggleState?: boolean) => void;
  isTablet: boolean;
};

function NavigationMenu(props: NavigationMenuProps) {
  const { toggleNavigationContainer, isTablet } = props;
  const [location, previousLocation, state] = useLocation();
  const isFocusMode = useAppStore((store) => store.isFocusMode);
  const colors = useAppStore((store) => store.colors);
  const shortcuts = useAppStore((store) => store.shortcuts);
  const refreshNavItems = useAppStore((store) => store.refreshNavItems);
  const isLoggedIn = useUserStore((store) => store.isLoggedIn);
  const isMobile = useMobile();
  const theme = useThemeStore((store) => store.colorScheme);
  const toggleNightMode = useThemeStore((store) => store.toggleColorScheme);
  const setFollowSystemTheme = useThemeStore(
    (store) => store.setFollowSystemTheme
  );

  const _navigate = useCallback(
    (path) => {
      toggleNavigationContainer(true);
      const nestedRoute = findNestedRoute(path);
      navigate(!nestedRoute || nestedRoute === location ? path : nestedRoute);
    },
    [location, toggleNavigationContainer]
  );

  useEffect(() => {
    if (state === "forward" || state === "neutral")
      navigationHistory.set(location, true);
    else navigationHistory.delete(previousLocation);
  }, [location, previousLocation, state]);

  return (
    <ScopedThemeProvider scope="navigationMenu" injectCssVars={false}>
      <AnimatedFlex
        id="navigation-menu"
        data-test-id="navigation-menu"
        initial={{
          opacity: 0
        }}
        animate={{
          opacity: isFocusMode ? 0 : 1,
          visibility: isFocusMode ? "collapse" : "visible"
        }}
        transition={{ duration: 0.2, ease: "easeInOut" }}
        sx={{
          zIndex: 1,
          position: "relative",
          flex: 1,
          height: "100%",
          overflow: "hidden",
          flexDirection: "column",
          justifyContent: "space-between",
          bg: "background"
        }}
        px={0}
      >
<<<<<<< HEAD
        <FlexScrollContainer
          style={{
            flexDirection: "column",
            display: "flex"
=======
        {routes.map((item) => (
          <NavigationItem
            isTablet={isTablet}
            key={item.path}
            title={item.title}
            icon={item.icon}
            tag={item.tag}
            selected={
              item.path === "/"
                ? location === item.path
                : location.startsWith(item.path)
            }
            onClick={() => {
              if (!isMobile && location === item.path)
                return toggleNavigationContainer();
              _navigate(item.path);
            }}
          />
        ))}
        {colors.map((color, index) => (
          <NavigationItem
            animate={!IS_DESKTOP_APP}
            index={index}
            isTablet={isTablet}
            key={color.id}
            title={db.colors?.alias(color.id)}
            icon={Circle}
            selected={location === `/colors/${color.id}`}
            color={color.title.toLowerCase()}
            onClick={() => {
              _navigate(`/colors/${color.id}`);
            }}
            menuItems={[
              {
                key: "rename",
                title: () => "Rename color",
                onClick: async () => {
                  await showRenameColorDialog(color.id);
                }
              }
            ]}
          />
        ))}
        <Box
          bg="border"
          my={1}
          sx={{ width: "85%", height: "0.8px", alignSelf: "center" }}
        />
        {shortcuts.map((item, index) => (
          <NavigationItem
            animate={!IS_DESKTOP_APP}
            index={colors.length - 1 + index}
            isTablet={isTablet}
            key={item.id}
            title={item.type === "tag" ? db.tags?.alias(item.id) : item.title}
            menuItems={[
              {
                key: "removeshortcut",
                title: () => "Remove shortcut",
                onClick: async () => {
                  await db.shortcuts?.remove(item.id);
                  refreshNavItems();
                }
              }
            ]}
            icon={
              item.type === "notebook"
                ? Notebook2
                : item.type === "tag"
                ? Tag2
                : Topic
            }
            isShortcut
            selected={shouldSelectNavItem(location, item)}
            onClick={() => {
              if (item.type === "notebook") {
                _navigate(`/notebooks/${item.id}`);
              } else if (item.type === "topic") {
                _navigate(`/notebooks/${item.notebookId}/${item.id}`);
              } else if (item.type === "tag") {
                _navigate(`/tags/${item.id}`);
              }
            }}
          />
        ))}
      </FlexScrollContainer>
      <Flex sx={{ flexDirection: "column" }}>
        {isLoggedIn === false && (
          <NavigationItem
            isTablet={isTablet}
            title="Login"
            icon={Login}
            onClick={() => hardNavigate("/login")}
          />
        )}
        {isTablet && (
          <NavigationItem
            isTablet={isTablet}
            title={theme === "dark" ? "Light mode" : "Dark mode"}
            icon={theme === "dark" ? LightMode : DarkMode}
            onClick={() => {
              setFollowSystemTheme(false);
              toggleNightMode();
            }}
          />
        )}
        <NavigationItem
          isTablet={isTablet}
          key={settings.path}
          title={settings.title}
          icon={settings.icon}
          onClick={() => {
            hashNavigate("/settings");
>>>>>>> d12e14ab
          }}
          suppressScrollX={true}
        >
          <Flex sx={{ flexDirection: "column" }}>
            {routes.map((item) => (
              <NavigationItem
                isTablet={isTablet}
                key={item.path}
                title={item.title}
                icon={item.icon}
                tag={item.tag}
                selected={
                  item.path === "/"
                    ? location === item.path
                    : location.startsWith(item.path)
                }
                onClick={() => {
                  if (!isMobile && location === item.path)
                    return toggleNavigationContainer();
                  _navigate(item.path);
                }}
              />
            ))}
            {colors.map((color, index) => (
              <NavigationItem
                animate={!isDesktop()}
                index={index}
                isTablet={isTablet}
                key={color.id}
                title={db.colors?.alias(color.id)}
                icon={Circle}
                selected={location === `/colors/${color.id}`}
                color={color.title.toLowerCase()}
                onClick={() => {
                  _navigate(`/colors/${color.id}`);
                }}
                menuItems={[
                  {
                    type: "button",
                    key: "rename",
                    title: "Rename color",
                    onClick: async () => {
                      await showRenameColorDialog(color.id);
                    }
                  }
                ]}
              />
            ))}
            <Box
              bg="border"
              my={1}
              sx={{ width: "85%", height: "0.8px", alignSelf: "center" }}
            />
            {shortcuts.map((item, index) => (
              <NavigationItem
                animate={!isDesktop()}
                index={colors.length - 1 + index}
                isTablet={isTablet}
                key={item.id}
                title={
                  item.type === "tag" ? db.tags?.alias(item.id) : item.title
                }
                menuItems={[
                  {
                    type: "button",
                    key: "removeshortcut",
                    title: "Remove shortcut",
                    onClick: async () => {
                      await db.shortcuts?.remove(item.id);
                      refreshNavItems();
                    }
                  }
                ]}
                icon={
                  item.type === "notebook"
                    ? Notebook2
                    : item.type === "tag"
                    ? Tag2
                    : Topic
                }
                isShortcut
                selected={shouldSelectNavItem(location, item)}
                onClick={() => {
                  if (item.type === "notebook") {
                    _navigate(`/notebooks/${item.id}`);
                  } else if (item.type === "topic") {
                    _navigate(`/notebooks/${item.notebookId}/${item.id}`);
                  } else if (item.type === "tag") {
                    _navigate(`/tags/${item.id}`);
                  }
                }}
              />
            ))}
          </Flex>
        </FlexScrollContainer>

        <Flex sx={{ flexDirection: "column" }}>
          {isLoggedIn === false && (
            <NavigationItem
              isTablet={isTablet}
              title="Login"
              icon={Login}
              onClick={() => hardNavigate("/login")}
            />
          )}
          {isTablet && (
            <NavigationItem
              isTablet={isTablet}
              title={theme === "dark" ? "Light mode" : "Dark mode"}
              icon={theme === "dark" ? LightMode : DarkMode}
              onClick={() => {
                setFollowSystemTheme(false);
                toggleNightMode();
              }}
            />
          )}
          <NavigationItem
            isTablet={isTablet}
            key={settings.path}
            title={settings.title}
            icon={settings.icon}
            onClick={() => {
              if (!isMobile && location === settings.path)
                return toggleNavigationContainer();
              hashNavigate("/settings");
            }}
            selected={location.startsWith(settings.path)}
          >
            {isTablet ? null : (
              <Button
                variant={"icon"}
                title="Toggle dark/light mode"
                sx={{ borderLeft: "1px solid var(--border)" }}
                onClick={() => {
                  setFollowSystemTheme(false);
                  toggleNightMode();
                }}
              >
                {theme === "dark" ? (
                  <LightMode size={16} />
                ) : (
                  <DarkMode size={16} />
                )}
              </Button>
            )}
          </NavigationItem>
        </Flex>
      </AnimatedFlex>
    </ScopedThemeProvider>
  );
}
export default NavigationMenu;

function findNestedRoute(location: string) {
  let level = location.split("/").length;
  let nestedRoute = undefined;
  const history = Array.from(navigationHistory.keys());
  for (let i = history.length - 1; i >= 0; --i) {
    const route = history[i];
    if (!navigationHistory.get(route)) continue;

    const routeLevel = route.split("/").length;
    if (route.startsWith(location) && routeLevel > level) {
      level = routeLevel;
      nestedRoute = route;
    }
  }
  return nestedRoute;
}<|MERGE_RESOLUTION|>--- conflicted
+++ resolved
@@ -48,11 +48,7 @@
 import { useStore as useThemeStore } from "../../stores/theme-store";
 import useLocation from "../../hooks/use-location";
 import { FlexScrollContainer } from "../scroll-container";
-<<<<<<< HEAD
 import { ScopedThemeProvider } from "../theme-provider";
-import { isDesktop } from "../../utils/platform";
-=======
->>>>>>> d12e14ab
 
 type Route = {
   title: string;
@@ -169,126 +165,10 @@
         }}
         px={0}
       >
-<<<<<<< HEAD
         <FlexScrollContainer
           style={{
             flexDirection: "column",
             display: "flex"
-=======
-        {routes.map((item) => (
-          <NavigationItem
-            isTablet={isTablet}
-            key={item.path}
-            title={item.title}
-            icon={item.icon}
-            tag={item.tag}
-            selected={
-              item.path === "/"
-                ? location === item.path
-                : location.startsWith(item.path)
-            }
-            onClick={() => {
-              if (!isMobile && location === item.path)
-                return toggleNavigationContainer();
-              _navigate(item.path);
-            }}
-          />
-        ))}
-        {colors.map((color, index) => (
-          <NavigationItem
-            animate={!IS_DESKTOP_APP}
-            index={index}
-            isTablet={isTablet}
-            key={color.id}
-            title={db.colors?.alias(color.id)}
-            icon={Circle}
-            selected={location === `/colors/${color.id}`}
-            color={color.title.toLowerCase()}
-            onClick={() => {
-              _navigate(`/colors/${color.id}`);
-            }}
-            menuItems={[
-              {
-                key: "rename",
-                title: () => "Rename color",
-                onClick: async () => {
-                  await showRenameColorDialog(color.id);
-                }
-              }
-            ]}
-          />
-        ))}
-        <Box
-          bg="border"
-          my={1}
-          sx={{ width: "85%", height: "0.8px", alignSelf: "center" }}
-        />
-        {shortcuts.map((item, index) => (
-          <NavigationItem
-            animate={!IS_DESKTOP_APP}
-            index={colors.length - 1 + index}
-            isTablet={isTablet}
-            key={item.id}
-            title={item.type === "tag" ? db.tags?.alias(item.id) : item.title}
-            menuItems={[
-              {
-                key: "removeshortcut",
-                title: () => "Remove shortcut",
-                onClick: async () => {
-                  await db.shortcuts?.remove(item.id);
-                  refreshNavItems();
-                }
-              }
-            ]}
-            icon={
-              item.type === "notebook"
-                ? Notebook2
-                : item.type === "tag"
-                ? Tag2
-                : Topic
-            }
-            isShortcut
-            selected={shouldSelectNavItem(location, item)}
-            onClick={() => {
-              if (item.type === "notebook") {
-                _navigate(`/notebooks/${item.id}`);
-              } else if (item.type === "topic") {
-                _navigate(`/notebooks/${item.notebookId}/${item.id}`);
-              } else if (item.type === "tag") {
-                _navigate(`/tags/${item.id}`);
-              }
-            }}
-          />
-        ))}
-      </FlexScrollContainer>
-      <Flex sx={{ flexDirection: "column" }}>
-        {isLoggedIn === false && (
-          <NavigationItem
-            isTablet={isTablet}
-            title="Login"
-            icon={Login}
-            onClick={() => hardNavigate("/login")}
-          />
-        )}
-        {isTablet && (
-          <NavigationItem
-            isTablet={isTablet}
-            title={theme === "dark" ? "Light mode" : "Dark mode"}
-            icon={theme === "dark" ? LightMode : DarkMode}
-            onClick={() => {
-              setFollowSystemTheme(false);
-              toggleNightMode();
-            }}
-          />
-        )}
-        <NavigationItem
-          isTablet={isTablet}
-          key={settings.path}
-          title={settings.title}
-          icon={settings.icon}
-          onClick={() => {
-            hashNavigate("/settings");
->>>>>>> d12e14ab
           }}
           suppressScrollX={true}
         >
@@ -314,7 +194,7 @@
             ))}
             {colors.map((color, index) => (
               <NavigationItem
-                animate={!isDesktop()}
+                animate={!IS_DESKTOP_APP}
                 index={index}
                 isTablet={isTablet}
                 key={color.id}
@@ -344,7 +224,7 @@
             />
             {shortcuts.map((item, index) => (
               <NavigationItem
-                animate={!isDesktop()}
+                animate={!IS_DESKTOP_APP}
                 index={colors.length - 1 + index}
                 isTablet={isTablet}
                 key={item.id}
