--- conflicted
+++ resolved
@@ -214,33 +214,6 @@
           canUndo: editor.can().undo()
         });
       },
-<<<<<<< HEAD
-      onSelectionUpdate: ({ editor, transaction }) => {
-        inlineDebounce(
-          "tiptap:onSelectionUpdate",
-          () => {
-            const isEmptySelection = transaction.selection.empty;
-            configure((old) => {
-              const oldSelected = old.statistics?.words?.selected;
-              const oldWords = old.statistics?.words.total || 0;
-              if (isEmptySelection)
-                return oldSelected
-                  ? {
-                    statistics: { words: { total: oldWords, selected: 0 } }
-                  }
-                  : old;
-
-              const selectedWords = getSelectedWords(
-                editor as Editor,
-                transaction.selection
-              );
-              return {
-                statistics: {
-                  words: {
-                    total: oldWords,
-                    selected: selectedWords
-                  }
-=======
       onSelectionUpdate: debounce(({ editor, transaction }) => {
         const isEmptySelection = transaction.selection.empty;
         configure((old) => {
@@ -250,7 +223,6 @@
             return oldSelected
               ? {
                   statistics: { words: { total: oldWords, selected: 0 } }
->>>>>>> 27863def
                 }
               : old;
 
