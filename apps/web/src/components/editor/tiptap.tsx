/*
This file is part of the Notesnook project (https://notesnook.com/)

Copyright (C) 2023 Streetwriters (Private) Limited

This program is free software: you can redistribute it and/or modify
it under the terms of the GNU General Public License as published by
the Free Software Foundation, either version 3 of the License, or
(at your option) any later version.

This program is distributed in the hope that it will be useful,
but WITHOUT ANY WARRANTY; without even the implied warranty of
MERCHANTABILITY or FITNESS FOR A PARTICULAR PURPOSE.  See the
GNU General Public License for more details.

You should have received a copy of the GNU General Public License
along with this program.  If not, see <http://www.gnu.org/licenses/>.
*/

import "@notesnook/editor/styles/styles.css";
import "@notesnook/editor/styles/katex.min.css";
import "@notesnook/editor/styles/katex-fonts.css";
import "@notesnook/editor/styles/fonts.css";
import "@notesnook/editor/styles/prism-theme.css";
import { Theme } from "@notesnook/theme";
import { useTheme } from "@emotion/react";
import {
  Toolbar,
  useTiptap,
  PortalProvider,
  Editor,
  AttachmentType,
  usePermissionHandler,
  getHTMLFromFragment,
  Fragment,
  type DownloadOptions,
  getTotalWords,
  countWords,
  getFontById,
  TiptapOptions
} from "@notesnook/editor";
import { Box, Flex } from "@theme-ui/components";
import { PropsWithChildren, useEffect, useMemo, useRef, useState } from "react";
import { Attachment } from "./picker";
import { IEditor } from "./types";
import {
  useConfigureEditor,
  useSearch,
  useToolbarConfig,
  configureEditor,
  useEditorConfig
} from "./context";
import { createPortal } from "react-dom";
import { getCurrentPreset } from "../../common/toolbar-config";
import { useIsUserPremium } from "../../hooks/use-is-user-premium";
import { showBuyDialog } from "../../common/dialog-controller";
import { useStore as useSettingsStore } from "../../stores/setting-store";
import { debounce, debounceWithId } from "@notesnook/common";
import { store as editorstore } from "../../stores/editor-store";

type OnChangeHandler = (
  id: string | undefined,
  sessionId: number,
  content: string
) => void;
type TipTapProps = {
  editorContainer: HTMLElement;
  onLoad?: () => void;
  onChange?: OnChangeHandler;
  onContentChange?: () => void;
  onInsertAttachment?: (type: AttachmentType) => void;
  onDownloadAttachment?: (attachment: Attachment) => void;
  onPreviewAttachment?: (attachment: Attachment) => void;
  onAttachFile?: (file: File) => void;
  onFocus?: () => void;
  content?: () => string | undefined;
  toolbarContainerId?: string;
  readonly?: boolean;
  nonce?: number;
  theme: Theme;
  isMobile?: boolean;
  downloadOptions?: DownloadOptions;
  fontSize: number;
  fontFamily: string;
};

const SAVE_INTERVAL = import.meta.env.REACT_APP_TEST ? 100 : 300;

function save(
  sessionId: number,
  noteId: string | undefined,
  editor: Editor,
  content: Fragment,
  preventSave: boolean,
  onChange?: OnChangeHandler
) {
  configureEditor({
    statistics: {
      words: {
        total: countWords(content.textBetween(0, content.size, "\n", " ")),
        selected: 0
      }
    }
  });

  if (preventSave) return;
  const html = getHTMLFromFragment(content, editor.schema);
  onChange?.(noteId, sessionId, html);
}

const deferredSave = debounceWithId(save, SAVE_INTERVAL);

function TipTap(props: TipTapProps) {
  const {
    onLoad,
    onChange,
    onInsertAttachment,
    onDownloadAttachment,
    onPreviewAttachment,
    onAttachFile,
    onContentChange,
    onFocus = () => {},
    content,
    toolbarContainerId,
    editorContainer,
    readonly,
    nonce,
    theme,
    isMobile,
    downloadOptions,
    fontSize,
    fontFamily
  } = props;

  const isUserPremium = useIsUserPremium();
  const configure = useConfigureEditor();
  const doubleSpacedLines = useSettingsStore(
    (store) => store.doubleSpacedParagraphs
  );
  const dateFormat = useSettingsStore((store) => store.dateFormat);
  const timeFormat = useSettingsStore((store) => store.timeFormat);
  const { toolbarConfig } = useToolbarConfig();
  const { isSearching, toggleSearch } = useSearch();

  usePermissionHandler({
    claims: {
      premium: isUserPremium
    },
    onPermissionDenied: (claim) => {
      if (claim === "premium") showBuyDialog();
    }
  });

  const oldNonce = useRef<number>();

  const tiptapOptions = useMemo<Partial<TiptapOptions>>(() => {
    return {
      editorProps: {
        handlePaste: (view, event) => {
          const hasText = event.clipboardData?.types?.some((type) =>
            type.startsWith("text/")
          );
          // we always give preference to text over files & skip any attached
          // files if there is text.
          // TODO: give user an actionable hint to allow them to select what they
          // want to do in such cases.
          if (!hasText && event.clipboardData?.files?.length && onAttachFile) {
            event.preventDefault();
            event.stopPropagation();
            for (const file of event.clipboardData.files) {
              onAttachFile(file);
            }
            return true;
          }
        }
      },
      downloadOptions,
      doubleSpacedLines,
      dateFormat,
      timeFormat,
      isMobile: isMobile || false,
      element: editorContainer,
      editable: !readonly,
      content: content?.(),
      autofocus: "start",
      onFocus,
      onCreate: ({ editor }) => {
        if (oldNonce.current !== nonce)
          editor.commands.focus("start", { scrollIntoView: true });
        oldNonce.current = nonce;

        configure({
          editor: toIEditor(editor as Editor),
          canRedo: editor.can().redo(),
          canUndo: editor.can().undo(),
          toolbarConfig: getCurrentPreset().tools,
          statistics: {
            words: {
              total: getTotalWords(editor as Editor),
              selected: 0
            }
          }
        });
        if (onLoad) onLoad();
        editor.commands.refreshSearch();
      },
      onUpdate: ({ editor, transaction }) => {
        onContentChange?.();

        const preventSave = transaction?.getMeta("preventSave") as boolean;
        const { id, sessionId } = editorstore.get().session;
        const content = editor.state.doc.content;
        deferredSave(
          sessionId,
          sessionId,
          id,
          editor as Editor,
          content,
          preventSave || !editor.isEditable,
          onChange
        );
      },
      onDestroy: () => {
        configure({
          editor: undefined,
          canRedo: false,
          canUndo: false,
          searching: false,
          statistics: undefined
        });
      },
      onTransaction: ({ editor }) => {
        configure({
          canRedo: editor.can().redo(),
          canUndo: editor.can().undo()
        });
      },
      onSelectionUpdate: debounce(({ editor, transaction }) => {
        const isEmptySelection = transaction.selection.empty;
        configure((old) => {
          const oldSelected = old.statistics?.words?.selected;
          const oldWords = old.statistics?.words.total || 0;
          if (isEmptySelection)
            return oldSelected
              ? {
                  statistics: { words: { total: oldWords, selected: 0 } }
                }
              : old;

          const selectedWords = getSelectedWords(
            editor as Editor,
            transaction.selection
          );
          return {
            statistics: {
              words: {
                total: oldWords,
                selected: selectedWords
              }
            }
          };
        });
      }, 500),
      theme,
      onOpenAttachmentPicker: (_editor, type) => {
        onInsertAttachment?.(type);
        return true;
      },
      onDownloadAttachment: (_editor, attachment) => {
        onDownloadAttachment?.(attachment);
        return true;
      },
      onPreviewAttachment(_editor, attachment) {
        onPreviewAttachment?.(attachment);
        return true;
      },
      onOpenLink: (url) => {
        window.open(url, "_blank");
        return true;
      }
    };
<<<<<<< HEAD
  }, [readonly, nonce, doubleSpacedLines, dateFormat, timeFormat, theme]);
=======
  }, [theme, readonly, nonce, doubleSpacedLines, dateFormat, timeFormat]);
>>>>>>> cb1d0990

  const editor = useTiptap(
    tiptapOptions,
    // IMPORTANT: only put stuff here that the editor depends on.
    [tiptapOptions]
  );

  useEffect(
    () => {
      const isEditorSearching = editor?.storage.searchreplace?.isSearching;
      if (isSearching) editor?.commands.startSearch();
      else if (isEditorSearching) editor?.commands.endSearch();
    },
    // eslint-disable-next-line react-hooks/exhaustive-deps
    [isSearching]
  );

  useEffect(
    () => {
      const isEditorSearching = editor?.storage.searchreplace?.isSearching;
      if (isSearching && !isEditorSearching) toggleSearch();
    },
    // eslint-disable-next-line react-hooks/exhaustive-deps
    [toggleSearch, editor?.storage.searchreplace?.isSearching]
  );

  useEffect(() => {
    if (!editorContainer) return;
    const currentEditor = editor;
    function onClick(e: MouseEvent) {
      if (e.target !== editorContainer || !currentEditor?.state.selection.empty)
        return;

      const lastNode = currentEditor?.state.doc.lastChild;
      const isLastNodeParagraph = lastNode?.type.name === "paragraph";
      const isEmpty = lastNode?.nodeSize === 2;
      if (isLastNodeParagraph && isEmpty) currentEditor?.commands.focus("end");
      else {
        currentEditor
          ?.chain()
          .insertContentAt(currentEditor?.state.doc.nodeSize - 2, "<p></p>")
          .focus("end")
          .run();
      }
    }
    editorContainer.addEventListener("click", onClick);
    return () => {
      editorContainer.removeEventListener("click", onClick);
    };
  }, [editor, editorContainer]);

  if (!toolbarContainerId) return null;
  return (
    <>
      <Portal containerId={toolbarContainerId}>
        <Toolbar
          editor={editor}
          theme={theme}
          location={isMobile ? "bottom" : "top"}
          tools={toolbarConfig}
          defaultFontFamily={fontFamily}
          defaultFontSize={fontSize}
        />
      </Portal>
    </>
  );
}

function TiptapWrapper(
  props: Omit<
    TipTapProps,
    "editorContainer" | "theme" | "fontSize" | "fontFamily"
  >
) {
  const theme = useTheme() as Theme;
  const [isReady, setIsReady] = useState(false);
  const editorContainerRef = useRef<HTMLDivElement>(null);
  const { editorConfig } = useEditorConfig();
  useEffect(() => {
    setIsReady(true);
  }, []);

  return (
    <PortalProvider>
      <Flex sx={{ flex: 1, flexDirection: "column" }}>
        {isReady && editorContainerRef.current ? (
          <TipTap
            {...props}
            editorContainer={editorContainerRef.current}
            theme={theme}
            fontFamily={editorConfig.fontFamily}
            fontSize={editorConfig.fontSize}
          />
        ) : null}
        <Box
          ref={editorContainerRef}
          className="selectable"
          style={{
            flex: 1,
            cursor: "text",
            color: theme.colors.text, // TODO!
            paddingBottom: 150,
            fontSize: editorConfig.fontSize,
            fontFamily: getFontById(editorConfig.fontFamily)?.font
          }}
        />
      </Flex>
    </PortalProvider>
  );
}
export default TiptapWrapper;

function Portal(props: PropsWithChildren<{ containerId?: string }>) {
  const { containerId, children } = props;
  const container = containerId && document.getElementById(containerId);
  return container ? (
    <>{createPortal(children, container, containerId)}</>
  ) : (
    <>{children}</>
  );
}

function toIEditor(editor: Editor): IEditor {
  return {
    focus: () => editor.current?.commands.focus("start"),
    undo: () => editor.current?.commands.undo(),
    redo: () => editor.current?.commands.redo(),
    getMediaHashes: () => {
      if (!editor.current) return [];
      const hashes: string[] = [];
      editor.current.state.doc.descendants((n) => {
        if (typeof n.attrs.hash === "string") hashes.push(n.attrs.hash);
      });
      return hashes;
    },
    updateContent: (content) => {
      const { from, to } = editor.state.selection;
      editor.current
        ?.chain()
        .command(({ tr }) => {
          tr.setMeta("preventSave", true);
          return true;
        })
        .setContent(content, true, { preserveWhitespace: true })
        .setTextSelection({
          from,
          to
        })
        .run();
    },
    attachFile: (file: Attachment) => {
      if (file.dataurl) {
        editor.current?.commands.insertImage({
          ...file,
          dataurl: file.dataurl
        });
      } else editor.current?.commands.insertAttachment(file);
    },
    loadWebClip: (hash, src) =>
      editor.current?.commands.updateWebClip({ hash }, { src }),
    loadImage: (hash, dataurl) =>
      editor.current?.commands.updateImage(
        { hash },
        { hash, dataurl, preventUpdate: true }
      ),
    sendAttachmentProgress: (hash, type, progress) =>
      editor.current?.commands.setAttachmentProgress({
        hash,
        type,
        progress
      })
  };
}

function getSelectedWords(
  editor: Editor,
  selection: { from: number; to: number; empty: boolean }
): number {
  const selectedText = selection.empty
    ? ""
    : editor.state.doc.textBetween(selection.from, selection.to, "\n", " ");
  return countWords(selectedText);
}<|MERGE_RESOLUTION|>--- conflicted
+++ resolved
@@ -279,11 +279,7 @@
         return true;
       }
     };
-<<<<<<< HEAD
-  }, [readonly, nonce, doubleSpacedLines, dateFormat, timeFormat, theme]);
-=======
   }, [theme, readonly, nonce, doubleSpacedLines, dateFormat, timeFormat]);
->>>>>>> cb1d0990
 
   const editor = useTiptap(
     tiptapOptions,
