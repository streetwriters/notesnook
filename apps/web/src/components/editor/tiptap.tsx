/*
This file is part of the Notesnook project (https://notesnook.com/)

Copyright (C) 2022 Streetwriters (Private) Limited

This program is free software: you can redistribute it and/or modify
it under the terms of the GNU General Public License as published by
the Free Software Foundation, either version 3 of the License, or
(at your option) any later version.

This program is distributed in the hope that it will be useful,
but WITHOUT ANY WARRANTY; without even the implied warranty of
MERCHANTABILITY or FITNESS FOR A PARTICULAR PURPOSE.  See the
GNU General Public License for more details.

You should have received a copy of the GNU General Public License
along with this program.  If not, see <http://www.gnu.org/licenses/>.
*/

import "@notesnook/editor/styles/styles.css";
import "@notesnook/editor/styles/katex.min.css";
import "@notesnook/editor/styles/katex-fonts.css";
import "@notesnook/editor/styles/fonts.css";
import "@notesnook/editor/styles/prism-theme.css";
import { Theme } from "@notesnook/theme";
import { useTheme } from "@emotion/react";
import {
  Toolbar,
  useTiptap,
  PortalProvider,
  Editor,
  AttachmentType,
  usePermissionHandler,
  getHTMLFromFragment
} from "@notesnook/editor";
import { Box, Flex } from "@theme-ui/components";
import { PropsWithChildren, useEffect, useRef, useState } from "react";
import useMobile from "../../hooks/use-mobile";
import { Attachment } from "./picker";
import { IEditor } from "./types";
import {
  useConfigureEditor,
  useSearch,
  useToolbarConfig,
  configureEditor
} from "./context";
import { createPortal } from "react-dom";
import { getCurrentPreset } from "../../common/toolbar-config";
import { useIsUserPremium } from "../../hooks/use-is-user-premium";
import { showBuyDialog } from "../../common/dialog-controller";
import { useStore as useSettingsStore } from "../../stores/setting-store";
import { debounceWithId } from "../../utils/debounce";
import { store as editorstore } from "../../stores/editor-store";

type TipTapProps = {
  editorContainer: HTMLElement;
  onLoad?: () => void;
  onChange?: (id: string, sessionId: string, content: string) => void;
  onInsertAttachment?: (type: AttachmentType) => void;
  onDownloadAttachment?: (attachment: Attachment) => void;
  onAttachFile?: (file: File) => void;
  onFocus?: () => void;
  content?: string;
  toolbarContainerId?: string;
  readonly?: boolean;
  nonce?: number;
  theme: Theme;
};

const SAVE_INTERVAL = process.env.REACT_APP_TEST ? 100 : 300;

function save(text: string, onChange: () => void) {
  onChange();
  configureEditor({
    statistics: {
      words: {
        total: countWords(text),
        selected: 0
      }
    }
  });
}
const deferredSave = debounceWithId(save, SAVE_INTERVAL);

function TipTap(props: TipTapProps) {
  const {
    onLoad,
    onChange,
    onInsertAttachment,
    onDownloadAttachment,
    onAttachFile,
    onFocus = () => {},
    content,
    toolbarContainerId,
    editorContainer,
    readonly,
    nonce,
    theme
  } = props;

  const isUserPremium = useIsUserPremium();
  const isMobile = useMobile();
  const configure = useConfigureEditor();
  const doubleSpacedLines = useSettingsStore(
    (store) => store.doubleSpacedLines
  );
  const { toolbarConfig } = useToolbarConfig();
  const { isSearching, toggleSearch } = useSearch();

  usePermissionHandler({
    claims: {
      premium: isUserPremium
    },
    onPermissionDenied: (claim) => {
      if (claim === "premium") showBuyDialog();
    }
  });

  const editor = useTiptap(
    {
      editorProps: {
        handlePaste: (view, event) => {
          if (event.clipboardData?.files?.length && onAttachFile) {
            event.preventDefault();
            event.stopPropagation();
            for (const file of event.clipboardData.files) {
              onAttachFile(file);
            }
            return true;
          }
        }
      },
      doubleSpacedLines,
      isKeyboardOpen: true,
      isMobile: isMobile || false,
      element: editorContainer,
      editable: !readonly,
      content,
      autofocus: "start",
      onFocus,
      onCreate: ({ editor }) => {
        configure({
          editor: toIEditor(editor as Editor),
          canRedo: editor.can().redo(),
          canUndo: editor.can().undo(),
          toolbarConfig: getCurrentPreset().tools,
          statistics: {
            words: {
              total: getTotalWords(editor as Editor),
              selected: 0
            }
          }
        });
        if (onLoad) onLoad();
      },
<<<<<<< HEAD
      onUpdate: ({ editor, transaction }) => {
        const preventSave = transaction?.getMeta("preventSave") as boolean;
=======
      onUpdate: ({ editor }) => {
        if (!editor.isEditable) return;
>>>>>>> 47ac190a
        const { id, sessionId } = editorstore.get().session;
        const content = editor.state.doc.content;
        const text = editor.view.dom.innerText;

        deferredSave(sessionId, text, () => {
<<<<<<< HEAD
          if (!editor.isEditable || preventSave) return;
=======
>>>>>>> 47ac190a
          const html = getHTMLFromFragment(content, editor.schema);
          onChange?.(id, sessionId, html);
        });
      },
      onDestroy: () => {
        configure({
          editor: undefined,
          canRedo: false,
          canUndo: false,
          searching: false,
          statistics: undefined
        });
      },
      onTransaction: ({ editor }) => {
        configure({
          canRedo: editor.can().redo(),
          canUndo: editor.can().undo()
        });
      },
      onSelectionUpdate: ({ editor, transaction }) => {
        configure((old) => ({
          statistics: {
            words: {
              total:
                old.statistics?.words.total ||
                countWords(editor.view.dom.innerText),
              selected: getSelectedWords(
                editor as Editor,
                transaction.selection
              )
            }
          }
        }));
      },
      theme,
      onOpenAttachmentPicker: (_editor, type) => {
        onInsertAttachment?.(type);
        return true;
      },
      onDownloadAttachment: (_editor, attachment) => {
        onDownloadAttachment?.(attachment);
        return true;
      },
      onOpenLink: (url) => {
        window.open(url, "_blank");
        return true;
      }
    },
    // IMPORTANT: only put stuff here that the editor depends on.
    [readonly, nonce]
  );

  useEffect(
    () => {
      const isEditorSearching = editor?.storage.searchreplace?.isSearching;
      if (isSearching) editor?.commands.startSearch();
      else if (isEditorSearching) editor?.commands.endSearch();
    },
    // eslint-disable-next-line react-hooks/exhaustive-deps
    [isSearching]
  );

  useEffect(
    () => {
      const isEditorSearching = editor?.storage.searchreplace?.isSearching;
      if (isSearching && !isEditorSearching) toggleSearch();
    },
    // eslint-disable-next-line react-hooks/exhaustive-deps
    [toggleSearch, editor?.storage.searchreplace?.isSearching]
  );

  useEffect(() => {
    if (!editorContainer) return;
    const currentEditor = editor;
    function onClick(e: MouseEvent) {
      if (e.target !== editorContainer) return;
      const lastNode = currentEditor?.state.doc.lastChild;
      const isLastNodeParagraph = lastNode?.type.name === "paragraph";
      const isEmpty = lastNode?.nodeSize === 2;
      if (isLastNodeParagraph && isEmpty) currentEditor?.commands.focus("end");
      else {
        currentEditor?.chain().focus("end").insertContent("<p></p>").run();
      }
    }
    editorContainer.addEventListener("click", onClick);
    return () => {
      editorContainer.removeEventListener("click", onClick);
    };
  }, [editor, editorContainer]);

  if (!toolbarContainerId) return null;

  return (
    <>
      <Portal containerId={toolbarContainerId}>
        <Toolbar
          editor={editor}
          theme={theme}
          location={isMobile ? "bottom" : "top"}
          tools={toolbarConfig}
        />
      </Portal>
    </>
  );
}

function TiptapWrapper(props: Omit<TipTapProps, "editorContainer" | "theme">) {
  const theme = useTheme() as Theme;
  const [isReady, setIsReady] = useState(false);
  const editorContainerRef = useRef<HTMLDivElement>(null);
  useEffect(() => {
    setIsReady(true);
  }, []);

  return (
    <PortalProvider>
      <Flex sx={{ flex: 1, flexDirection: "column" }}>
        {isReady && editorContainerRef.current ? (
          <TipTap
            {...props}
            editorContainer={editorContainerRef.current}
            theme={theme}
          />
        ) : null}
        <Box
          ref={editorContainerRef}
          className="selectable"
          style={{
            flex: 1,
            cursor: "text",
            color: theme.colors.text, // TODO!
            paddingBottom: 150
          }}
        />
      </Flex>
    </PortalProvider>
  );
}
export default TiptapWrapper;

function Portal(props: PropsWithChildren<{ containerId?: string }>) {
  const { containerId, children } = props;
  const container = containerId && document.getElementById(containerId);
  return container ? (
    <>{createPortal(children, container, containerId)}</>
  ) : (
    <>{children}</>
  );
}

function toIEditor(editor: Editor): IEditor {
  return {
    focus: () => editor.current?.commands.focus("start"),
    undo: () => editor.current?.commands.undo(),
    redo: () => editor.current?.commands.redo(),
    updateContent: (content) => {
      const { from, to } = editor.state.selection;
      editor.current
        ?.chain()
        .command(({ tr }) => {
          tr.setMeta("preventSave", true);
          return true;
        })
        .setContent(content, true)
        .setTextSelection({
          from,
          to
        })
        .run();
    },
    attachFile: (file: Attachment) => {
      if (file.dataurl) {
        editor.current?.commands.insertImage({ ...file, src: file.dataurl });
      } else editor.current?.commands.insertAttachment(file);
    },
    loadImage: (hash, src) =>
      editor.current?.commands.updateImage(
        { hash },
        { hash, src, preventUpdate: true }
      ),
    sendAttachmentProgress: (hash, type, progress) =>
      editor.current?.commands.setAttachmentProgress({
        hash,
        type,
        progress
      })
  };
}

function getTotalWords(editor: Editor): number {
  const documentText = editor.state.doc.textBetween(
    0,
    editor.state.doc.content.size,
    "\n",
    " "
  );
  return countWords(documentText);
}

function getSelectedWords(
  editor: Editor,
  selection: { from: number; to: number; empty: boolean }
): number {
  const selectedText = selection.empty
    ? ""
    : editor.state.doc.textBetween(selection.from, selection.to, "\n", " ");
  return countWords(selectedText);
}

function countWords(str: string) {
  let count = 0;
  let shouldCount = false;

  for (let i = 0; i < str.length; ++i) {
    const s = str[i];

    if (
      s === " " ||
      s === "\r" ||
      s === "\n" ||
      s === "*" ||
      s === "/" ||
      s === "&"
    ) {
      if (!shouldCount) continue;
      ++count;
      shouldCount = false;
    } else {
      shouldCount = true;
    }
  }

  if (shouldCount) ++count;
  return count;
}<|MERGE_RESOLUTION|>--- conflicted
+++ resolved
@@ -153,22 +153,14 @@
         });
         if (onLoad) onLoad();
       },
-<<<<<<< HEAD
       onUpdate: ({ editor, transaction }) => {
         const preventSave = transaction?.getMeta("preventSave") as boolean;
-=======
-      onUpdate: ({ editor }) => {
-        if (!editor.isEditable) return;
->>>>>>> 47ac190a
         const { id, sessionId } = editorstore.get().session;
         const content = editor.state.doc.content;
         const text = editor.view.dom.innerText;
 
         deferredSave(sessionId, text, () => {
-<<<<<<< HEAD
           if (!editor.isEditable || preventSave) return;
-=======
->>>>>>> 47ac190a
           const html = getHTMLFromFragment(content, editor.schema);
           onChange?.(id, sessionId, html);
         });
