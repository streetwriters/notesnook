/*
This file is part of the Notesnook project (https://notesnook.com/)

Copyright (C) 2023 Streetwriters (Private) Limited

This program is free software: you can redistribute it and/or modify
it under the terms of the GNU General Public License as published by
the Free Software Foundation, either version 3 of the License, or
(at your option) any later version.

This program is distributed in the hope that it will be useful,
but WITHOUT ANY WARRANTY; without even the implied warranty of
MERCHANTABILITY or FITNESS FOR A PARTICULAR PURPOSE.  See the
GNU General Public License for more details.

You should have received a copy of the GNU General Public License
along with this program.  If not, see <http://www.gnu.org/licenses/>.
*/

import React, { PropsWithChildren, useState } from "react";
import {
  Pin,
  StarOutline,
  Unlock,
  Readonly,
  SyncOff,
  ArrowLeft,
  Circle,
  Checkmark,
  ChevronDown,
  ChevronRight,
  LinkedTo,
  ReferencedIn as ReferencedInIcon,
  Note as NoteIcon,
  Archive
} from "../icons";
import { Box, Button, Flex, Text, FlexProps } from "@theme-ui/components";
import {
  useEditorStore,
  ReadonlyEditorSession,
  DefaultEditorSession
} from "../../stores/editor-store";
import { db } from "../../common/db";
import { useStore as useAppStore } from "../../stores/app-store";
import { useStore as useAttachmentStore } from "../../stores/attachment-store";
import { store as noteStore } from "../../stores/note-store";
import { useStore as useAttachmentStore } from "../../stores/attachment-store";
import Toggle from "./toggle";
import ScrollContainer from "../scroll-container";
import {
  getFormattedDate,
  usePromise,
  ResolvedItem,
  useResolvedItem,
  useUnresolvedItem
} from "@notesnook/common";
import { ScopedThemeProvider } from "../theme-provider";
import { ListItemWrapper } from "../list-container/list-profiles";
import { VirtualizedList } from "../virtualized-list";
import { SessionItem } from "../session-item";
import {
  ContentBlock,
  InternalLink,
  Note,
  VirtualizedGrouping,
  createInternalLink,
  highlightInternalLinks
} from "@notesnook/core";
import { VirtualizedTable } from "../virtualized-table";
import { TextSlice } from "@notesnook/core";
import { TITLE_BAR_HEIGHT } from "../title-bar";
import { strings } from "@notesnook/intl";

const tools = [
  { key: "pin", property: "pinned", icon: Pin, label: strings.pin() },
  {
    key: "favorite",
    property: "favorite",
    icon: StarOutline,
    label: strings.favorite()
  },
  { key: "lock", icon: Unlock, label: strings.lock(), property: "locked" },
  {
    key: "readonly",
    icon: Readonly,
    label: strings.readOnly(),
    property: "readonly"
  },
  {
    key: "archive",
    icon: Archive,
    label: strings.archive(),
    property: "archived"
  },
  {
    key: "local-only",
    icon: SyncOff,
    label: strings.disableSync(),
    property: "localOnly"
  }
] as const;

type MetadataItem<T extends "dateCreated" | "dateEdited"> = {
  key: T;
  label: string;
  value: (value: number) => string;
};

const metadataItems = [
  {
    key: "dateCreated",
    label: strings.createdAt(),
    value: (date) => getFormattedDate(date || Date.now())
  } as MetadataItem<"dateCreated">,
  {
    key: "dateEdited",
    label: strings.lastEditedAt(),
    value: (date) => (date ? getFormattedDate(date) : "never")
  } as MetadataItem<"dateEdited">
];

type EditorPropertiesProps = {
  sessionId: string;
};
function EditorProperties(props: EditorPropertiesProps) {
  const toggleProperties = useEditorStore((store) => store.toggleProperties);
  const isFocusMode = useAppStore((store) => store.isFocusMode);
  const session = useEditorStore((store) =>
    store.getSession(props.sessionId, [
      "default",
      "readonly",
      "deleted",
      "diff"
    ])
  );
  if (isFocusMode || !session) return null;
  return (
    <Flex
      sx={{
        display: "flex",
        height: "100%",
        width: "100%",
        borderLeft: "1px solid",
        borderLeftColor: "border"
      }}
    >
      <ScopedThemeProvider
        scope="editorSidebar"
        sx={{
          flex: 1,
          display: "flex",
          bg: "background",
          overflowY: "hidden",
          overflowX: "hidden",
          flexDirection: "column"
        }}
      >
        <ScrollContainer>
          {/* <Flex
            sx={{
              alignItems: "center",
              gap: 1
            }}
          >
            <ArrowLeft
              data-test-id="properties-close"
              onClick={() => toggleProperties(false)}
              size={18}
              sx={{ cursor: "pointer" }}
            />
            <Text variant="subtitle">{strings.properties()}</Text>
          </Flex> */}
          <Flex
            data-test-id="general-section"
            sx={{ flexDirection: "column", gap: 1 }}
          >
            <Section title="Properties">
              <Flex sx={{ flexDirection: "column", gap: 1, px: 2, pt: 1 }}>
                {session.type === "deleted" ||
                session.type === "diff" ? null : (
                  <>
                    {tools.map((tool) => (
                      <Toggle
                        {...tool}
                        key={tool.key}
                        isOn={
                          tool.property === "locked"
                            ? "locked" in session && !!session.locked
                            : !!session.note[tool.property]
                        }
                        onToggle={() => changeToggleState(tool.key, session)}
                        testId={`properties-${tool.key}`}
                      />
                    ))}
                  </>
                )}

                {metadataItems.map((item) => (
                  <Flex
                    key={item.key}
                    sx={{
                      alignItems: "center",
                      justifyContent: "space-between",
                      py: "small"
                    }}
                  >
                    <Text
                      variant="body"
                      sx={{
                        overflow: "hidden",
                        textOverflow: "ellipsis"
                      }}
                    >
                      {item.label}
                    </Text>
                    <Text
                      className="selectable"
                      variant="subBody"
                      sx={{ fontSize: "body", flexShrink: 0 }}
                    >
                      {item.value(session.note[item.key])}
                    </Text>
                  </Flex>
                ))}
                {session.type === "deleted" ||
                session.type === "diff" ? null : (
                  <Colors noteId={session.note.id} color={session.color} />
                )}
              </Flex>
            </Section>
            {session.type === "deleted" ? null : (
              <>
                {session.type === "diff" ? (
                  <SessionHistory noteId={session.note.id} />
                ) : (
                  <>
                    <InternalLinks noteId={session.note.id} />
                    <Notebooks noteId={session.note.id} />
                    <Reminders noteId={session.note.id} />
                    <Attachments noteId={session.note.id} />
                    <SessionHistory noteId={session.note.id} />
                  </>
                )}
              </>
            )}
          </Flex>
        </ScrollContainer>
      </ScopedThemeProvider>
    </Flex>
  );
}
export default React.memo(EditorProperties);

enum InternalLinksTabs {
  LINKED_NOTES = 0,
  REFERENCED_IN = 1
}
function InternalLinks({ noteId }: { noteId: string }) {
  const [tabIndex, setTabIndex] = useState(InternalLinksTabs.LINKED_NOTES);
  const [expandedId, setExpandedId] = useState<string>();

  const result = usePromise(() => {
    const links =
      tabIndex === InternalLinksTabs.LINKED_NOTES
        ? db.relations.from({ id: noteId, type: "note" }, "note")
        : db.relations.to({ id: noteId, type: "note" }, "note");
    return links.selector
      .fields(["notes.id", "notes.title"])
      .sorted(db.settings.getGroupOptions("notes"));
  }, [tabIndex, noteId]);

  return (
    <Flex sx={{ flexDirection: "column" }}>
      <Flex
        sx={{
          borderTop: "1px solid var(--border)",
          borderBottom: "1px solid var(--border)",
          py: 1,
          px: 2,
          justifyContent: "space-between",
          alignItems: "center",
          mb: 1
        }}
      >
        <Flex
          sx={{
            gap: 1
          }}
        >
          {[LinkedTo, ReferencedInIcon].map((Icon, index) => (
            <Button
              key={index.toString()}
              variant="secondary"
              sx={{
                p: 1,
                color: tabIndex === index ? "accent-selected" : "paragraph",
                bg: tabIndex === index ? "background-selected" : "transparent"
              }}
              onClick={() => {
                setTabIndex(index);
                setExpandedId(undefined);
              }}
            >
              <Icon
                size={16}
                color={tabIndex === index ? "icon-selected" : "icon"}
              />
            </Button>
          ))}
        </Flex>
        <Text variant="body" color="paragraph-secondary">
          ({result.status === "fulfilled" ? result.value.length : 0}){" "}
          {tabIndex === InternalLinksTabs.LINKED_NOTES
            ? strings.linkedNotes()
            : strings.referencedIn()}{" "}
        </Text>
      </Flex>

      {result.status === "fulfilled" &&
        (result.value.length === 0 ? (
          <Text variant="body" mx={2}>
            {tabIndex === InternalLinksTabs.LINKED_NOTES
              ? strings.notLinked()
              : strings.notReferenced()}
          </Text>
        ) : (
          <VirtualizedList
            mode="dynamic"
            estimatedSize={25}
            getItemKey={(index) => result.value.key(index)}
            items={result.value.placeholders}
            context={{
              items: result.value,
              tabIndex,
              noteId,
              isExpanded: (id) => expandedId === id,
              toggleExpand: (id) =>
                setExpandedId((s) => (s === id ? undefined : id))
            }}
            renderItem={InternalLinkItem}
          />
        ))}
    </Flex>
  );
}

function InternalLinkItem({
  index,
  context
}: {
  item: boolean;
  index: number;
  context: {
    items: VirtualizedGrouping<Note>;
    tabIndex: InternalLinksTabs;
    noteId: string;
    isExpanded: (id: string) => boolean;
    toggleExpand: (id: string) => void;
  };
}) {
  const { items, tabIndex, noteId, isExpanded, toggleExpand } = context;
  const item = useUnresolvedItem({ items, index, type: "note" });

  if (!item) return null;

  if (tabIndex === InternalLinksTabs.LINKED_NOTES)
    return (
      <LinkedNote
        item={item.item}
        noteId={noteId}
        isExpanded={isExpanded(item.item.id)}
        toggleExpand={() => toggleExpand(item.item!.id)}
      />
    );
  return (
    <ReferencedIn
      item={item.item}
      noteId={noteId}
      isExpanded={isExpanded(item.item.id)}
      toggleExpand={() => toggleExpand(item.item!.id)}
    />
  );
}
function LinkedNote({
  item,
  noteId,
  isExpanded,
  toggleExpand
}: {
  item: Note;
  noteId: string;
  toggleExpand: () => void;
  isExpanded: boolean;
}) {
  const [blocks, setBlocks] = useState<ContentBlock[]>([]);
  const linkedBlocks = usePromise(
    async () =>
      (await db.notes.internalLinks(noteId)).filter(
        (l) => l.id === item.id && !!l.params?.blockId
      ),
    [item.id]
  );

  return (
    <>
      <Flex sx={{ width: "100%", alignItems: "center" }}>
        <Button
          variant="menuitem"
          sx={{
            flex: 1,
            p: 1,
            mx: 2,
            borderRadius: "default",
            textAlign: "left",
            display: "flex",
            justifyContent: "start",
            alignItems: "center",
            gap: "small"
            //  borderBottom: isExpanded ? "none" : "1px solid var(--border)"
          }}
          onClick={() => useEditorStore.getState().openSession(item)}
        >
          {linkedBlocks.status === "fulfilled" &&
          linkedBlocks.value.length > 0 ? (
            <Button
              variant="secondary"
              sx={{ bg: "transparent", p: 0, borderRadius: 100 }}
              onClick={async (e) => {
                e.stopPropagation();
                if (isExpanded) return toggleExpand();
                setBlocks(
                  (await db.notes.contentBlocks(item.id)).filter((a) =>
                    linkedBlocks.value.some((l) => l.params?.blockId === a.id)
                  )
                );
                toggleExpand();
              }}
            >
              {isExpanded ? (
                <ChevronDown size={14} />
              ) : (
                <ChevronRight size={14} />
              )}
            </Button>
          ) : (
            <NoteIcon size={14} />
          )}
          <Text>{item.title}</Text>
        </Button>
      </Flex>
      {isExpanded
        ? blocks.map((block) => (
            <Flex key={block.id} sx={{ width: "100%", alignItems: "center" }}>
              <Button
                variant="menuitem"
                sx={{
                  flex: 1,
                  borderRadius: "default",
                  p: 1,
                  mx: 2,
                  pl: 4,
                  gap: 1,
                  textAlign: "left",
                  display: "flex",
                  alignItems: "center"
                }}
                onClick={() =>
                  useEditorStore
                    .getState()
                    .openSession(item, { activeBlockId: block.id })
                }
              >
                <Text
                  variant="subBody"
                  sx={{
                    bg: "background-secondary",
                    p: "small",
                    flexShrink: 0,
                    px: 1,
                    borderRadius: "default",
                    alignSelf: "flex-start"
                  }}
                >
                  {block.type.toUpperCase()}
                </Text>
                <Text
                  variant="body"
                  sx={{
                    fontSize: "subBody",
                    fontFamily: "monospace",
                    whiteSpace: "pre-wrap"
                  }}
                >
                  {block.content}
                </Text>
              </Button>
            </Flex>
          ))
        : null}
    </>
  );
}

function ReferencedIn({
  item,
  noteId,
  isExpanded,
  toggleExpand
}: {
  item: Note;
  noteId: string;
  toggleExpand: () => void;
  isExpanded: boolean;
}) {
  const [blocks, setBlocks] = useState<
    { id: string; links: [TextSlice, TextSlice, TextSlice][] }[]
  >([]);

  return (
    <>
      <Flex sx={{ width: "100%", alignItems: "center" }}>
        <Button
          variant="menuitem"
          sx={{
            flex: 1,
            p: 1,
            mx: 2,
            borderRadius: "default",
            textAlign: "left",
            display: "flex",
            justifyContent: "start",
            alignItems: "center",
            gap: "small"
          }}
          onClick={() => useEditorStore.getState().openSession(item)}
        >
          <Button
            variant="secondary"
            sx={{ bg: "transparent", p: 0, borderRadius: 100 }}
            onClick={async (e) => {
              e.stopPropagation();
              if (isExpanded) return toggleExpand();
              const blocks = await db.notes.contentBlocksWithLinks(item.id);
              setBlocks(
                blocks
                  .filter((b) =>
                    b.content.includes(createInternalLink("note", noteId))
                  )
                  .map((block) => ({
                    id: block.id,
                    links: highlightInternalLinks(block, noteId)
                  }))
              );
              toggleExpand();
            }}
          >
            {isExpanded ? (
              <ChevronDown size={16} />
            ) : (
              <ChevronRight size={16} />
            )}
          </Button>
          <Text variant="body">{item.title}</Text>
        </Button>
      </Flex>
      {isExpanded
        ? blocks.map((block) => (
            <>
              {block.links.map((link, index) => (
                <Button
                  key={index.toString()}
                  variant="menuitem"
                  sx={{
                    flex: 1,
                    borderRadius: "default",
                    p: 1,
                    mx: 2,
                    pl: 4,
                    textAlign: "left",
                    whiteSpace: "pre-wrap",
                    display: "flex",
                    flexDirection: "row",
                    gap: 2
                  }}
                  onClick={() =>
                    useEditorStore
                      .getState()
                      .openSession(item, { activeBlockId: block.id })
                  }
                >
                  <Text variant="subBody">{index + 1}.</Text>
                  <Text as="div" variant="body">
                    {link.map((slice) =>
                      slice.highlighted ? (
                        <Text
                          key={slice.text}
                          as="span"
                          sx={{
                            color: "accent-selected",
                            fontWeight: "bold",
                            textDecoration:
                              "underline solid var(--accent-selected)"
                          }}
                        >
                          {slice.text}
                        </Text>
                      ) : (
                        <>{slice.text}</>
                      )
                    )}
                  </Text>
                </Button>
              ))}
            </>
          ))
        : null}
    </>
  );
}

function Colors({ noteId, color }: { noteId: string; color?: string }) {
  const result = usePromise(() => db.colors.all.items(), [color]);
  return (
    <Flex
      sx={{
        cursor: "pointer",
        justifyContent: "start",
        gap: "small"
      }}
    >
      {result.status === "fulfilled" &&
        result.value.map((c) => {
          const isChecked = c.id === color;
          return (
            <Flex
              key={c.id}
              title={c.title}
              onClick={() => noteStore.get().setColor(c.id, isChecked, noteId)}
              sx={{
                cursor: "pointer",
                position: "relative",
                alignItems: "center",
                justifyContent: "space-between"
              }}
              data-test-id={`properties-${c.title}`}
            >
              <Circle
                size={25}
                color={c.colorCode}
                data-test-id={`toggle-state-${isChecked ? "on" : "off"}`}
              />
              {isChecked && (
                <Checkmark
                  color="white"
                  size={18}
                  sx={{ position: "absolute", left: "8px" }}
                />
              )}
            </Flex>
          );
        })}
    </Flex>
  );
}

function Notebooks({ noteId }: { noteId: string }) {
  const result = usePromise(
    () =>
      db.relations
        .to({ id: noteId, type: "note" }, "notebook")
        .selector.sorted(db.settings.getGroupOptions("notebooks")),
    [noteId]
  );

  if (result.status !== "fulfilled" || result.value.length <= 0) return null;

  return (
    <Section
      title={strings.notebooks()}
      sx={{ borderTop: "1px solid var(--border)" }}
    >
      <VirtualizedList
        style={{ marginTop: 5 }}
        mode="fixed"
        estimatedSize={25}
        getItemKey={(index) => result.value.key(index)}
        items={result.value.placeholders}
        renderItem={({ index }) => (
          <ResolvedItem index={index} items={result.value} type="notebook">
            {({ item, data }) => (
              <ListItemWrapper item={item} data={data} compact />
            )}
          </ResolvedItem>
        )}
      />
    </Section>
  );
}

function Reminders({ noteId }: { noteId: string }) {
  const result = usePromise(
    () =>
      db.relations
        .from({ id: noteId, type: "note" }, "reminder")
        .selector.sorted(db.settings.getGroupOptions("reminders")),
    [noteId]
  );
  if (result.status !== "fulfilled" || result.value.length <= 0) return null;

  return (
    <Section
      sx={{ borderTop: "1px solid var(--border)" }}
      title={strings.dataTypesPluralCamelCase.reminder()}
    >
      <VirtualizedList
        mode="fixed"
        style={{ marginTop: 5, marginLeft: 10, marginRight: 10 }}
        estimatedSize={48}
        getItemKey={(index) => result.value.key(index)}
        items={result.value.placeholders}
        renderItem={({ index }) => (
          <ResolvedItem index={index} items={result.value} type="reminder">
            {({ item, data }) => (
              <ListItemWrapper item={item} data={data} compact />
            )}
          </ResolvedItem>
        )}
      />
    </Section>
  );
}
function Attachments({ noteId }: { noteId: string }) {
<<<<<<< HEAD
  const attachmentStoreNonce = useAttachmentStore((store) => store.nonce);
=======
  const nonce = useAttachmentStore((store) => store.nonce);
>>>>>>> a7fa42e9
  const result = usePromise(
    () =>
      db.attachments
        .ofNote(noteId, "all")
        .sorted({ sortBy: "dateCreated", sortDirection: "desc" }),
<<<<<<< HEAD
    [noteId, attachmentStoreNonce]
=======
    [noteId, nonce]
>>>>>>> a7fa42e9
  );

  if (result.status !== "fulfilled" || result.value.length <= 0) return null;

  return (
    <Section
      title={strings.dataTypesPluralCamelCase.attachment()}
      sx={{ borderTop: "1px solid var(--border)", mt: 1 }}
    >
      <VirtualizedTable
        estimatedSize={25}
        getItemKey={(index) => result.value.key(index)}
        items={result.value.placeholders}
        style={{
          tableLayout: "fixed",
          width: "100%"
        }}
        header={
          <tr>
            <th style={{ width: "75%" }} />
            <th style={{ width: "5%" }} />
            <th style={{ width: "20%" }} />
          </tr>
        }
        renderRow={({ index }) => (
          <ResolvedItem index={index} type="attachment" items={result.value}>
            {({ item }) => <ListItemWrapper item={item} compact />}
          </ResolvedItem>
        )}
      />
    </Section>
  );
}
function SessionHistory({ noteId }: { noteId: string }) {
  const result = usePromise(
    () =>
      db.noteHistory
        .get(noteId)
        .sorted({ sortBy: "dateModified", sortDirection: "desc" }),
    [noteId]
  );
  if (result.status !== "fulfilled" || result.value.length <= 0) return null;

  return (
    <Section
      sx={{
        borderTop: "1px solid var(--border)"
      }}
      title={strings.noteHistory()}
      subtitle={strings.noteHistoryNotice[0]()}
    >
      <VirtualizedList
        mode="dynamic"
        estimatedSize={28}
        style={{ marginLeft: 10, marginRight: 10, marginTop: 5 }}
        getItemKey={(index) => result.value.key(index)}
        items={result.value.placeholders}
        renderItem={({ index }) => (
          <ResolvedItem type="session" index={index} items={result.value}>
            {({ item }) => <SessionItem noteId={noteId} session={item} />}
          </ResolvedItem>
        )}
      />
    </Section>
  );
}

type SectionProps = {
  title?: string;
  subtitle?: string;
} & FlexProps;
export function Section({
  title,
  subtitle,
  children,
  sx,
  ...otherProps
}: PropsWithChildren<SectionProps>) {
  return (
    <Flex
      sx={{
        // borderRadius: "default",
        flexDirection: "column",
        // bg: "background-secondary",
        // border: "1px solid var(--border)",
        ...sx
      }}
      {...otherProps}
    >
      {title || subtitle ? (
        <Flex
          sx={{
            flexDirection: "column",
            borderBottom: "1px solid var(--border)",
            p: 2
          }}
        >
          {title && (
            <Text variant="subBody" sx={{ fontWeight: "medium" }}>
              {title.toUpperCase()}
            </Text>
          )}
          {subtitle && <Text variant="subBody">{subtitle}</Text>}
        </Flex>
      ) : null}
      {children}
    </Flex>
  );
}

function changeToggleState(
  prop: "lock" | "readonly" | "local-only" | "pin" | "favorite" | "archive",
  session: ReadonlyEditorSession | DefaultEditorSession
) {
  const {
    id: sessionId,
    readonly,
    localOnly,
    pinned,
    favorite,
    archived
  } = session.note;
  if (!sessionId) return;
  switch (prop) {
    case "lock":
      return "locked" in session && session.locked
        ? noteStore.unlock(sessionId)
        : noteStore.lock(sessionId);
    case "readonly":
      return noteStore.readonly(!readonly, sessionId);
    case "local-only":
      return noteStore.localOnly(!localOnly, sessionId);
    case "pin":
      return noteStore.pin(!pinned, sessionId);
    case "favorite":
      return noteStore.favorite(!favorite, sessionId);
    case "archive":
      return noteStore.archive(!archived, sessionId);
    default:
      return;
  }
}<|MERGE_RESOLUTION|>--- conflicted
+++ resolved
@@ -44,7 +44,6 @@
 import { useStore as useAppStore } from "../../stores/app-store";
 import { useStore as useAttachmentStore } from "../../stores/attachment-store";
 import { store as noteStore } from "../../stores/note-store";
-import { useStore as useAttachmentStore } from "../../stores/attachment-store";
 import Toggle from "./toggle";
 import ScrollContainer from "../scroll-container";
 import {
@@ -730,21 +729,13 @@
   );
 }
 function Attachments({ noteId }: { noteId: string }) {
-<<<<<<< HEAD
-  const attachmentStoreNonce = useAttachmentStore((store) => store.nonce);
-=======
   const nonce = useAttachmentStore((store) => store.nonce);
->>>>>>> a7fa42e9
   const result = usePromise(
     () =>
       db.attachments
         .ofNote(noteId, "all")
         .sorted({ sortBy: "dateCreated", sortDirection: "desc" }),
-<<<<<<< HEAD
-    [noteId, attachmentStoreNonce]
-=======
     [noteId, nonce]
->>>>>>> a7fa42e9
   );
 
   if (result.status !== "fulfilled" || result.value.length <= 0) return null;
