--- conflicted
+++ resolved
@@ -66,14 +66,11 @@
   }
 }
 
-<<<<<<< HEAD
-const APP_SALT = "oVzKtazBo7d8sb7TBvY9jw";
-=======
 function isIndexedDBSupported() {
   return localforage.driver() === "asyncStorage";
 }
 
->>>>>>> d2321a6d
+const APP_SALT = "oVzKtazBo7d8sb7TBvY9jw";
 const Storage = {
   read,
   readMulti,
