--- conflicted
+++ resolved
@@ -10,14 +10,8 @@
       accent: "#000",
       bgSecondary: "#2b2b2b",
       bgSecondaryText: "#A1A1A1",
-<<<<<<< HEAD
-      bgSecondaryPrimary: "#00AA46",
-      border: "#3b3b3b",
-      hover: "#1b1b1b",
-=======
       border: "#2b2b2b",
       hover: "#3b3b3b",
->>>>>>> d2321a6d
       fontSecondary: "#000",
       fontTertiary: "#A1A1A1",
       text: "#d3d3d3",
