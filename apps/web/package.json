--- conflicted
+++ resolved
@@ -86,13 +86,7 @@
     "source-map-explorer": "^2.5.2",
     "typescript": "^4.8.2",
     "webpack-bundle-analyzer": "^4.5.0",
-<<<<<<< HEAD
-    "worker-loader": "^3.0.8",
-    "react": "17.0.2",
-    "react-dom": "17.0.2"
-=======
     "worker-loader": "^3.0.8"
->>>>>>> 47ac190a
   },
   "overrides": {
     "react@>17": "17.0.2",
