{
  "name": "@notesnook/importer-web",
  "version": "1.1.2",
  "private": true,
  "devDependencies": {
    "@testing-library/jest-dom": "^5.11.4",
    "@testing-library/react": "^11.1.0",
    "@testing-library/user-event": "^12.1.10",
    "@types/file-saver": "^2.0.4",
    "@types/jest": "^26.0.15",
    "@types/node": "^12.0.0",
    "@types/react": "^17.0.0",
    "@types/react-dom": "^17.0.0",
    "@types/react-dropzone": "^5.1.0",
    "@types/react-modal": "^3.13.1",
    "@types/theme-ui": "^0.6.0",
    "env-cmd": "^10.1.0",
    "react-scripts": "4.0.3",
    "typescript": "^4.1.2"
  },
  "dependencies": {
<<<<<<< HEAD
    "@notesnook/importer": "file:../../packages/importer",
    "color": "^4.1.0",
=======
    "@notesnook/importer": "^1.1.3",
    "colord": "^2.9.2",
>>>>>>> ecd1640c
    "file-saver": "^2.0.5",
    "hash-wasm": "^4.9.0",
    "interweave": "^12.9.0",
    "react": "^17.0.2",
    "react-dom": "^17.0.2",
    "react-dropzone": "^11.4.2",
    "react-icons": "^4.3.1",
    "react-modal": "^3.14.4",
    "react-select": "^5.2.1",
    "theme-ui": "^0.12.1"
  },
  "scripts": {
    "start": "env-cmd -e all react-scripts start",
    "build": "env-cmd -e all,release react-scripts build",
    "test": "react-scripts test",
    "eject": "react-scripts eject"
  },
  "eslintConfig": {
    "extends": [
      "react-app",
      "react-app/jest"
    ]
  },
  "browserslist": {
    "production": [
      ">0.2%",
      "not dead",
      "not op_mini all"
    ],
    "development": [
      "last 1 chrome version",
      "last 1 firefox version",
      "last 1 safari version"
    ]
  }
}<|MERGE_RESOLUTION|>--- conflicted
+++ resolved
@@ -19,13 +19,8 @@
     "typescript": "^4.1.2"
   },
   "dependencies": {
-<<<<<<< HEAD
-    "@notesnook/importer": "file:../../packages/importer",
-    "color": "^4.1.0",
-=======
     "@notesnook/importer": "^1.1.3",
     "colord": "^2.9.2",
->>>>>>> ecd1640c
     "file-saver": "^2.0.5",
     "hash-wasm": "^4.9.0",
     "interweave": "^12.9.0",
