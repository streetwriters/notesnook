/*
This file is part of the Notesnook project (https://notesnook.com/)

Copyright (C) 2023 Streetwriters (Private) Limited

This program is free software: you can redistribute it and/or modify
it under the terms of the GNU General Public License as published by
the Free Software Foundation, either version 3 of the License, or
(at your option) any later version.

This program is distributed in the hope that it will be useful,
but WITHOUT ANY WARRANTY; without even the implied warranty of
MERCHANTABILITY or FITNESS FOR A PARTICULAR PURPOSE.  See the
GNU General Public License for more details.

You should have received a copy of the GNU General Public License
along with this program.  If not, see <http://www.gnu.org/licenses/>.
*/

import { exec } from "child_process";
import { readFile } from "fs/promises";
import path from "path";
import os from "os";
import parser from "yargs-parser";
import { fdir } from "fdir";
import Listr from "listr";

const THREADS = Math.min(4, process.env.THREADS || os.cpus().length / 2);
const args = parser(process.argv, { alias: { scope: ["s"], offline: ["o"] } });
const IS_CI = process.env.CI;
const scopes = {
  mobile: "apps/mobile",
  web: "apps/web",
  vericrypt: "apps/vericrypt",
  desktop: "apps/desktop",
  core: "packages/core",
  editor: "packages/editor",
  themes: "servers/themes"
};

if (args.scope && !scopes[args.scope])
  throw new Error(`Scope must be one of ${Object.keys(scopes).join(", ")}`);

const IS_BOOTSTRAP_ALL = !args.scope;

if (IS_BOOTSTRAP_ALL) {
<<<<<<< HEAD
  const allPackages = await glob(
    ["packages/**", "apps/**", "extensions/**", "servers/**"],
    {
      deep: 1,
      onlyDirectories: true
    }
  );
=======
  const allPackages = (
    await new fdir()
      .onlyDirs()
      .withMaxDepth(2)
      .glob("packages/**", "apps/**", "extensions/**")
      .crawl(".")
      .withPromise()
  ).slice(3);
>>>>>>> ba72a92a

  const dependencies = Array.from(
    new Set(
      (
        await Promise.all(
          allPackages.map(async (scope) => await findDependencies(scope))
        )
      ).flat()
    ).values()
  );

  await bootstrapPackages(dependencies);
} else {
  const dependencies = await findDependencies(scopes[args.scope]);
  await bootstrapPackages(dependencies);
}

async function bootstrapPackages(dependencies) {
  console.log("> Found", dependencies.length, "dependencies to bootstrap.");
  console.log("> Using", THREADS, "threads.");

  const outputs = { stdout: [], stderr: [] };
  const tasks = new Listr({
    concurrent: THREADS,
    exitOnError: false
  });
  for (const dependency of dependencies) {
    tasks.add({
      task: () => bootstrapPackage(dependency, outputs),
      title: "Bootstrapping " + dependency
    });
  }

  console.time("Took");
  await tasks.run();

  process.stdout.write(outputs.stdout.join(""));
  process.stderr.write(outputs.stderr.join(""));

  console.timeEnd("Took");
}

function bootstrapPackage(cwd, outputs) {
  return new Promise((resolve, reject) =>
    exec(
      `npm ${IS_CI ? "ci" : "i"} --legacy-peer-deps --no-audit --no-fund ${
        args.offline ? "--offline" : "--prefer-offline"
      } --progress=false`,
      {
        cwd,
        env: process.env,
        stdio: "inherit"
      },
      (err, stdout, stderr) => {
        if (err) return reject(err);

        outputs.stdout.push("> " + cwd);
        outputs.stdout.push(stdout);
        outputs.stderr.push(stderr);

        resolve();
      }
    )
  );
}

async function findDependencies(scope) {
  try {
    const packageJsonPath = path.join(scope, "package.json");
    const packageJson = JSON.parse(await readFile(packageJsonPath, "utf-8"));

    const dependencies = new Set([
      ...filterDependencies(scope, packageJson.dependencies),
      ...filterDependencies(scope, packageJson.devDependencies),
      ...filterDependencies(scope, packageJson.optionalDependencies),
      ...filterDependencies(scope, packageJson.peerDependencies)
    ]);

    for (const dependency of dependencies) {
      (await findDependencies(dependency)).forEach((v) => dependencies.add(v));
    }

    dependencies.add(path.resolve(scope));
    return Array.from(dependencies.values());
  } catch (e) {
    console.error("Failed to bootstrap", scope, "Error:", e);
    return [];
  }
}

function filterDependencies(basePath, dependencies) {
  if (!dependencies) return [];
  return Object.entries(dependencies)
    .filter(
      ([key, value]) =>
        key.startsWith("@notesnook/") || value.startsWith("file:")
    )
    .map(([_, value]) =>
      path.resolve(path.join(basePath, value.replace("file:", "")))
    );
}<|MERGE_RESOLUTION|>--- conflicted
+++ resolved
@@ -44,24 +44,14 @@
 const IS_BOOTSTRAP_ALL = !args.scope;
 
 if (IS_BOOTSTRAP_ALL) {
-<<<<<<< HEAD
-  const allPackages = await glob(
-    ["packages/**", "apps/**", "extensions/**", "servers/**"],
-    {
-      deep: 1,
-      onlyDirectories: true
-    }
-  );
-=======
   const allPackages = (
     await new fdir()
       .onlyDirs()
       .withMaxDepth(2)
-      .glob("packages/**", "apps/**", "extensions/**")
+      .glob("packages/**", "apps/**", "extensions/**", "servers/**")
       .crawl(".")
       .withPromise()
-  ).slice(3);
->>>>>>> ba72a92a
+  ).slice(4);
 
   const dependencies = Array.from(
     new Set(
