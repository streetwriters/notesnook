--- conflicted
+++ resolved
@@ -9,17 +9,12 @@
     "build": "tsc"
   },
   "dependencies": {
-<<<<<<< HEAD
-    "@notesnook/enex": "^1.0.2",
+    "@notesnook/enex": "^1.0.3",
     "@notesnook/onenote": "^1.0.0",
-    "fflate": "^0.7.1",
-=======
-    "@notesnook/enex": "^1.0.3",
     "@standardnotes/common": "^1.8.0",
     "@standardnotes/features": "^1.25.0",
     "fflate": "^0.7.3",
     "highlight.js": "^11.4.0",
->>>>>>> ecd1640c
     "node-html-parser": "github:thecodrr/node-html-parser",
     "showdown": "github:thecodrr/showdown",
     "spark-md5": "^3.0.2"
