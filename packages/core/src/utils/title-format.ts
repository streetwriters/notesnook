/*
This file is part of the Notesnook project (https://notesnook.com/)

Copyright (C) 2023 Streetwriters (Private) Limited

This program is free software: you can redistribute it and/or modify
it under the terms of the GNU General Public License as published by
the Free Software Foundation, either version 3 of the License, or
(at your option) any later version.

This program is distributed in the hope that it will be useful,
but WITHOUT ANY WARRANTY; without even the implied warranty of
MERCHANTABILITY or FITNESS FOR A PARTICULAR PURPOSE.  See the
GNU General Public License for more details.

You should have received a copy of the GNU General Public License
along with this program.  If not, see <http://www.gnu.org/licenses/>.
*/

import { TimeFormat } from "../types.js";
import { formatDate } from "./date.js";

export const NEWLINE_STRIP_REGEX = /[\r\n\t\v]+/gm;

const DATE_REGEX = /\$date\$/g;
const COUNT_REGEX = /\$count\$/g;
const TIME_REGEX = /\$time\$/g;
const HEADLINE_REGEX = /\$headline\$/g;
const TIMESTAMP_REGEX = /\$timestamp\$/g;
<<<<<<< HEAD
const TIMESTAMP_Z_REGEX = /\$timestampz\$/g;
const DATE_TIME_STRIP_REGEX = /[\\\-: ]/g;
=======
const DATE_TIME_STRIP_REGEX = /[\\\-:./, ]/g;
>>>>>>> 7d034f7f

export function formatTitle(
  titleFormat: string,
  dateFormat: string,
  timeFormat: TimeFormat,
  headline = "",
  totalNotes = 0
) {
  const date = formatDate(Date.now(), {
    dateFormat,
    type: "date"
  });

  const time = formatDate(Date.now(), {
    timeFormat,
    type: "time"
  });
  const timezone = formatDate(Date.now(), {
    type: "timezone"
  });
  const timestamp = `${date}${time}`.replace(DATE_TIME_STRIP_REGEX, "");
  const timestampWithTimeZone = `${timestamp}${timezone}`;

  return titleFormat
    .replace(NEWLINE_STRIP_REGEX, " ")
    .replace(DATE_REGEX, date)
    .replace(TIME_REGEX, time)
    .replace(HEADLINE_REGEX, headline || "")
    .replace(TIMESTAMP_REGEX, timestamp)
    .replace(TIMESTAMP_Z_REGEX, timestampWithTimeZone)
    .replace(COUNT_REGEX, `${totalNotes + 1}`);
}<|MERGE_RESOLUTION|>--- conflicted
+++ resolved
@@ -27,12 +27,8 @@
 const TIME_REGEX = /\$time\$/g;
 const HEADLINE_REGEX = /\$headline\$/g;
 const TIMESTAMP_REGEX = /\$timestamp\$/g;
-<<<<<<< HEAD
 const TIMESTAMP_Z_REGEX = /\$timestampz\$/g;
-const DATE_TIME_STRIP_REGEX = /[\\\-: ]/g;
-=======
 const DATE_TIME_STRIP_REGEX = /[\\\-:./, ]/g;
->>>>>>> 7d034f7f
 
 export function formatTitle(
   titleFormat: string,
