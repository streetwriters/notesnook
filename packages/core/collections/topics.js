--- conflicted
+++ resolved
@@ -116,13 +116,8 @@
       const topic = this.topic(topicId);
       if (!topic) continue;
 
-<<<<<<< HEAD
       await topic.clear();
-      await this._db.settings.unpin(topicId);
-=======
-      await topic.delete(...topic._topic.notes);
       await this._db.shortcuts.remove(topicId);
->>>>>>> 45c43815
 
       const topicIndex = allTopics.findIndex(
         (t) => t.id === topicId || t.title === topicId
