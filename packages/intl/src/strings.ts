--- conflicted
+++ resolved
@@ -1692,20 +1692,6 @@
     t`Your account is now 100% secure against unauthorized logins.`,
   sms: () => t`phone number`,
   app: () => t`authentication app`,
-<<<<<<< HEAD
-  mfaFallbackMethodText: (fallback: string, primary: string) =>
-    `You will now receive your 2FA codes on your ${
-      strings[fallback as keyof typeof strings]
-    } in case you lose access to your ${
-      strings[primary as keyof typeof strings]
-    }.`,
-  transactionStatusToText: (
-    key: keyof typeof TRANSACTION_STATUS | ({} & string)
-  ) => {
-    return key in TRANSACTION_STATUS
-      ? TRANSACTION_STATUS[key as keyof typeof TRANSACTION_STATUS]()
-      : key;
-=======
   mfaFallbackMethodText: (
     fallback: "app" | "sms" | "email",
     primary: "app" | "sms" | "email"
@@ -1720,7 +1706,6 @@
     refunded: () => t`"Refunded`,
     partially_refunded: () => t`Partially refunded`,
     disputed: () => t`Disputed`
->>>>>>> 61b8960a
   },
   viewReceipt: () => t`View receipt`,
   customDictWords: (count: number) =>
