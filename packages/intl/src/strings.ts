--- conflicted
+++ resolved
@@ -2486,14 +2486,10 @@
   unarchive: () => t`Unarchive`,
   moveNotebookDesc: () =>
     t`Select a notebook to move this notebook into, or unselect to move it to the root level.`,
-<<<<<<< HEAD
   words: () => t`Words`,
   characters: () => t`Characters`,
   paragraphs: () => t`Paragraphs`,
-  noNotebooksSelectedToMove: () => t`No notebooks selected to move`
-=======
   noNotebooksSelectedToMove: () => t`No notebooks selected to move`,
   scrollToTop: () => t`Scroll to top`,
   scrollToBottom: () => t`Scroll to bottom`
->>>>>>> 8aa31b83
 };