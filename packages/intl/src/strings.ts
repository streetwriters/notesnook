/*
This file is part of the Notesnook project (https://notesnook.com/)

Copyright (C) 2023 Streetwriters (Private) Limited

This program is free software: you can redistribute it and/or modify
it under the terms of the GNU General Public License as published by
the Free Software Foundation, either version 3 of the License, or
(at your option) any later version.

This program is distributed in the hope that it will be useful,
but WITHOUT ANY WARRANTY; without even the implied warranty of
MERCHANTABILITY or FITNESS FOR A PARTICULAR PURPOSE.  See the
GNU General Public License for more details.

You should have received a copy of the GNU General Public License
along with this program.  If not, see <http://www.gnu.org/licenses/>.
*/
import { plural, select, t } from "@lingui/core/macro";
import { actionConfirmations } from "../generated/action-confirmations";
import { actionErrors } from "../generated/action-errors";
import { actions } from "../generated/actions";
import { doActions } from "../generated/do-actions";
import { inProgressActions } from "../generated/in-progress-actions";

const SEARCH_IN_ROUTE_STRINGS = {
  Notes: () => t`Search in Notes`,
  Notebooks: () => t`Search in Notebooks`,
  Notebook: () => t`Search in Notebook`,
  Favorites: () => t`Search in Favorites`,
  Reminders: () => t`Search in Reminders`,
  Trash: () => t`Search in Trash`,
  Settings: () => t`Search in Settings`,
  Tags: () => t`Search in Tags`,
  Editor: () => t`Search in Editor`,
  Home: () => t`Search in Home`,
  Search: () => t`Search in Search`,
  Monographs: () => t`Search in Monographs`
};

const TRANSACTION_STATUS = {
  completed: () => t`Completed`,
  refunded: () => t`"Refunded`,
  partially_refunded: () => t`Partially refunded`,
  disputed: () => t`Disputed`
};

const REMINDER_NOTIFICATION_MODES = {
  Silent: () => t`Silent`,
  Vibrate: () => t`Vibrate`,
  Urgent: () => t`Urgent`
};

export const strings = {
  done: () => t`Done`,
  verifyItsYou: () => t`Please verify it's you`,
  unlockNotes: () => t`Unlock your notes`,
  note: () => t`Note`,
  notes: (count: number) =>
    plural(count, {
      one: `# note`,
      other: `# notes`
    }),
  downloading: () => t`Downloading`,
  uploading: () => t`Uploading`,
  networkProgress: (type: "upload" | "download" | "sync") =>
    select(type, {
      upload: "Uploading",
      download: "Downloading",
      sync: "Syncing",
      other: "Loading"
    }),
  tapToCancel: () => t`Tap to cancel`,
  attachmentsDownloadFailed: (count: number) =>
    plural(count, {
      one: "Failed to download attachment",
      other: "Failed to download # attachments"
    }),
  attachmentsDownloaded: (count: number, total: number, path: string) =>
    plural(count, {
      one: `Attachment downloaded at ${path}`,
      other: `#/${total} attachments downloaded as a zip file at ${path}`
    }),
  downloadAllAttachmentsConfirmation: (count: number) =>
    plural(count, {
      one: "Are you sure you want to download all attachments of this note?",
      other: "Are you sure you want to download all attachments?"
    }),
  noDownloads: () => t`No downloads in progress.`,
  noAttachments: () => t`No attachments.`,
  attachmentsEncryptedNote: () => t`All attachments are end-to-end encrypted.`,
  recoveryEmailSent: () => t`Recovery email sent!`,
  recoveryEmailSentDesc: () =>
    t`Recovery email has been sent to your email address. Please check your inbox and follow the instructions to recover your account.`,
  dontHaveAccount: () => t`Don't have an account?`,
  signUp: () => t`Sign up`,
  sessionExpired: () => t`Session expired`,
  sessionExpiredDesc: (obfuscatedEmail: string) =>
    t`Your session has expired. Please enter password for ${obfuscatedEmail} to continue.`,
  signupAgreement: {
    0: () => t`By signing up, you agree to our `,
    1: () => t`Terms of Service `,
    2: () => t`and `,
    3: () => t`Privacy Policy. `,
    4: () =>
      t`You also agree to recieve marketing emails from us which you can opt-out of from app settings.`
  },
  alreadyHaveAccount: () => t`Already have an account?`,
  login: () => t`Login`,
  "2fa": () => t`Two factor authentication`,
  select2faMethod: () => t`Select method for two-factor authentication`,
  select2faCodeHelpText: () => t`Select how you would like to recieve the code`,
  "2faCodeHelpText": {
    email: () =>
      t`Enter the 6 digit code sent to your email to continue logging in`,
    sms: () =>
      t`Enter the 6 digit code sent to your phone number to continue logging in`,
    app: () =>
      t`Enter the 6 digit code from your authenticator app to continue logging in`,
    recoveryCode: () => t`Enter the recovery code to continue logging in`
  },
  "2faCodeSecondaryMethodText": {
    email: () => t`I don't have access to email`,
    sms: () => t`I don't have access to my phone`,
    app: () => t`I don't have access to authenticator app`,
    recoveryCode: () => t`I don't have recovery codes`
  },
  resend2faCode: (seconds: string) => t`Resend code in (${seconds})`,
  sendCode: () => t`Send code`,
  sendCodeSms: () => t`Send code via SMS`,
  sendCodeEmail: () => t`Send code via email`,
  authAppCode: () => t`Enter code from authenticator app`,
  recoveryCode: () => t`I have a recovery code`,
  attachImageHeading: (count: number) =>
    plural(count, {
      one: "Attach image",
      other: "Attach # images"
    }),
  compress: () => t`Compress`,
  recommended: () => t`Recommended`,
  compressionOffNotice: () =>
    t`Images uploaded without compression are slow to load and take more bandwidth. We recommend compressing images unless you need image in original quality.`,
  compressionOnNotice: () =>
    t`Compressed images are uploaded in Full HD resolution and usually are good enough for most use cases.`,
  loadingWithProgress: (progress: string) =>
    t`Loading ${progress ? `(${progress})` : ""}, please wait...`,
  vaultEnableBiometrics: () =>
    t` Unlock with password once to enable biometric access.`,
  deleteVault: () => t`Delete vault`,
  clearVault: () => t`Clear vault`,
  enable: () => t`Enable`,
  revoke: () => t`Revoke`,
  change: () => t`Change`,
  delete: () => t`Delete`,
  share: () => t`Share`,
  open: () => t`Open`,
  unlock: () => t`Unlock`,
  create: () => t`Create`,
  lock: () => t`Lock`,
  analyticsPermissionText: {
    0: () => t`Help improve Notesnook by sending completely anonymized`,
    1: () => t`private analytics and bug reports.`
  },
  deletedOn: (date: string) => t`Deleted on ${date}`,
  disabled: () => t`Disabled`,
  reminderRecurringMode: {
    day: () => t`Daily`,
    week: () => t`Weekly`,
    month: () => t`Monthly`,
    year: () => t`Yearly`
  },
  mergeConflict: {
    thisDevice: () => t`This device`,
    otherDevice: () => t`Incoming`
  },
  noteHistoryPlaceholder: () => t`No note history available for this device.`,
  noteHistoryNotice: {
    0: () => t`Note version history is local only.`,
    1: () => t`Learn how this works.`
  },
  encryptedNoteHistoryNotice: () =>
    t`Preview not available, content is encrypted.`,
  dateDescFromKey: (
    key:
      | "dateCreated"
      | "dateEdited"
      | "dateModified"
      | "dateUploaded"
      | "dateDeleted"
  ) =>
    select(key, {
      dateCreated: `Created at`,
      dateEdited: `Last edited at`,
      dateModified: `Last modified at`,
      dateUploaded: `Uploaded at`,
      dateDeleted: `Deleted at`,
      other: key
    }),
  noNotePropertiesNotice: () => t`Start writing to save your note.`,
  noteSyncedNoticeHeading: () => t`Encrypted and synced`,
  noteSyncedNoticeDesc: (type: string) =>
    t`No one can view this ${type} except you.`,
  emptyPlaceholders: (type: "notebook" | "tag" | "note") =>
    select(type, {
      other: "This list is empty",
      notebook: "No notebooks",
      tag: "No tags",
      note: "No notes"
    }),
  untitledNote: () => t`Untitled`,
  newNote: () => t`New note`,
  exportingNotes: (status?: string) =>
    t`${status ? status : "Exporting notes"}`,
  exportingNotesDesc: () => t`Please wait while we export your notes.`,
  exportingNote: (title: string) => t`Exporting "${title}"`,
  exportingNoteDesc: () => t`Please wait while we export your not.`,
  exportSuccessHeading: (count: number) =>
    plural(count, {
      one: "Note exported",
      other: "# notes exported"
    }),
  exportSuccessDesc: (path: string) =>
    t`Notes exported as ${path} successfully`,
  issueCreatedHeading: () => t`Issue created`,
  issueCreatedDesc: {
    0: () => t`You can track your issue at `,
    1: () =>
      t`Please note that we will respond to your issue on the given link. We recommend that you save it.`
  },
  issueNotice: {
    0: () => t`The information above will be publically available at`,
    1: () =>
      t`If you want to ask something in general or need some assistance, we would suggest that you`,
    2: () => t`join our community on Discord.`
  },
  linkNoteEmptyBlock: () => t`(empty block)`,
  linkNoteSelectedNote: () => t`SELECTED NOTE`,
  tapToDeselect: () => t`Tap to deselect`,
  clickToDeselect: () => t`Click to deselect`,
  linkNoteToSection: () => t`LINK TO A SECTION`,
  migrationProgress: (progress?: {
    total: number;
    collection: string;
    current: number;
  }) =>
    t`Migrating ${progress ? `${progress?.collection}` : null} ${
      progress ? `(${progress.current}/${progress.total}) ` : null
    }... please wait`,
  migrationError: () =>
    t`An error occurred while migrating your data. You can logout of your account and try to relogin. However this is not recommended as it may result in some data loss if your data was not synced.`,
  migrationAppReset: () =>
    t`App data has been cleared. Kindly relaunch the app to login again.`,
  migrationErrorNotice: () => [
    t`If this continues to happen, please reach out to us via`,
    t`or email us at`
  ],
  migrationFailed: () => t`Migration failed`,
  notebooks: () => t`Notebooks`,
  syncingHeading: () => t`Syncing your data`,
  syncingDesc: () => t`Please wait while we sync all your data.`,
  downloadingAttachments: () => t`Downloading attachments`,
  pleaseWait: () => t`Please wait`,
  publishedAt: () => t`Published at`,
  monographDesc: () => t`This note will be published to a public URL.`,
  openInBrowser: () => t`Open in browser`,
  monographPassHeading: () => t`Password protection`,
  monographPassDesc: () =>
    t`Published note can only be viewed by someone with the password.`,
  monographSelfDestructHeading: () => t`Self destruct`,
  monographSelfDestructDesc: () =>
    t`Published note link will be automatically deleted once it is viewed by someone.`,
  monographLearnMore: () => t`Learn more about Notesnook Monograph`,
  rateAppHeading: () => t`Do you enjoy using Notesnook?`,
  rateAppDesc: () =>
    t`It took us a year to bring Notesnook to life. Share your experience and suggestions to help us improve it.`,
  recoveryKeySavedConfirmation: () =>
    t`Tap twice to confirm you have saved the recovery key.`,
  noBlocksLinked: () => t`No blocks linked`,
  noReferencesFound: () => t`No references found of this note`,
  notReferenced: () => t`This note is not referenced in other notes.`,
  notLinked: () => t`This note is not linked to any other note.`,
  noLinksFound: () => t`No links found`,
  noBlocksOnNote: () => t`There are no blocks in this note.`,
  dataTypes: {
    note: () => t`note`,
    notebook: () => t`notebook`,
    tag: () => t`tag`,
    reminder: () => t`reminder`,
    color: () => t`color`,
    attachment: () => t`attachment`,
    item: () => t`item`,
    shortcut: () => t`shortcut`
  },
  dataTypesCamelCase: {
    note: () => t`Note`,
    notebook: () => t`Notebook`,
    tag: () => t`Tag`,
    reminder: () => t`Reminder`,
    color: () => t`Color`,
    attachment: () => t`Attachment`,
    item: () => t`Item`,
    shortcut: () => t`Shortcut`
  },
  dataTypesPlural: {
    note: () => t`notes`,
    notebook: () => t`notebooks`,
    tag: () => t`tags`,
    reminder: () => t`reminders`,
    color: () => t`colors`,
    attachment: () => t`attachments`,
    item: () => t`items`,
    shortcut: () => t`shortcuts`
  },
  dataTypesPluralCamelCase: {
    note: () => t`Notes`,
    notebook: () => t`Notebooks`,
    tag: () => t`Tags`,
    reminder: () => t`Reminders`,
    color: () => t`Colors`,
    attachment: () => t`Attachments`,
    favorite: () => t`Favorites`,
    monograph: () => t`Monographs`,
    item: () => t`Items`,
    shortcut: () => t`Shortcuts`
  },
  addItem: (itemType: "tag" | "notebook" | "reminder" | "note") =>
    select(itemType, {
      tag: `Add a tag`,
      notebook: `Add a notebook`,
      reminder: `Add a reminder`,
      note: `Add a note`,
      other: `Add an item`
    }),
  reminderRepeatStrings: {
    day: (date: string) => t`Repeats daily at ${date}`,
    week: {
      daily: (date: string) => t`The reminder will repeat daily at ${date}.`,
      selectDays: () => t`Select day of the week to repeat the reminder.`
    },
    year: (date: string) => t`The reminder will repeat every year on ${date}.`,
    month: {
      selectDays: () => t`Select nth day of the month to repeat the reminder.`
    },
    repeats: (
      freq: number,
      mode: string,
      selectedDays: string,
      date: string
    ) => {
      const strings = {
        day: plural(freq, {
          one: `Repeats every day on ${selectedDays} at ${date}`,
          other: `Repeats every # day every ${selectedDays} at ${date}`
        }),
        week: plural(freq, {
          one: `Repeats every week on ${selectedDays} at ${date}`,
          other: `Repeats every # week every ${selectedDays} at ${date}`
        }),
        month: plural(freq, {
          one: `Repeats every month on ${selectedDays} at ${date}`,
          other: `Repeats every # month every ${selectedDays} at ${date}`
        }),
        year: plural(freq, {
          one: `Repeats every year on ${selectedDays} at ${date}`,
          other: `Repeats every # year every ${selectedDays} at ${date}`
        })
      };
      return strings[mode as keyof typeof strings];
    }
  },
  remindMeIn: () => t`Remind me in`,
  referencedIn: () => t`Referenced in`,
  restoreSelectFolder: () =>
    t`Select the folder that includes your backup files to list them here.`,
  noBackupsFound: () => t`No backups found`,
  restoring: () => t`Restoring`,
  restoringCollection: (collection: string) => t`Restoring ${collection}...`,
  checkNewVersion: () => t`Checking for new version`,
  noUpdates: () => t`No updates available`,
  updateAvailable: () => t`Update available`,
  versionReleased: (version: string, type: "github" | "store") =>
    select(type, {
      github: `v${version} has been released on GitHub`,
      other: `v${version} has been released`
    }),
  readReleaseNotes: () => t`Read full release notes on Github`,
  settings: () => t`Settings`,
  notLoggedIn: () => t`Not logged in`,
  loggedInAs: (email: string) => t`Logged in as ${email}`,
  never: () => t`Never`,
  syncing: () => t`Syncing`,
  syncNow: () => t`Sync now`,
  syncFailed: () => t`Sync failed`,
  synced: () => t`Synced`,
  offline: () => t`Offline`,
  editorFailedToLoad: () =>
    t`If the editor fails to load even after reloading. Try restarting the app.`,
  gettingInformation: () => t`Getting information`,
  enterSixDigitCode: () => t`Enter 6 digit code`,
  gettingRecoveryCodes: () => t`Getting recovery codes`,
  protectNotes: () => t`Protect your notes`,
  protectNotesDesc: () => t`Choose how you want to secure your notes locally.`,
  loggingOut: () => t`Logging out. Please wait...`,
  loggingOutDesc: () => t`Please wait while we log you out.`,
  by: () => t`By`,
  noResultsForSearch: (query: string) => t`No results found for "${query}"`,
  results: (count: number) =>
    plural(count, {
      one: "1 result",
      other: `# results`
    }),
  noThemesFound: () => t`No themes found`,
  errorLoadingThemes: () => t`Error loading themes`,
  loadingThemes: () => t`Loading themes...`,
  version: () => t`Version`,
  visitHomePage: () => t`Visit homepage`,
  tapToApplyAgain: () => t`Tap to apply again`,
  titleFormattingGuide: () => t`Use the following key to format the title:

$date$: Current date.
$time$: Current time.
$timestamp$: Full date and time without any spaces or other symbols.
(e.g 202305261253).
$count$: Number of notes + 1.
$headline$: Use starting line of the note as title.`,
  setYourName: () => t`Set your name`,
  presets: () => t`PRESETS`,
  group: () => t`GROUP`,
  groupedAllTools: () => t`All tools are grouped`,
  collapsed: () => t`COLLAPSED`,
  releaseNotes: () => t`Release notes`,
  passTooShort: () => t`Atleast 8 characters required`,
  changePassword: () => t`Change password`,
  accountRecovery: () => t`Recover your account`,
  changeAppLockCredentials: (
    mode: "create" | "change" | "remove",
    keyboardType: string
  ) =>
    select(mode, {
      create: `Create app lock ${keyboardType}`,
      change: `Change app lock ${keyboardType}`,
      remove: `Remove app lock ${keyboardType}`,
      other: ""
    }),

  createVault: () => t`Create vault`,
  createVaultDesc: () => t`A vault stores your notes in an encrypted storage.`,
  vaultFingerprintUnlock: () => t`Vault fingerprint unlock`,
  revokeVaultFingerprintUnlock: () => t`Revoke vault fingerprint unlock`,
  changeVaultPassword: () => t`Change vault password`,
  deleteNote: () => doActions.delete.note(1),
  shareNote: () => t`Share note`,
  copyNote: () => t`Copy note`,
  goToEditor: () => t`Unlock note`,
  lockNote: () => t`Lock note`,
  applyChanges: () => t`Apply changes`,
  noteHistory: () => t`Note history`,
  selectNotebooks: () => t`Select notebooks`,
  selectNotebooksDesc: () => t`Select notebooks you want to add note(s) to.`,
  selectNotebooksDesktopDesc: (keyboardShortcut: string) =>
    t`Use ${keyboardShortcut}+click to select multiple notebooks`,
  enableMultiSelect: () =>
    t`You can also link a note to multiple Notebooks. Tap and hold any notebook to enable multi-select.`,
  changeEmail: () => t`Change email address`,
  changeEmailDesc: () =>
    t`Your account email will be changed without affecting your subscription or any other settings.`,
  changeEmailNotice: () => t`You will be logged out from all your devices`,
  export: () => t`Export`,
  exportNotes: (notes: number) =>
    plural(notes, { one: "Export note", other: "Export # notes" }),
  issueTitle: () => t`Report issue`,
  issueDesc: () =>
    t`We are sorry, it seems that the app crashed due to an error. You can submit a bug report below so we can fix this asap.`,
  issueDesc2: () =>
    t`Let us know if you have faced any issue/bug while using Notesnook. We will try to fix it as soon as possible.`,
  migrationSaveBackup: () => t`Save a backup of your notes`,
  migrationSaveBackupDesc: () =>
    t`Thank you for updating Notesnook! We will be applying some minor changes for a better note taking experience.`,
  moveNotebook: (count: number, title: string) =>
    plural(count, {
      one: `Moving ${title}`,
      other: `Moving # notebooks`
    }),
  addNotesToNotebook: (title: string) => t`Add notes to ${title}`,
  publish: () => t`Publish`,
  publishNote: () => t`Publish note`,
  publishNoteDesc: () =>
    t`Publish your note to share it with others. You can set a password to protect it.`,
  saveRecoveryKey: () => t`Save account recovery key`,
  saveRecoveryKeyDesc: () =>
    t`Save your account recovery key in a safe place. You will need it to recover your account in case you forget your password.`,
  backups: () => t`Backups`,
  twoFactorAuth: () => t`Two-factor authentication`,
  twoFactorAuthDesc: () =>
    t`Enable two-factor authentication to add an extra layer of security to your account.`,
  saveRecoveryCodes: () => t`Save recovery codes`,
  saveRecoveryCodesDesc: () =>
    t`Save your recovery codes in a safe place. You will need them to recover your account in case you lose access to your two-factor authentication methods.`,
  fallbackMethodEnabled: () => t`Fallback method for 2FA enabled`,
  accountIsSecure: () =>
    t`Your account is now 100% secure against unauthorized logins.`,
  twoFactorAuthEnabled: () => t`Two-factor authentication enabled`,
  listOf: () => t`List of`,
  network: {
    downloading: (progress?: string | number) =>
      progress ? t`Downloading (${progress})` : t`Downloading`,
    downloaded: () => t`Downloaded`,
    download: () => t`Download`,
    upload: () => t`Upload`,
    uploaded: () => t`Uploaded`,
    uploading: () => t`Uploading`,
    reupload: () => t`Reupload`,
    downloadSuccess: () => t`Download successful`,
    fileDownloaded: (name?: string) => t`${name || "File"} downloaded`,
    dowloadCancelled: () => t`Download cancelled`,
    cancelDownload: () => t`Cancel download`,
    cancelUpload: () => t`Cancel upload`
  },
  regenerate: () => t`Regenerate`,
  redo: () => t`Redo`,
  createYourAccount: () => t`Create your account`,
  pinned: () => t`Pinned`,
  editNotebook: () => doActions.edit.notebook(1),
  newNotebook: () => t`New notebook`,
  newInternalLink: () => t`Link to note`,
  editInternalLink: () => t`Edit internal link`,
  newColor: () => t`New color`,
  tabs: () => t`Tabs`,
  add: () => t`Add`,
  newVersion: () => t`New version`,
  newVersionHighlights: (version?: string) =>
    t`${version ? `v${version} ` : "New version"} Highlights 🎉`,
  editReminder: () => doActions.edit.reminder(1),
  newReminder: () => t`New reminder`,
  sortBy: () => t`Sort by`,
  groupBy: () => t`Group by`,
  toc: () => t`Table of contents`,
  appliedDark: () => t`Applied as dark theme`,
  appliedLight: () => t`Applied as light theme`,
  basic: () => t`Basic`,
  loginToYourAccount: () => t`Login to your account`,
  continue: () => t`Continue`,
  unlockWithBiometrics: () => t`Unlock with biometrics`,
  fileCheck: () => t`Run file check`,
  rename: () => t`Rename`,
  no: () => t`No`,
  yes: () => t`Yes`,
  cancel: () => t`Cancel`,
  skip: () => t`Skip`,
  changePasswordConfirm: () => t`I understand, change my password`,
  next: () => t`Next`,
  forgotPassword: () => t`Forgot password?`,
  cancelLogin: () => t`Cancel login`,
  logoutFromDevice: () => t`Logout from this device`,
  useAccountPassword: () => t`Use account password`,
  addColor: () => t`Add color`,
  unlockNote: () => t`Unlock note`,
  couldNotUnlock: () => t`Could not unlock`,
  unlockNoteDesc: () =>
    t`Your note will be unencrypted and removed from the vault.`,
  deleteAllNotes: () => t`Delete notes in this vault`,
  getStarted: () => t`Get started`,
  saveACopy: () => t`Save a copy`,
  discard: () => t`Discard`,
  undo: () => t`Undo`,
  keep: () => t`Keep`,
  restore: () => t`Restore`,
  deletePermanently: () => t`Delete permanently`,
  viewAllLinkedNotebooks: () => t`View all linked notebooks`,
  learnMore: () => t`Learn more`,
  addTag: () => t`Add tag`,
  addTagDesc: () => t`You can add as many tags as you want.`,
  save: () => t`Save`,
  verify: () => t`Verify`,
  newTab: () => t`New tab`,
  openFileLocation: () => t`Open file location`,
  exportAgain: () => t`Export again`,
  openIssue: () => t`Open issue`,
  submit: () => t`Submit`,
  createLink: () => t`Create link`,
  logoutAndClearData: () => t`Logout and clear data`,
  saveAndContinue: () => t`Save and continue`,
  moveToTop: () => t`Move to top`,
  moveSelectedNotes: () => t`Move selected notes`,
  gotIt: () => t`Got it`,
  unpublish: () => t`Unpublish`,
  update: () => t`Update`,
  rateApp: () => t`Rate now (It takes only a second)`,
  later: () => t`Later`,
  copyToClipboard: () => t`Copy to clipboard`,
  saveQRCode: () => t`Save QR code to gallery`,
  saveAsText: () => t`Save to text file`,
  shareToCloud: () => t`Share to cloud`,
  linkedNotes: () => t`Linked notes`,
  noLinkedNotes: () => t`No linked notes`,
  reminderModes: (mode: string) =>
    select(mode, {
      repeat: "Repeat",
      once: "Once",
      permanent: "Permanent",
      other: "Unknown mode"
    }),
  recurringModes: (mode: string) =>
    select(mode, {
      day: "Daily",
      week: "Weekly",
      month: "Monthly",
      year: "Yearly",
      other: "Unknown mode"
    }),
  weekDayNames: {
    0: () => t`Sunday`,
    1: () => t`Monday`,
    2: () => t`Tuesday`,
    3: () => t`Wednesday`,
    4: () => t`Thursday`,
    5: () => t`Friday`,
    6: () => t`Saturday`
  },
  weekDayNamesShort: {
    0: () => t`Sun`,
    1: () => t`Mon`,
    2: () => t`Tue`,
    3: () => t`Wed`,
    4: () => t`Thu`,
    5: () => t`Fri`,
    6: () => t`Sat`
  },
  selectDate: () => t`Select date`,
  reminderNotificationModes: (
    mode: keyof typeof REMINDER_NOTIFICATION_MODES | ({} & string)
  ) => {
    return mode in REMINDER_NOTIFICATION_MODES
      ? REMINDER_NOTIFICATION_MODES[
          mode as keyof typeof REMINDER_NOTIFICATION_MODES
        ]()
      : mode;
  },
  selectBackupsFolder: () => t`Select backups folder`,
  oldNew: () => t`Old - new`,
  newOld: () => t`New - old`,
  latestFirst: () => t`Latest first`,
  earliestFirst: () => t`Earliest first`,
  mostRelevantFirst: () => t`Most relevant first`,
  leastRelevantFirst: () => t`Least relevant first`,
  aToZ: () => t`A to Z`,
  zToA: () => t`Z to A`,
  title: () => t`Title`,
  sortByStrings: {
    dateModified: () => t`Date modified`,
    dateEdited: () => t`Date edited`,
    dateCreated: () => t`Date created`,
    title: () => t`Title`,
    dueDate: () => t`Due date`,
    dateDeleted: () => t`Date deleted`,
    relevance: () => t`Relevance`
  },
  groupByStrings: {
    default: () => t`Default`,
    none: () => t`None`,
    abc: () => t`Abc`,
    year: () => t`Year`,
    week: () => t`Week`,
    month: () => t`Month`
  },
  downloadUpdate: () => t`Download update`,
  stopReordering: () => t`Tap to stop reordering`,
  removeShortcut: () => doActions.remove.shortcut(1),
  createShortcut: () => t`Create a shortcut`,
  tip: () => t`TIP`,
  neverShowAgain: () => t`Never show again`,
  skipIntroduction: () => t`Skip introduction`,
  reloadEditor: () => t`Taking too long? Reload editor`,
  copy: () => t`Copy`,
  resendCode: (seconds?: number) =>
    t`Resend code${seconds ? ` in ${seconds}` : ""}`,
  change2faMethod: () => t`Change 2FA method`,
  copyCodes: () => t`Copy codes`,
  saveToFile: () => t`Save to file`,
  secondary2faMethod: () => t`Setup secondary 2FA method`,
  confirmEmail: () => t`Confirm email`,
  confirmEmailDesc: () =>
    t`Check your spam folder if you haven't received an email yet.`,
  manageSubDesktop: () => t`Manage subscription on desktop`,
  resubFromPlaystore: () => t`Resubscribe from Playstore`,
  resubToPro: () => t`Resubscribe to Pro`,
  getPro: () => t`Get Pro`,
  monthShort: () => t`mo`,
  yearShort: () => t`yr`,
  subscriptionProviderInfo: {
    0: {
      type: "Streetwriters",
      title: () => t`Subscription awarded from Streetwriters`,
      desc: () =>
        t`You were awarded a subscription to Notesnook Pro by Streetwriters.`
    },
    1: {
      type: "iOS",
      title: () => t`Subscribed on iOS`,
      desc: () =>
        t`You subscribed to Notesnook Pro on iOS using Apple In App Purchase. You can cancel anytime with your iTunes Account settings.`,
      icon: "ios"
    },
    2: {
      type: "Android",
      title: () => t`Subscribed on Android`,
      desc: () =>
        t`You subscribed to Notesnook Pro on Android Phone/Tablet using Google In App Purchase.`,
      icon: "android"
    },
    3: {
      type: "Web",
      title: () => t`Subscribed on Web`,
      desc: () => t`You subscribed to Notesnook Pro on the Web/Desktop App.`,
      icon: "web"
    },
    4: {
      type: "Gift card",
      title: () => t`Subscribed using gift card`,
      desc: () => t`You subscribed to Notesnook Pro using a gift card.`
    }
  },
  dark: () => t`Dark`,
  light: () => t`Light`,
  all: () => t`All`,
  loadFromFile: () => t`Load from file`,
  setAsDarkTheme: () => t`Set as dark theme`,
  setAsLightTheme: () => t`Set as light theme`,
  createAGroup: () => t`Create a group`,
  fileCheckFailed: (reason: string) =>
    t`File check failed: ${reason} Try reuploading the file to fix the issue.`,
  changePasswordNotice: () =>
    t`Changing password is an irreversible process. You will be logged out from all your devices. Please make sure you do not close the app while your password is changing and have good internet connection.`,
  changePasswordNotice2: () =>
    t`Once your password is changed, please make sure to save the new account recovery key`,
  sideMenuNotice: () => t`Add shortcuts for notebooks and tags here.`,
  debugNotice: () =>
    t`All logs are local only and are not sent to any server. You can share the logs from here with us if you face an issue to help us find the root cause.`,
  configureToolbarNotice: () =>
    t`Curate the toolbar that fits your needs and matches your personality.`,
  fileSaved: (name: string, platform: string) =>
    select(platform, {
      android: `${name} saved to selected path`,
      other: `${name} saved to File Manager/Notesnook/downloads`
    }),
  downloadError: (message: string) => t`Error downloading file: ${message}`,
  invalid: (type: string) => t`Invalid ${type}`,
  upgradeToPro: () => t`Upgrade to Pro`,
  fileCheckPassed: () => t`File check passed`,
  renameFile: () => t`Rename file`,
  hashCopied: () => t`Hash copied`,
  mediaTypes: {
    all: () => t`All files`,
    image: () => t`Images`,
    video: () => t`Videos`,
    document: () => t`Documents`,
    orphaned: () => t`Orphaned`,
    errors: () => t`Errors`,
    audio: () => t`Audios`
  },
  orphaned: () => t`Orphaned`,
  uploads: () => t`Uploads`,
  emailNotConfirmed: () => t`Email not confirmed`,
  emailNotConfirmedDesc: () =>
    t`Your email is not confirmed. Please confirm your email address to change account password.`,
  allFieldsRequired: () => t`All fields are required`,
  allFieldsRequiredDesc: () => t`Please fill all the fields to continue.`,
  backupFailed: () => t`Could not create backup`,
  passwordChangedSuccessfully: () => t`Password changed successfully`,
  passwordChangeFailed: () => t`Password change failed`,
  emailRequired: () => t`Email is required`,
  recoveryEmailFailed: () => t`Failed to send recovery email`,
  logoutDesc: () =>
    t`Are you sure you want to logout from this device? Any unsynced changes will be lost.`,
  logout: () => t`Logout`,
  signupFailed: () => t`Signup failed`,
  loginFailed: () => t`Login failed`,
  loginSuccess: () => t`Login successful`,
  loginSuccessDesc: (email: string) => t`Welcome back, ${email}`,
  applockDisabled: () => t`App lock disabled`,
  remove: () => t`Remove`,
  passwordIncorrect: () => t`Password incorrect`,
  incorrect: (type: string) => t`Incorrect ${type}`,
  mismatch: (type: string) => t`${type} does not match`,
  noColorSelected: () => t`No color selected`,
  colorExists: (color: string) => t`Color #${color} already exists`,
  pdfLocked: () => t`PDF is password protected`,
  pdfLockedDesc: () =>
    t`Please enter the password to unlock the PDF and view the content.`,
  enterPassword: () => t`Enter password`,
  failedToDownloadFile: () => t`Failed to download file`,
  zipping: () => t`Zipping`,
  savingZipFile: (progress?: string) =>
    progress
      ? t`Saving zip file (${progress}%). Please wait...`
      : t`Saving zip file. Please wait...`,
  failedToZipFiles: () => t`Failed to zip files`,
  fileVerificationFailed: () => t`Uploaded file verification failed.`,
  fileLengthError: () =>
    t`File length is 0. Please upload this file again from the attachment manager.`,
  fileLengthMismatch: (expectedSize: number, currentSize: number) =>
    t`File length mismatch. Expected ${expectedSize} but got ${currentSize} bytes. Please upload this file again from the attachment manager.`,
  failedToResolvedDownloadUrl: () => t`Failed to resolve download url`,
  fileSize: () => `File size`,
  donwloadStarted: () => t`Download started... Please wait`,
  passwordNotEntered: () => t`Password not entered`,
  passwordNotMatched: () => t`Password does not match`,
  passwordUpdated: () => t`Password updated`,
  noteLocked: () => t`Note locked`,
  biometricUnlockEnabled: () => t`Biometric unlocking enabled`,
  biometricUnlockDisabled: () => t`Biometric unlocking disabled`,
  vaultCreated: () => t`Vault created`,
  noteUnlocked: () => t`Note unlocked`,
  noteCopied: () => t`Note copied to clipboard`,
  introData: [
    {
      headings: [
        () => t`Open source.`,
        () => t`End to end encrypted.`,
        () => t`Private.`
      ],
      body: () => t`Write notes with freedom, no spying, no tracking.`
    },
    {
      headings: [
        () => t`Privacy for everyone`,
        () => t`— not just the`,
        () => t`privileged few`
      ],
      body: () =>
        t`Your privacy matters to us, no matter who you are. In a world where everyone is trying to spy on you, Notesnook encrypts all your data before it leaves your device. With Notesnook no one can ever sell your data again.`
    },
    {
      tesimonial: () =>
        t`You simply cannot get any better of a note taking app than @notesnook. The UI is clean and slick, it is feature rich, encrypted, reasonably priced (esp. for students & educators) & open source`,
      link: "https://twitter.com/andrewsayer/status/1637817220113002503",
      user: "@andrewsayer on Twitter"
    }
  ],
  shortcutCreated: () => actions.created.shortcut(1),
  notebookRestored: () => actions.restored.notebook(1),
  restoreNotebook: () => doActions.restore.notebook(1),
  permanentlyDeletedNotebook: () => actions.permanentlyDeleted.notebook(1),
  noteRestoredFromHistory: () => t`Note restored from history`,
  noteRestored: () => actions.restored.note(1),
  deleteNoteConfirmation: () => actionConfirmations.permanentlyDelete.note(1),
  noteDeleted: () => actions.deleted.note(1),
  restored: () => t`Restored successfully`,
  manageTags: () => t`Manage tags`,
  linkNotebook: () => t`Link to notebook`,
  move: () => t`Move`,
  unlinkNotebook: () => t`Unlink notebook`,
  unfavorite: () => t`Unfavorite`,
  moveToTrash: () => t`Move to trash`,
  enterNotebookTitle: () => t`Enter notebook title`,
  emailUpdated: (email: string) => t`Email updated to ${email}`,
  noApplicationFound: (fileToOpen: string) =>
    t`No application found to open ${fileToOpen}`,
  moveNotebooks: (count: number) =>
    plural(count, { one: "Move notebook", other: `Move # notebooks` }),
  moveNotebooksConfirm: (count: number, selectedNotebookTitle: string) =>
    plural(count, {
      one: `Are you sure you want to move this notebook to ${selectedNotebookTitle}?`,
      other: `Are you sure you want to move these # notebooks ${selectedNotebookTitle}?`
    }),
  failedToPublish: () => t`Failed to publish note`,
  failedToUnpublish: () => t`Failed to unpublish note`,
  notePublished: () => actions.published.note(1),
  monographUrlCopied: () => t`Monograph URL copied`,
  recoveryKeySaved: () => t`Did you save recovery key?`,
  recoveryKeySavedDesc: () =>
    t`Please make sure you have saved the recovery key. Tap one more time to confirm.`,
  recoveryKeyQRCodeSaved: () => t`Recovery key QR code saved`,
  recoveryKeyTextFileSaved: () => t`Recovery key text file saved`,
  recoveryKeyCopied: () => t`Recovery key copied`,
  timeShort: {
    second: () => t`sec`,
    minute: () => t`min`,
    hour: () => t`hr`
  },
  backupEncrypted: () => t`Backup is encrypted`,
  password: () => t`Password`,
  renameTag: () => doActions.rename.tag(1),
  renameColor: () => doActions.rename.color(1),
  renameColorDesc: (color: string) => t`You are renaming color ${color}`,
  name: () => t`Name`,
  unlockToDelete: () => t`Unlock note to delete it`,
  backupRestored: () => t`Backup restored`,
  restoreFailed: () => t`Restore failed`,
  reorder: () => t`Reorder`,
  turnOffReminder: () => t`Turn off reminder`,
  turnOnReminder: () => t`Turn on reminder`,
  addShortcut: () => t`Add shortcut`,
  addNotebook: () => t`Add notebook`,
  removeAsDefault: () => t`Remove as default`,
  setAsDefault: () => t`Set as default`,
  moveNotes: () => t`Move notes`,
  unpin: () => t`Unpin`,
  pin: () => t`Pin`,
  lockedNotesPinnedFailed: () => t`Locked notes cannot be pinned`,
  loginRequired: () => t`Login required`,
  confirmEmailToPublish: () => t`Confirm email to publish note`,
  lockedNotesPublishFailed: () => t`Locked notes cannot be published`,
  notePreparingForShare: () => t`Preparing note for share`,
  removeFromNotebook: () => t`Remove from notebook`,
  attachments: () => t`Attachments`,
  attachedFiles: () => t`Attached files`,
  history: () => t`History`,
  copyLink: () => t`Copy link`,
  linkCopied: () => t`Link copied`,
  readOnly: () => t`Read only`,
  syncOff: () => t`Sync off`,
  syncOffConfirm: (count: number) =>
    plural(count, {
      one: `Prevent note from syncing`,
      other: `Prevent # notes from syncing`
    }),
  syncOffDesc: (count: number) =>
    plural(count, {
      one: `Note will be automatically deleted from all other devices & any future changes won't get synced. Are you sure you want to continue?`,
      other: `# notes will be automatically deleted from all other devices & any future changes won't get synced. Are you sure you want to continue?`
    }),
  duplicate: () => t`Duplicate`,
  remindMe: () => t`Remind me`,
  published: () => t`Published`,
  unpinFromNotifications: () => t`Unpin notification`,
  pinToNotifications: () => t`Pin notification`,
  linkNotebooks: () => t`Link notebooks`,
  unlinkFromAll: () => t`Unlink from all`,
  removeFromAll: () => t`Remove from all`,
  assignTo: () => t`Assign to...`,
  addTags: () => t`Add tags`,
  addTagsDesc: () => t`Add tags to multiple notes at once`,
  references: () => t`References`,
  moveNotebookFix: () => t`Move notebook`,
  failedToSubscribe: () => t`Failed to subscribe`,
  createNewNote: () => t`Create a new note`,
  monographs: () => t`Monographs`,
  encryptingAttachment: () => t`Encrypting attachment`,
  encryptingAttachmentDesc: (name = "attachment") =>
    t`Please wait while we encrypt ${name} for upload.`,
  fileTooLarge: () => t`File too big`,
  fileTooLargeDesc: (sizeInMB: number) =>
    t`File size should be less than ${sizeInMB}MB`,
  imageTooLarge: (sizeInMB: number) =>
    t`Image size should be less than ${sizeInMB}MB`,
  failToOpen: () => t`Failed to open`,
  fileMismatch: () => t`File mismatch`,
  noNoteProperties: () => t`Start writing to create a new note`,
  createNoteFirst: () => t`Create a note first`,
  noteLockedSave: () => t`This note is locked. Unlock note to save changes`,
  saveFailedVaultLocked: () => t`Save failed. Vault is locked`,
  yourFavorites: () => t`Your favorites`,
  yourNotes: () => t`Your notes`,
  yourTags: () => t`Your tags`,
  yourNotebooks: () => t`Your notebooks`,
  yourReminders: () => t`Your reminders`,
  yourMonographs: () => t`Your monographs`,
  yourArchive: () => t`Your archive`,
  favoritesEmpty: () => t`You have not favorited any notes yet`,
  notesEmpty: () => t`You have not created any notes yet`,
  tagsEmpty: () => t`You have not added any tags yet`,
  notebooksEmpty: () => t`You have not added any notebooks yet`,
  remindersEmpty: () => t`You have not set any reminders yet`,
  monographsEmpty: () => t`You have not published any monographs yet`,
  loadingFavorites: () => t`Loading your favorites`,
  loadingNotes: () => t`Loading your notes`,
  loadingTags: () => t`Loading your tags`,
  loadingNotebooks: () => t`Loading your notebooks`,
  loadingReminders: () => t`Loading your reminders`,
  loadingMonographs: () => t`Loading your monographs`,
  loadingArchive: () => t`Loading your archive`,
  addFirstNote: () => t`Add your first note`,
  addFirstNotebook: () => t`Add your first notebook`,
  setReminder: () => t`Set a reminder`,
  learnMoreMonographs: () => t`Learn more about Monographs`,
  mfaAuthAppTitle: () => t`Setup using an Authenticator app`,
  mfaAuthAppDesc: () => t`Use an authenticator app to generate 2FA codes.`,
  mfaAuthAppSubtitle: () =>
    t`Please confirm your identity by entering the authentication code from your authenticator app.`,
  mfaAuthAppInstructions: () =>
    t`Open the two-factor authentication (TOTP) app to view your authentication code.`,
  mfaAuthAppSelector: () => t`Don't have access to your authenticator app?`,
  mfaEmailTitle: () => t`Setup using email`,
  mfaEmailDesc: () =>
    t`Notesnook will send you a 2FA code on your email when prompted`,
  mfaEmailSubtitle: () =>
    t`Please confirm your identity by entering the authentication code sent to your email address.`,
  mfaEmailInstructions: () => t`It may take a minute to receive your code.`,
  mfaEmailSelector: () => t`Don't have access to your email address?`,
  mfaSmsTitle: () => t`Setup using SMS`,
  mfaSmsDesc: () =>
    t`Notesnook will send you an SMS with a 2FA code when prompted`,
  mfaSmsSubtitle: (phoneNumber?: string) =>
    t`Please confirm your identity by entering the authentication code sent to ${
      phoneNumber ? phoneNumber : "your registered phone number."
    }.`,
  mfaSmsInstructions: () => t`It may take a minute to receive your code.`,
  mfaSmsSelector: () => t`Don't have access to your phone number?`,
  mfaRecoveryCodeSubtitle: () =>
    t`Please confirm your identity by entering a recovery code.`,
  mfaRecoveryCodeSelector: () => t`Don't have your recovery codes?`,
  enterRecoveryCode: () => t`Enter recovery code`,
  codesCopied: () => t`Recovery codes copied!`,
  resendCodeWait: () => t`Please wait before requesting a new code`,
  phoneNumberNotEntered: () => t`Phone number not entered`,
  "2faCodeSentVia": (method: string) => t`2FA code sent via ${method}`,
  errorSend2fa: () => t`Error sending 2FA code`,
  codesSaved: () => t`Recovery codes saved!`,
  logsCopied: () => t`Debug log copied!`,
  logsDownloaded: () => t`Debug logs downloaded`,
  clearLogs: () => t`Clear logs`,
  clear: () => t`Clear`,
  clearLogsConfirmation: (key: string) =>
    t`Are you sure you want to clear all logs from ${key}?`,
  enterPasswordDesc: () => t`Please enter your password to continue`,
  verifyFailed: () => t`User verification failed`,
  enterApplockPassword: () => t`Enter app lock password`,
  enterApplockPasswordDesc: () =>
    t`Please enter your app lock password to continue`,
  enterApplockPin: () => t`Enter app lock pin`,
  enterApplockPinDesc: () => t`Please enter your app lock pin to continue`,
  account: () => t`Account`,
  subscribeToPro: () => t`Subscribe to Pro`,
  trialStarted: () => t`Your free trial has started`,
  trialStartedDesc: () =>
    t`You can use all premium features for free for the next 14 days`,
  subDetails: () => t`Subscription details`,
  signedUpOn: (date: string) => t`Signed up on ${date}`,
  trialEndsOn: (date: string) => t`Your free trial ends on ${date}`,
  subEnded: () => t`Your subscription has ended`,
  accountDowngradedIn: (days: number) =>
    t`Your account will be downgraded in ${days} days`,
  subEndsOn: (date: string) => t`Your subscription ends on ${date}`,
  subRenewOn: (date: string) => t`Your subscription renews on ${date}`,
  neverHesitate: () => t`Never hesitate to choose privacy`,
  manageAccount: () => t`Manage account`,
  manageAccountDesc: () => t`Manage your account related settings here`,
  removeProfilePicture: () => t`Remove profile picture`,
  removeProfilePictureDesc: () => t`Remove your profile picture`,
  removeProfilePictureConfirmation: () =>
    t`Are you sure you want to remove your profile picture?`,
  removeFullName: () => t`Remove full name`,
  removeFullNameConfirmation: () =>
    t`Are you sure you want to remove your name?`,
  removeFullNameDesc: () => t`Remove your full name from profile`,
  saveDataRecoveryKey: () => t`Save data recovery key`,
  saveDataRecoveryKeyDesc: () =>
    t`Save your data recovery key in a safe place. You will need it to recover your data in case you forget your password.`,
  manageAttachments: () => t`Manage attachments`,
  manageAttachmentsDesc: () => t`Manage your attachments in one place`,
  changePasswordDesc: () => t`Change your account password`,
  change2faMethodDesc: () =>
    t`Change your primary two-factor authentication method`,
  addFallback2faMethod: () => t`Add 2FA fallback method`,
  addFallback2faMethodDesc: () =>
    t`You can use fallback 2FA method incase you are unable to login via primary method`,
  change2faFallbackMethod: () => t`Change 2FA fallback method`,
  viewRecoveryCodes: () => t`View recovery codes`,
  viewRecoveryCodesDesc: () =>
    t`View your recovery codes to recover your account in case you lose access to your two-factor authentication methods.`,
  subscriptionNotActivated: () => t`Subscription not activated?`,
  loadingSubscription: () => t`Loading subscription details`,
  loadingSubscriptionDesc: () => t`Please wait while we load your subscription`,
  notesnookPro: () => t`Notesnook Pro`,
  subscribedOnVerify: (date: string) =>
    t`You subscribed to Notesnook Pro on ${date}. Verify this subscription?`,
  verifySubscription: () => t`Verify subscription`,
  subscriptionVerifyWait: () =>
    t`Please wait while we verify your subscription`,
  verifySubDesc: () => t`Verify your subscription to Notesnook Pro`,
  logoutWarnin: () =>
    t`Logging out will clear all data stored on THIS DEVICE. Make sure you have synced all your changes before logging out.`,
  logoutError: () => t`Error logging out`,
  deleteAccount: () => t`Delete account`,
  deleteAccountDesc: () =>
    t`All your data will be removed permanently. Make sure you have saved backup of your notes. This action is IRREVERSIBLE.`,
  enterAccountPassword: () => t`Enter account password`,
  enterAccountPasswordDesc: () => t`Enter account password to proceed.`,
  failedToDeleteAccount: () => t`Failed to delete account`,
  syncSettings: () => t`Sync settings`,
  syncSettingsDesc: () => t`Manage your sync settings here`,
  disableAutoSync: () => t`Disable auto sync`,
  disableAutoSyncDesc: () =>
    t`Turn off automatic syncing. Changes from this client will be synced only when you run sync manually.`,
  disableRealtimeSync: () => t`Disable realtime sync`,
  disableRealtimeSyncDesc: () =>
    t`Changes from other devices won't be updated in the editor in real-time.`,
  disableSync: () => t`Disable sync`,
  disableSyncDesc: () =>
    t`Turns off syncing completely on this device. Any changes made will remain local only and new changes from your other devices won't sync to this device.`,
  backgroundSync: () => t`Background sync (experimental)`,
  backgroundSyncDesc: () =>
    t`Sync your notes in the background even when the app is closed. This is an experimental feature. If you face any issues, please turn it off.`,
  forcePullChanges: () => t`Force pull changes`,
  forcePullChangesDesc: () =>
    [
      t`Use this if changes from other devices are not appearing on this device. This will overwrite the data on this device with the latest data from the server.`,
      "",
      t`This must only be used for troubleshooting. Using it regularly for sync is not recommended and will lead to unexpected data loss and other issues. If you are having persistent issues with sync, please report them to us at support@streetwriters.co.`
    ].join("\n"),
  forceSyncNotice: () =>
    `This must only be used for troubleshooting. Using this regularly for sync is not recommended and will lead to unexpected data loss and other issues. If you are having persistent issues with sync, please report them to us at support@streetwriters.co.`,
  forcePushChanges: () => t`Force push changes`,
  forcePushChangesDesc: () =>
    [
      t`Use this if changes made on this device are not appearing on other devices. This will overwrite the data on the server with the data from this device.`,
      "",
      t`This must only be used for troubleshooting. Using it regularly for sync is not recommended and will lead to unexpected data loss and other issues. If you are having persistent issues with sync, please report them to us at support@streetwriters.co.`
    ].join("\n"),
  start: () => t`Start`,
  customization: () => t`Customization`,
  appearance: () => t`Appearance`,
  appearanceDesc: () =>
    t`Customize the appearance of the app with custom themes`,
  themes: () => t`Themes`,
  themesDesc: () => t`Choose from pre-built themes or create your own`,
  useSystemTheme: () => t`Use system theme`,
  useSystemThemeDesc: () =>
    t`Automatically switch between light and dark themes based on your system settings`,
  darkMode: () => t`Dark mode`,
  darkModeDesc: () => t`Use dark mode for the app`,
  behavior: () => t`Behavior`,
  behaviorDesc: () => t`Change how the app behaves in different situations`,
  homepage: () => t`Homepage`,
  homepageDesc: () => t`Default screen to open on app launch`,
  imageCompression: () => t`Image Compression`,
  imageCompressionDesc: () => t`Compress images before uploading`,
  askEveryTime: () => t`Ask every time`,
  enableRecommended: () => t`Enable (Recommended)`,
  dateFormat: () => t`Date format`,
  dateFormatDesc: () => t`Choose how dates are displayed in the app`,
  timeFormat: () => t`Time format`,
  timeFormatDesc: () => t`Choose how time is displayed in the app`,
  clearTrashInterval: () => t`Clear trash interval`,
  clearTrashIntervalDesc: () =>
    t`Automatically clear trash after a certain period of time`,
  clearDefaultNotebook: () => t`Clear default notebook`,
  clearDefaultNotebookDesc: () => t`Newly created notes will be uncategorized`,
  defaultNotebookCleared: () => t`Default notebook cleared`,
  editor: () => t`Editor`,
  editorDesc: () => t`Customize the note editor`,
  customizeToolbar: () => t`Customize toolbar`,
  customizeToolbarDesc: () => t`Customize the toolbar in the note editor`,
  resetToolbar: () => t`Reset toolbar`,
  resetToolbarDesc: () => t`Reset the toolbar to default settings`,
  toolbarReset: () => t`Toolbar reset to default preset`,
  doubleSpacedLines: () => t`Double spaced lines`,
  doubleSpacedLinesDesc: () =>
    t`New lines will be double spaced (old ones won't be affected).`,
  lineSpacingChanged: () => t`Line spacing changed`,
  defaultFontSize: () => t`Default font size`,
  defaultFontSizeDesc: () => t`Default font size in editor`,
  defaultFontFamily: () => t`Default font family`,
  defaultFontFamilyDesc: () => t`Default font family in editor`,
  titleFormat: () => t`Title format`,
  titleFormatDesc: () => t`Choose how the new note titles are formatted`,
  mardownShortcuts: () => t`Markdown shortcuts`,
  mardownShortcutsDesc: () => t`Use markdown shortcuts in the editor`,
  privacyAndSecurity: () => t`Privacy & security`,
  telemetry: () => t`Telemetry`,
  telemetryDesc: () =>
    t`Contribute towards a better Notesnook. All tracking information is anonymous.`,
  marketingEmails: () => t`Marketing emails`,
  marketingEmailsDesc: () =>
    t`We will send you occasional promotional offers & product updates on your email (sent once every month).`,
  corsBypass: () => t`CORS bypass`,
  corsBypassDesc: () =>
    t`You can set a custom proxy URL to increase your privacy.`,
  vault: () => t`Vault`,
  vaultDesc: () => t`Multi-layer encryption to most important notes`,
  changeVaultPasswordDesc: () =>
    t`All locked notes will be re-encrypted with the new password.`,
  clearVaultDesc: () => t`Remove all notes from the vault.`,
  deleteVaultDesc: () => t`Delete vault (and optionally remove all notes).`,
  biometricUnlock: () => t`Biometric unlocking`,
  biometricUnlockDesc: () => t`Unlock your vault with biometric authentication`,
  revokeBiometricUnlock: () => t`Revoke biometric unlocking`,
  privacyMode: () => t`Privacy mode`,
  privacyModeDesc: () =>
    t`Hide app contents when you switch to other apps. This will also disable screenshot taking in the app.`,
  appLock: () => t`App lock`,
  appLockDesc: () => t`Lock the app with a password or pin`,
  enableAppLock: () => t`Enable app lock`,
  biometricsNotEnrolled: () => t`Biometrics not enrolled`,
  biometricsNotEnrolledDesc: () =>
    t`To use app lock, you must enable biometrics such as Fingerprint lock or Face ID on your phone.`,
  appLockTimeout: () => t`App lock timeout`,
  appLockTimeoutDesc: () =>
    t`Automatically lock the app after a certain period`,

  setupAppLockPin: () => t`Setup app lock pin`,
  setupAppLockPinDesc: () => t`Setup a pin to lock the app`,
  setupAppLockPassword: () => t`Setup app lock password`,
  setupAppLockPasswordDesc: () => t`Setup a password to lock the app`,
  changeAppLockPin: () => t`Change app lock pin`,
  changeAppLockPassword: () => t`Change app lock password`,
  changeAppLockPinDesc: () => t`Setup a new password for app lock`,
  changeAppLockPasswordDesc: () => t`Setup a new password for app lock`,
  removeAppLockPin: () => t`Remove app lock pin`,
  removeAppLockPassword: () => t`Remove app lock password`,
  removeAppLockPinDesc: () =>
    t`Remove app lock pin, app lock will be disabled if no other security method is enabled.`,
  removeAppLockPasswordDesc: () =>
    t`Remove app lock password, app lock will be disabled if no other security method is enabled.`,
  unlockWithBiometricsDesc: () =>
    t`Unlock the app with biometric authentication. This requires biometrics to be enabled on your device.`,
  appLockDisabled: () => t`App lock disabled`,
  backupRestore: () => t`Backup & restore`,
  backupsDesc: () => t`Manage your backups and restore data`,
  backupNow: () => t`Backup now`,
  backupNowWithAttachments: () => t`Backup now with attachments`,
  backupNowWithAttachmentsDesc: () =>
    t`Take a full backup of your data with all attachments`,
  backupNowDesc: () =>
    t`Take a partial backup of your data that does not include attachments`,
  automaticBackups: () => t`Automatic backups`,
  automaticBackupsDesc: () =>
    t`Set the interval to create a partial backup (without attachments) automatically.`,
  automaticBackupsWithAttachments: () => t`Automatic backups with attachments`,
  automaticBackupsWithAttachmentsDesc: () => [
    t`Set the interval to create a backup (with attachments) automatically.`,
    t`NOTE: Creating a backup with attachments can take a while, and also fail completely. The app will try to resume/restart the backup in case of interruptions.`
  ],
  selectBackupDir: () => t`Select backup directory`,
  selectBackupDirDesc: (path: string) => [
    t`Choose where to save your backups`,
    t`Current path: ${path}`
  ],
  noDirectorySelected: () => t`No directory selected`,
  changeBackupDir: () => t`Change backup directory`,
  backupEncryption: () => t`Backup encryption`,
  backupEncryptionDesc: () => t`Encrypt your backups for added security`,
  restoreBackup: () => t`Restore backup`,
  restoreBackupDesc: () => t`Restore your data from a backup`,
  exportAllNotes: () => t`Export all notes`,
  exportAllNotesDesc: () =>
    t`Export all notes as pdf, markdown, html or text in a single zip file`,
  productivity: () => t`Productivity`,
  quickNoteNotification: () => t`Quick note notification`,
  quickNoteNotificationDesc: () =>
    t`Quickly create a note from the notification`,
  reminders: () => t`Reminders`,
  remindersDesc: () => t`Manage your reminders`,
  reminderNotification: () => t`Reminder notifications`,
  reminderNotificationDesc: () =>
    t`Controls whether this device should receive reminder notifications.`,
  defaultSnoozeTime: () => t`Default snooze time`,
  defaultSnoozeTimeDesc: () =>
    t`Set the default time to snooze a reminder to when you press the snooze button on a notification.`,
  setSnoozeTimePlaceholder: () => t`Set snooze time in minutes`,
  changeNotificationSound: () => t`Change notification sound`,
  changeNotificationSoundDesc: () =>
    t`Change the sound that plays when you receive a notification`,
  helpAndSupport: () => t`Help and support`,
  reportAnIssue: () => t`Report an issue`,
  reportAnIssueDesc: () =>
    t`Faced an issue or have a suggestion? Click here to create a bug report`,
  emailSupport: () => t`Email support`,
  emailSupportDesc: () =>
    t`Contact us directly via support@streetwriters.co for any help or support`,
  documentation: () => t`Documentation`,
  documentationDesc: () =>
    t`Read the documentation to learn more about Notesnook`,
  debugging: () => t`Debugging`,
  debuggingDesc: () =>
    t`Get helpful debug info about the app to help us find bugs.`,
  debugLogs: () => t`Debug logs`,
  debugLogsDesc: () => t`View and share debug logs`,
  community: () => t`Community`,
  joinTelegram: () => t`Join our Telegram group`,
  joinTelegramDesc: () =>
    t`Join our Telegram group to chat with other users and the team`,
  joinMastodon: () => t`Follow us on Mastodon`,
  joinMastodonDesc: () =>
    t`Follow us on Mastodon for updates and news about Notesnook`,
  followOnX: () => t`Follow us on X`,
  followOnXDesc: () => t`Follow us on X for updates and news about Notesnook`,
  joinDiscord: () => t`Join our Discord server`,
  joinDiscordDesc: () =>
    t`Join our Discord server to chat with other users and the team`,
  tos: () => t`Terms of service`,
  tosDesc: () => t`Read the terms of service`,
  privacyPolicy: () => t`Privacy policy`,
  privacyPolicyDesc: () => t`Read the privacy policy`,
  licenses: () => t`Open source licenses`,
  ossLibs: () => t`Open source libraries used in Notesnook`,
  about: () => t`About`,
  downloadOnDesktop: () => t`Download on desktop`,
  downloadOnDesktopDesc: () =>
    t`Get Notesnook app on your desktop and access all notes`,
  roadmap: () => t`Roadmap`,
  roadmapDesc: () => t`See what the future of Notesnook is going to be like.`,
  checkForUpdates: () => t`Check for updates`,
  checkForUpdatesDesc: () => t`Check for new version of Notesnook`,
  autoUpdateCheck: () => t`Check for updates automatically`,
  autoUpdateCheckDesc: () =>
    t`Check for new version of the app available on app launch`,
  appVersion: () => t`App version`,
  defaultSound: () => t`Default sound`,
  subNotSupported: () =>
    t`This version of Notesnook app does not support in-app purchases. Kindly login on the Notesnook web app to make the purchase.`,
  goToWebApp: () => t`Go to web app`,
  subOnWeb: () => t`Subscribed on web`,
  openInBrowserToManageSub: () => t`Open in browser to manage subscription`,
  editProfilePicture: () => t`Edit profile picture`,
  editProfilePictureDesc: () =>
    t`Your profile pictrure is stored 100% end-to-end encrypted and only visible to you.`,
  setFullName: () => t`Set full name`,
  setFullNameDesc: () =>
    t`Your name is stored 100% end-to-end encrypted and only visible to you.`,
  enterFullName: () => t`Enter full name`,
  deleteGroup: () => t`Delete group`,
  deleteGroupDesc: () =>
    t`All tools in this group will be removed from the toolbar.`,
  homePageChangedTo: (name: string) => t`Homepage changed to ${name}`,
  restartAppToApplyChanges: () => t`Restart the app to apply the changes`,
  deleteCollapsed: () => t`Delete collapsed section`,
  deleteCollapsedDesc: () =>
    t`All tools in the collapsed section will be removed`,
  clearTrash: () => t`Clear trash`,
  areYouSure: () => t`Are you sure?`,
  clearTrashConfirm: () => t`Are you sure you want to clear trash?`,
  trashCleared: () => t`Trash cleared successfully!`,
  trash: () => t`Trash`,
  loadingTrash: () => t`Loading trash`,
  trashCleanupIntervalTextDaily: () =>
    t`Trash gets automatically cleaned up daily`,
  trashCleanupIntervalTextDays: (days: number) =>
    t`Trash gets automatically cleaned up after ${days} days`,
  noTrashCleanupInterval: () =>
    t`Set automatic trash cleanup interval from Settings > Behaviour > Clean trash interval.`,
  select: () => t`Select`,
  backupComplete: () => t`Backup complete`,
  backupSaved: (platform: string) =>
    select(platform, {
      android: 'Backup file saved in "Notesnook backups" folder on your phone.',
      other: "Backup file is saved in File Manager/Notesnook folder"
    }),
  shareBackup: () => t`Share backup`,
  neverAskAgain: () => t`Never ask again`,
  backingUpData: (type?: "full" | "partial") =>
    t`Creating a${type === "full" ? " full" : ""} backup`,
  backupDataDesc: () =>
    t`All your backups are stored in 'Phone Storage/Notesnook/backups/' folder`,
  backupSuccess: () => t`Backup successful`,
  biometricsAuthFailed: () =>
    t`Biometrics authentication failed. Please try again.`,
  biometricsAuthFailedDesc: () => t`Wait 30 seconds to try again`,
  biometricsAuthCancelled: () => t`Authentication cancelled by user`,
  biometricsAuthError: () => t`Authentication failed`,
  tryAgain: () => t`Tap to try again`,
  rateAppMessage: () => t`We would love to know what you think!`,
  rateAppActionText: (platform: string) =>
    platform === "ios"
      ? t`Rate Notesnook on App Store`
      : t`Rate Notesnook on Play Store`,
  recoveryKeyMessage: () => t`Keep your data safe`,
  recoveryKeyMessageActionText: () => t`Save your account recovery key`,
  loginMessage: () => t`You are not logged in`,
  loginMessageActionText: () => t`Login to encrypt and sync notes`,
  syncDisabled: () => t`Sync is disabled`,
  syncDisabledActionText: () => t`Please confirm your email to sync notes`,
  autoBackupsOffMessage: () => t`Automatic backups are off`,
  autoBackupsOffActionText: () =>
    t`Get Notesnook Pro to enable automatic backups`,
  newUpdateMessage: () => t`New update available`,
  newUpdateActionText: () => t`Tap here to update to the latest version`,
  updateNow: () => t`Update now`,
  quickNoteTitle: () => t`Quick note`,
  quickNoteContent: () => t`Tap on "Take note" to add a note.`,
  takeNote: () => t`Take note`,
  quickNotePlaceholder: () => t`Write something...`,
  hide: () => t`Hide`,
  disable: () => t`Disable`,
  notificationsDisabled: () => t`Notifications disabled`,
  notificationsDisabledDesc: () =>
    t`Reminders cannot be set because notifications have been disabled from app settings. If you want to keep receiving reminder notifications, enable notifications for Notesnook from app settings.`,
  openSettings: () => t`Open settings`,
  close: () => t`Close`,
  getNotesnookPro: () => t`Get Notesnook Pro`,
  colorsProMessage: () => t`Unlock more colors with Notesnook Pro`,
  exportProMessage: () =>
    t`Export notes as PDF, Markdown and HTML with Notesnook Pro`,
  tagsProMessage: () => t`Create unlimited tags with Notesnook Pro`,
  notebookProMessage: () => t`Create unlimited notebooks with Notesnook Pro`,
  vaultProMessage: () => t`Create unlimited vaults with Notesnook Pro`,
  emailConfirmationLinkSent: () =>
    t`We have sent you an email confirmation link. Please check your email inbox. If you cannot find the email, check your spam folder.`,
  confirmEmailTroubleshoot: () =>
    t`What do I do if I am not getting the email?`,
  confirmEmailTroubleshootNotice: () => [
    t`If you didn't get an email from us or the confirmation link isn't
            working,`,
    t`please send us an email from your registered email address`,
    t`and we will manually confirm your account.`
  ],
  waitBeforeResendEmail: () => t`Please wait before requesting another email`,
  verificationEmailSent: () => t`Verification email sent`,
  failedToSendVerificationEmail: () => t`Failed to send verification email`,
  resendEmail: () => t`Resend email`,
  trialEndingSoon: () => t`Your free trial is ending soon`,
  trialExpired: () => t`Your free trial has expired`,
  tips: [
    {
      text: () =>
        t`You can swipe left anywhere in the app to start a new note.`,
      contexts: ["notes", "first-note"]
    },
    {
      text: () => t`Long press on any item in list to enter multi-select mode.`,
      contexts: ["notes", "notebook", "notebook", "tags", "topics"]
    },
    {
      text: () =>
        t`Monographs enable you to share your notes in a secure and private way.`,
      contexts: ["monographs"]
    },
    {
      text: () =>
        t`Monographs can be encrypted with a secret key and shared with anyone.`,
      contexts: ["monographs"]
    },
    {
      text: () =>
        t`You can pin frequently used Notebooks to the Side Menu to quickly access them.`,
      contexts: ["notebook", "notebooks"]
    },
    {
      text: () => t`A notebook can have unlimited topics with unlimited notes.`,
      contexts: ["notebook", "topics"]
    },
    {
      text: () =>
        t`You can multi-select notes and move them to a notebook at once`,
      contexts: ["notebook", "topics"]
    },
    {
      text: () => t`Mark important notes by adding them to favorites.`,
      contexts: ["notes"]
    },
    {
      text: () =>
        t`Are you scrolling a lot to find a specific note? Pin it to the top from Note properties.`,
      contexts: ["notes"]
    },
    {
      text: () =>
        t`You can view & restore older versions of any note by going to its properties -> History.`,
      contexts: ["notes"]
    }
  ],
  popups: [
    {
      id: "sortmenu",
      text: () => t`Tap here to change sorting`
    },
    {
      id: "jumpto",
      text: () => t`Tap here to jump to a section`
    },
    {
      id: "compactmode",
      text: () => t`Try compact mode to fit more items on screen`
    },
    {
      id: "searchreplace",
      text: () => t`Switch to search/replace mode`
    },
    {
      id: "notebookshortcut",
      text: () => t`Create shortcut of this notebook in side menu`
    }
  ],
  someNotesPublished: () => t`Some notes are published`,
  unpublishToDelete: () => t`Unpublish notes to delete them`,
  filterAttachments: () => t`Filter attachments by filename, type or hash`,
  oldPassword: () => t`Old password`,
  newPassword: () => t`New password`,
  email: () => t`Email`,
  emailInvalid: () => t`Invalid email`,
  confirmPassword: () => t`Confirm password`,
  currentPin: () => t`Current pin`,
  currentPassword: () => t`Current password`,
  newPin: () => t`New pin`,
  confirmPin: () => t`Confirm pin`,
  confirmNewPassword: () => t`Confirm new password`,
  colorTitle: () => t`Color title`,
  enterNotebookDescription: () => t`Enter notebook description`,
  searchNotebooks: () => t`Search notebooks`,
  enterNewEmail: () => t`Enter your new email`,
  verifyNewEmail: () => t`Enter verification code sent to your new email`,
  issueTitlePlaceholder: () => t`Tell us what happened`,
  issuePlaceholder: () => t`Tell us more about the issue you are facing.

For example:
- What were you trying to do in the app?
- What did you expect to happen?
- Steps to reproduce the issue
- Things you have tried etc.`,
  searchSectionToLinkPlaceholder: () => t`Type # to search for headings`,
  searchNoteToLinkPlaceholder: () => t`Search a note to link to`,
  searchForTags: () => t`Search or add a tag`,
  searchANote: () => t`Search a note`,
  remindeMeOf: () => t`Remind me of...`,
  addShortNote: () => t`Add a short note`,
  searchingFor: (query: string) => t`Searching for ${query}...`,
  typeAKeyword: () => t`Type a keyword`,
  search: () => t`Search`,
  enterEmailAddress: () => t`Enter email address`,
  enterValidEmail: () => t`Please enter a valid email address`,
  enterValidPhone: () => t`Please enter a valid phone number with country code`,
  errorGettingCodes: () => t`Error getting codes`,
  noResultsFound: (query?: string) =>
    query ? t`No results found for ${query}` : t`No results found`,
  routes: {
    Notes: () => t`Notes`,
    Notebooks: () => t`Notebooks`,
    Notebook: () => t`Notebook`,
    Favorites: () => t`Favorites`,
    Reminders: () => t`Reminders`,
    Trash: () => t`Trash`,
    Settings: () => t`Settings`,
    Tags: () => t`Tags`,
    Editor: () => t`Editor`,
    Home: () => t`Home`,
    Search: () => t`Search`,
    Monographs: () => t`Monographs`,
    Archive: () => t`Archive`
  },
  searchInRoute: (
    routeName: keyof typeof SEARCH_IN_ROUTE_STRINGS | ({} & string)
  ) => {
    return (
      SEARCH_IN_ROUTE_STRINGS[
        routeName as keyof typeof SEARCH_IN_ROUTE_STRINGS
      ]?.() || t`Search in ${routeName}`
    );
  },
  logoutConfirmation: () =>
    t`Are you sure you want to logout and clear all data stored on THIS DEVICE?`,
  backupDataBeforeLogout: () => t`Take a backup before logging out`,
  unsyncedChangesWarning: () =>
    t`You have unsynced notes. Take a backup or sync your notes to avoid losing your critical data.`,
  databaseSetupFailed: () =>
    t`Database setup failed, could not get database key`,
  streamingNotSupported: () => t`Streaming not supported`,
  unableToResolveDownloadUrl: () => t`Unable to resolve download url`,
  pleaseWaitBeforeSendEmail: () =>
    t`Please wait before requesting another email`,
  unableToSend2faCode: () => t`Unable to send 2FA code`,
  emailOrPasswordIncorrect: () => t`Email or password incorrect`,
  errorApplyingPromoCode: () => t`Error applying promo code`,
  noNotificationPermission: () =>
    t`Please grant notifications permission to add new reminders.`,
  selectDayError: () => t`Please select the day to repeat the reminder on`,
  setTitleError: () => t`Please set title of the reminder`,
  dateError: () => t`Reminder time cannot be earlier than the current time.`,
  failedToDecryptBackup: () => t`Failed to decrypt backup`,
  backupDirectoryNotSelected: () => t`Backup directory not selected`,
  legal: () => t`Legal`,
  days: (days: number) =>
    plural(days, {
      one: `1 day`,
      other: `# days`
    }),
  daily: () => t`Daily`,
  weekly: () => t`Weekly`,
  monthly: () => t`Monthly`,
  yearly: () => t`Yearly`,
  minutes: (count: number) =>
    plural(count, {
      one: `1 minute`,
      other: `# minutes`
    }),
  hours: (count: number) =>
    plural(count, {
      one: `1 hour`,
      other: `# hours`
    }),
  immediately: () => t`Immediately`,
  "12-hour": () => t`12-hour`,
  "24-hour": () => t`24-hour`,
  noteTitle: () => t`Note title`,
  changesNotSaved: () => t`Your changes could not be saved`,
  savingNoteTakingTooLong: () =>
    t`Saving this note is taking too long. Copy your changes and restart the app to prevent data loss. If the problem persists, please report it to us at support@streetwriters.co.`,
  changesNotSavedDesc: () =>
    t`It seems that your changes could not be saved. What to do next:`,
  changesNotSavedStep1: () =>
    t`Tap on "Dismiss" and copy the contents of your note so they are not lost.`,
  changesNotSavedStep2: () => t`Restart the app.`,
  thisNoteLocked: () => t`This note is locked`,
  noteLockedBlockLink: () =>
    t`Linking to a specific block is not available for locked notes.`,
  dismiss: () => t`Dismiss`,
  totalWords: (words: number) =>
    plural(words, { one: "# word", other: "# words" }),
  addATag: () => t`Add a tag`,
  startWritingNote: () => t`Start writing your note...`,
  off: () => t`Off`,
  exportedNotesLocked: () =>
    t`Some exported notes are locked, Unlock to export them`,
  selectFolderForBackupFilesDesc: () =>
    t`Select folder where Notesnook backup files are stored to view and restore them from the app`,
  selectBackupFolder: () => t`Select folder with backup files`,
  selectBackupFileDesc: () =>
    t`Select a backup file from your device to restore backup`,
  restoreFromFiles: () => t`Restore from files`,
  recentBackups: () => t`RECENT BACKUPS`,
  restoringBackup: () => t`Restoring backup...`,
  restoringBackupDesc: () => t`Please wait while we restore your backup...`,
  decryptingBackup: () => t`Backup is encrypted, decrypting...`,
  preparingBackupRestore: () => t`Preparing to restore backup file...`,
  readingBackupFile: () => t`Reading backup file...`,
  cleaningUp: () => t`cleaningUp`,
  extractingFiles: () => t`Extracting files...`,
  copyingBackupFileToCache: () => t`Copying backup files to cache`,
  backupEnterPassword: () => t`Please enter password of this backup file`,
  useEncryptionKey: () => t`Use encryption key`,
  testConnection: () => t`Test connection`,
  syncServer: () => t`Sync server`,
  syncServerDesc: () =>
    t`Server used to sync your notes & other data between devices.`,
  authServer: () => t`Auth server`,
  authServerDesc: () => t`Server used for login/sign up and authentication.`,
  sseServer: () => t`Events server`,
  sseServerDesc: () =>
    t`Server used to receive important notifications & events.`,
  monographServer: () => t`Monograph server`,
  monographServerDesc: () => t`Server used to host your published notes.`,
  logoutToChangeServerUrls: () =>
    t`You must log out in order to change/reset server URLs.`,
  enterValidUrl: () => t`Please enter a valid URL`,
  connectedToServer: () => t`Connected to all servers sucessfully.`,
  allServerUrlsRequired: () => t`All server urls are required.`,
  serverNotFound: (host: string) => t`Server with host ${host} not found.`,
  couldNotConnectTo: (server: string) => t`Could not connect to ${server}.`,
  incorrectServerUrl: (url: string, server: string) =>
    t`The URL you have given (${url}) does not point to the ${server}.`,
  serverVersionMismatch: (title: string, url: string) =>
    t`The ${title} at ${url} is not compatible with this client.`,
  testConnectionBeforeSave: () =>
    t`Test connection before changing server urls`,
  serverUrlChanged: () => t`Server url changed`,
  restartAppToTakeEffect: () => t`Restart the app for changes to take effect.`,
  resetServerUrls: () => t`Reset server urls`,
  serverUrlsReset: () => t`Server urls reset`,
  dismissAnnouncement: () => t`Dismiss announcement`,
  uploaded: () => t`Uploaded`,
  waitingForUpload: () => t`Waiting for upload`,
  webAuthTitles: [
    () => t`Write with freedom.`,
    () => t`Privacy comes first.`,
    () => t`Take notes privately.`,
    () => t`Encrypted, private, secure.`,
    () => "❤️ = 🔒 + 🗒️"
  ],
  restoreThisVersion: () => t`Restore this version`,
  autoSaveOff: () => t`Auto save: off`,
  selectedWords: (words: number) => plural(words, { other: "# selected" }),
  dropFilesToAttach: () => t`Drop your files here to attach`,
  loadingEditor: () => t`Loading editor. Please wait...`,
  noHeadingsFound: () => t`No headings found`,
  somethingWentWrong: () => t`Something went wrong`,
  whatWentWrong: () => t`What went wrong?`,
  howToFix: () => t`How to fix it?`,
  fixIt: () => t`Fix it`,
  reloadApp: () => t`Reload app`,
  contactSupport: () => t`Contact support`,
  databaseCorruptExplain: () =>
    t`This error usually means the database file is either corrupt or it could not be decrypted.`,
  databaseCorruptFix: () =>
    t`This error can only be fixed by wiping & reseting the database. Beware that this will wipe all your data inside the database with no way to recover it later on. This WILL NOT change/affect/delete/wipe your data on the server but ONLY on this device.`,
  decryptKeyErrorExplain: () =>
    t`This error means the at rest encryption key could not be decrypted. This can be due to data corruption or implementation change.`,
  decryptKeyErrorFix: () =>
    t`This error can only be fixed by wiping & reseting the Key Store and the database. This WILL NOT change/affect/delete/wipe your data on the server but ONLY on this device.`,
  searchIndexCorrupt: () =>
    t`This error usually means the search index is corrupted.`,
  searchIndexCorruptFix: () =>
    t`This error can be fixed by rebuilding the search index. This action won't result in any kind of data loss.`,
  installNotesnook: () => t`Install Notesnook`,
  installNotesnookDesc: (platform: string) =>
    t`For a more integrated user experience, try out Notesnook for ${platform}`,
  nativeFeatures: () => [
    t`Native high-performance encryption`,
    t`Automatic backups`,
    t`Pin notes in notifications drawer`,
    t`Share & append to notes from anywhere`,
    t`Quick note widgets`,
    t`App lock`
  ],
  loading: () => t`Loading`,
  errorsInAttachments: (count: number) => t`Errors in ${count} attachments`,
  goToNextPage: () => t`Go to next page`,
  goToPreviousPage: () => t`Go to previous page`,
  zoomOut: () => t`Zoom out`,
  zoomIn: () => t`Zoom in`,
  enterFullScreen: () => t`Enter fullscreen`,
  syncingYourNotes: () => t`Syncing your notes`,
  items: () => t`items`,
  downloadingImages: () => t`Downloading images`,
  checkingForUpdates: () => t`Checking for updates`,
  updating: (percentage: number) => t`${percentage}% updating...`,
  updateCompleted: (version: string) =>
    `v${version} downloaded (click to install)`,
  updateNewVersionAvailable: (version: string) => t`v${version} available`,
  unlocking: () => t`Unlocking`,
  reminderStarts: (date: string, time: string) =>
    t`The reminder will start on ${date} at ${time}.`,
  files: (count: number) =>
    plural(count, {
      one: "# file",
      other: "# files"
    }),
  of: () => t`of`,
  installs: () => t`installs`,
  licenseUnder: (license: string) => t`Licensed under ${license}`,
  pro: () => t`Pro`,
  mfaScanQrCode: () => t`Scan the QR code with your authenticator app`,
  scanQrError: () =>
    t`If you can't scan the QR code above, enter this text instead (spaces don't matter)`,
  mfaScanQrCodeHelpText: () =>
    t`After scanning the QR code image, the app will display a code that you can enter below.`,
  mfaDone: () =>
    t`Your account is now 100% secure against unauthorized logins.`,
  sms: () => t`phone number`,
  app: () => t`authentication app`,
  mfaFallbackMethodText: (
    fallback: "app" | "sms" | "email",
    primary: "app" | "sms" | "email"
  ) =>
    `You will now receive your 2FA codes on your ${strings[
      fallback
    ]().toLocaleLowerCase()} in case you lose access to your ${strings[
      primary
    ]().toLocaleLowerCase()}.`,
  transactionStatusToText: (
    key: keyof typeof TRANSACTION_STATUS | ({} & string)
  ) => {
    return key in TRANSACTION_STATUS
      ? TRANSACTION_STATUS[key as keyof typeof TRANSACTION_STATUS]()
      : key;
  },
  viewReceipt: () => t`View receipt`,
  customDictWords: (count: number) =>
    t`You have ${count} custom dictionary words.`,
  notesImported: () => t`notes imported`,
  importCompleted: () => t`Import completed`,
  errorsOccured: (count: number) =>
    plural(count, {
      one: "# error occured",
      other: "# errors occured"
    }),
  startOver: () => t`Start over`,
  filesReadyToImport: (count: number) =>
    plural(count, {
      one: "# file ready for import",
      other: "# files ready for import"
    }),
  selectFilesToImport: () => t`Select files to import`,
  importerHelpText: () => [
    t`Please refer to the`,
    t`import guide`,
    t`for help regarding how to use the Notesnook Importer.`
  ],
  dropFilesHere: () => t`Drop the files here`,
  dragAndDropFiles: () => t`Drag & drop files here, or click to select files`,
  onlyZipSupported: () => t`Only .zip files are supported.`,
  clickToRemove: () => t`Click to remove`,
  currentPlan: () => t`CURRENT PLAN`,
  appWillReloadIn: (sec: number) => t`App will reload in ${sec} seconds`,
  changesReflectOnStart: () =>
    t`Your changes have been saved and will be reflected after the app has refreshed.`,
  edit: () => t`Edit`,
  yourFullName: () => t`Your full name`,
  memberSince: (date: string) => t`Member since ${date}`,
  betaLoginNotice: () =>
    t`You are logging into the beta version of Notesnook. Switching between beta &amp; stable versions can cause weird issues including data loss. It is recommended that you do not use both simultaneously.`,
  loggingIn: () => t`Logging you in`,
  pleaseWaitLogin: () => t`Please wait while you are authenticated.`,
  emailConfirmed: () => t`Your email has been confirmed.`,
  confirmEmailThankyou: () =>
    t`Thank you for choosing end-to-end encrypted note taking. Now you can sync your notes to unlimited devices.`,
  shareWithFriends: () => t`Share Notesnook with friends!`,
  tagPromoWinText: () => [
    t`Use`,
    t`#notesnook`,
    t`and get a chance to win free promo codes.`
  ],
  shareWithFriendsDesc: () => t`Because where's the fun in nookin' alone?`,
  notebooksAllCaps: () => t`NOTEBOOKS`,
  authenticatedAs: (email?: string) => t`Authenticated as ${email}`,
  rememberedYourPassword: () => t`Remembered your password?`,
  chooseRecoveryMethod: () => t`Choose a recovery method`,
  chooseRecoveryMethodDesc: () => t`How do you want to recover your account?`,
  recoveryKeyMethod: () => t`Use recovery key`,
  recoveryKeyMethodDesc: () =>
    t`Your data recovery key is basically a hashed version of your password (plus some random salt). It can be used to decrypt your data for re-encryption.`,
  backupFileMethod: () => t`Use a backup file`,
  backupFileMethodDesc: () =>
    t`If you don't have a recovery key, you can recover your data by restoring a Notesnook data backup file (.nnbackup).`,
  clearDataAndResetMethod: () => t`Clear data & reset account`,
  clearDataAndResetMethodDesc: () =>
    t`EXTREMELY DANGEROUS! This action is irreversible. All your data including notes, notebooks, attachments & settings will be deleted. This is a full account reset. Proceed with caution.`,

  browse: () => t`Browse`,
  dontShowAgain: () => t`Don't show again`,
  dontShowAgainConfirm: () => t`Don't show again on this device?`,
  toggleDarkLightMode: () => t`Toggle dark/light mode`,
  goTo: () => t`Go to`,
  goToTag: (tag: string) => t`Go to #${tag}`,
  tagNotFound: () => `Tag not found`,
  downloadAllAttachments: () => t`Download all attachments`,
  selectProfilePicture: () => t`Select profile picture`,
  changeProfilePicture: () => t`Change profile picture`,
  editFullName: () => t`Edit your full name`,
  reset: () => t`Reset`,
  resetSelection: () => t`Reset selection`,
  startImportingNow: () => t`Start importing now`,
  activatingTrial: () => t`Activating trial`,
  tryFreeFor14Days: () => t`Try free for 14 days`,
  startImport: () => t`Start import`,
  cancelSub: () => t`Cancel subscription`,
  unlockWithSecurityKey: () => t`Unlock with security key`,
  reloginToYourAccount: () => t`Relogin to your account`,
  skipAndGoToApp: () => t`Skip & go directly to the app`,
  startAccountRecovery: () => t`Start account recovery`,
  dontHaveRecoveryKey: () => t`Don't have your account recovery key?`,
  dontHaveBackupFile: () => t`Don't have backup file?`,
  filterLanguages: () => t`Filter languages`,
  searchThemes: () => t`Search themes`,
  olderVersion: () => t`Older version`,
  currentNote: () => t`Current note`,
  incomingNote: () => t`Incoming note`,
  description: () => t`Description`,
  date: () => t`Date`,
  month: () => t`month`,
  day: () => t`Day`,
  time: () => t`Time`,
  encryptionKey: () => t`Encryption key`,
  color: () => t`Color`,
  sixDigitCode: () => t`6 digit code`,
  newEmail: () => t`New Email`,
  accountPassword: () => t`Account password`,
  phoneNumber: () => t`Phone number`,
  createAccount: () => t`Create account`,
  accountRecoverHelpText: () =>
    t`You will receive instructions on how to recover your account on this email`,
  enterRecoveryKey: () => t`Enter account recovery key`,
  enterRecoveryKeyHelp: () =>
    t`Your data recovery key will be used to decrypt your data`,
  selectBackupFile: () => t`Select backup file`,
  newPasswordHelp: () => t`Your account password must be strong & unique.`,
  optional: () => t`Optional`,
  backupFileHelpText: () => t`Backup files have .nnbackup extension`,
  sendRecoveryEmail: () => t`Send recovery email`,
  downloadBackupFile: () => t`Download backup file`,
  enterPasswordToUnlockVersion: () =>
    t`Please enter the password to view this version`,
  openNote: () => t`Open note`,
  enterPasswordToUnlockNote: () =>
    t`Please enter the password to unlock this note`,
  properties: () => t`Properties`,
  clickToPreview: () => t`Click to preview`,
  clearCache: () => t`Clear cache`,
  clearCacheDesc: (cacheSize: number) =>
    t`Clear all cached attachments. Current cache size: ${cacheSize}`,
  clearCacheConfirm: () => t`Clear attachments cache?`,
  clearCacheConfirmDesc:
    () => t`Clearing attachments cache will perform the following actions:

- Downloaded images & files: **cleared**
- Pending uploads: **cleared**
- Uploaded images & files: _unaffected_

All attachments will be downloaded & cached again on access.

---

**Only use this for troubleshooting purposes. If you are having persistent issues, it is recommended that you reach out to us via support@streetwriters.co so we can help you resolve it permanently.**`,
  cacheCleared: () => t`Attachments cache cleared!`,
  gettingEncryptionKey: () => t`Getting encryption key...`,
  keyBackedUp: () => t`I have saved my key`,
  groupAdded: () => t`Group added successfully`,
  welcomeBack: () => t`Welcome back!`,
  verifyingEmail: () => t`Verifying your email`,
  authWait: () => t`Please wait while you are authenticated.`,
  accountPassDesc: () =>
    t`Your password is always hashed before leaving this device.`,
  creatingAccount: () => `Creating your account`,
  creatingAccountDesc: () => t`Please wait while we finalize your account.`,
  sendingRecoveryEmail: () => t`Sending recovery email`,
  sendingRecoveryEmailDesc: () =>
    t`Please wait while we send you recovery instructions`,
  authenticatingUser: () => t`Authenticating user`,
  accountRecoveryWithKey: () =>
    t`Use a data recovery key to reset your account password.`,
  keyRecoveryProgressDesc: () =>
    t`Please wait while your data is downloaded & decrypted.`,
  verifying2faCode: () => t`Verifying 2FA code`,
  coreRequired: () => t`2FA code is required()`,
  backupFileRecoveryError: () =>
    t`All the data in your account will be overwritten with the data in the backup file. There is no way to reverse this action.`,
  backupYourData: () => `Backup your data`,
  backupYourDataDesc: () =>
    t`Please download a backup of your data as your account will be cleared before recovery.`,
  backingUpDataWait: () =>
    t`We are creating a backup of your data. Please wait...`,
  resetAccountPassword: () => t`Reset account password`,
  resettingAccountPassword: (progress: number) =>
    t`Resetting account password (${progress})`,
  resetPasswordWait: () => t`Please wait while we reset your account password.`,
  recoverySuccess: () => t`Recovery successful!`,
  recoverySuccessDesc: () => t`Your account has been recovered.`,
  upgradeNow: () => t`Upgrade now`,
  backupSavedAt: (path: string) => t`Backup saved at ${path}`,
  irreverisibleAction: () => t`This action is IRREVERSIBLE.`,

  doActions,
  actions,
  inProgressActions,
  actionErrors,
  actionConfirmations,

  deleting: () => t`Deleting`,
  backupReadyToDownload: () => t`Your backup is ready to download`,
  vaultUnlocked: () => t`Vault unlocked`,
  vaultLocked: () => t`Vault locked`,
  unlockVault: () => t`Unlock vault`,
  unlockVaultDesc: () => t`Please enter your vault password to continue`,
  imagePreviewFailed: () => t`This image cannot be previewed`,
  attachmentPreviewFailed: () => t`Attachment preview failed`,
  failedToCopyNote: () => t`Failed to copy note`,
  upgradeToProToUseFeature: (feature = "default") => {
    const features = {
      color: t`Upgrade to Notesnook Pro to add colors.`,
      tags: t`Upgrade to Notesnook Pro to create more tags.`,
      notebook: t` Upgrade to Notesnook Pro to add more notebooks.`,
      vault: t` Upgrade to Notesnook Pro to use the notes vault.`,
      customPresets: t` Upgrade to Notesnook Pro to use custom toolbar presets.`,
      customizeToolbar: t` Upgrade to Notesnook Pro to customize the toolbar.`,
      default: t` Upgrade to Notesnook Pro to use this feature.`
    };
    return features[feature as keyof typeof features];
  },
  noteDoesNotExist: () => t`Note does not exist`,
  couldNotConvertNote: (format: string) =>
    t`Could not convert note to ${format}.`,
  remindersNotSupported: () =>
    t`Reminders will not be active on this device as it does not support notifications.`,
  invalidHexColor: () => t`Please enter a valid hex color (e.g. #ffffff)`,
  profileUpdated: () => t`Profile updated`,
  assignedToNotebookMessage: (
    notes: number,
    added: number,
    removed: number
  ) => {
    const n = plural(notes, {
      one: `1 note`,
      other: `# notes`
    });
    if (added === 0 && removed > 0)
      return t`${n} ${plural(removed, {
        one: `removed from 1 notebook`,
        other: `removed from # notebooks`
      })}.`;
    else if (added > 0 && removed === 0)
      return t`${n} ${plural(added, {
        one: `added to 1 notebook`,
        other: `added to # notebooks`
      })}.`;
    else
      return t`${n} ${plural(added, {
        one: `added to 1 notebook`,
        other: `added to # notebooks`
      })} and ${plural(removed, {
        one: `removed from 1 notebook`,
        other: `removed from # notebooks`
      })}.`;
  },
  noEncryptionKeyFound: () => t`No encryption key found`,
  couldNotActivateTrial: () =>
    t`Could not activate trial. Please try again later.`,
  pleaseTryAgain: () => t`Please try again`,
  securityKeyRegistered: () => t`Security key successfully registered.`,
  restartNow: () => t`Restart now`,
  copied: () => t`Copied`,
  invalidCors: () => t`Invalid CORS proxy url`,
  vaultCleared: () => t`Vault cleared`,
  vaultDeleted: () => t`Vault deleted`,
  subgroupAdded: () => t`Subgroup added`,
  subCanceled: () => t`Your subscription has been canceled.`,
  refundIssued: () =>
    t`Your refund has been issued. Please wait 24 hours before reaching out to us in case you do not receive your funds.`,
  failedToInstallTheme: () => t`Failed to install theme.`,
  fullNameUpdated: () => t`Full name updated`,
  shortcutRemoved: () => t`Shortcut removed`,
  recheckFailed: () => t`Rechecking failed`,
  failedToDelete: () => t`Failed to delete`,
  failedToRegisterTask: () => t`Failed to register task`,
  couldNotClearTrash: () => t`Could not clear trash.`,
  automaticBackupsDisabled: () => t`Automatic backups disabled`,
  automaticBackupsDisabledDesc: () =>
    t`Please upgrade to Pro to enable automatic backups.`,
  default: () => t`Default`,
  minimal: () => t`Minimal`,
  custom: () => t`Custom`,
  disableEditorMargins: () => t`Disable editor margins`,
  enableEditorMargins: () => t`Enable editor margins`,
  exitFullScreen: () => t`Exit fullscreen`,
  normalMode: () => t`Normal mode`,
  focusMode: () => t`Focus mode`,
  closeOthers: () => t`Close others`,
  closeToRight: () => t`Close to the right`,
  closeToLeft: () => t`Close to the left`,
  closeAll: () => t`Close all`,
  revealInList: () => t`Reveal in list`,
  keepOpen: () => t`Keep open`,
  orderBy: () => t`Order by`,
  oldestToNewest: () => t`Oldest - newest`,
  newestToOldest: () => t`Newest - oldest`,
  sort: () => t`Sort`,
  jumpToGroup: () => t`Jump to group`,
  rotateLeft: () => t`Rotate left`,
  rotateRight: () => t`Rotate right`,
  website: () => t`Website`,
  resetSidebar: () => t`Reset sidebar`,
  removeColor: () => doActions.remove.color(1),
  favorite: () => t`Favorite`,
  assignColor: () => t`Assign color`,
  print: () => t`Print`,
  exportAs: (format?: string) => t`Export as${format ? " " + format : ""}`,
  copyAs: (format?: string) => t`Copy as${format ? " " + format : ""}`,
  activate: () => t`Activate`,
  deactivate: () => t`Deactivate`,
  minimize: () => t`Minimize`,
  maximize: () => t`Maximize`,
  size: () => t`Size`,
  dateUploaded: () => t`Date uploaded`,
  editingTagDesc: (tag: string) => t`You are editing #${tag}`,
  applyingChanges: () => t`Applying changes`,
  thisMayTakeAWhile: () => t`This may take a while`,
  processing: () => t`Processing...`,
  processingCollection: (collection: string) => t`Processing ${collection}...`,
  root: () => t`Root`,
  credientials: () => t`Credentials`,
  thankYouForReporting: () => t`Thank you for reporting!`,
  bugReportMessage: (
    url: string
  ) => t`You can track your bug report at [${url}](${url}).

Please note that we will respond to your bug report on the link above. **We recommended that you save the above link for later reference.**

If your issue is critical (e.g. notes not syncing, crashes etc.), please [join our Discord community](https://discord.com/invite/zQBK97EE22) for one-to-one support.`,

  safeEncryptedNotes: () => t`Safe & encrypted notes`,
  writeWithFreedom: () =>
    t`Write with freedom. Never compromise on privacy again.`,
  chooseYourStyle: () => t`Choose your style`,
  changeTheme: () =>
    t`You can change the theme at any time from Settings or the side menu.`,
  crossPlatformEncrypted: () => t`Cross platform & 100% encrypted`,
  encryptsEverything: () =>
    t`Notesnook encrypts everything offline before syncing to your other devices. This means that no one can read your notes except you. Not even us.`,
  joinTheCause: () => t`Join the cause`,
  meetPrivacyMinded: () =>
    t`Meet other privacy-minded people & talk to us directly about your concerns, issues and suggestions.`,
  nextLevelPrivateNoteTaking: () =>
    t`Experience the next level of private note taking"`,
  welcomeToNotesnookPro: () => t`Welcome to Notesnook Pro`,
  thankYouPrivacy: () =>
    t`Thank you. You are the proof that privacy always comes first.`,
  weAreAlwaysListening: () =>
    t`If you face any issue, you can reach out to us anytime.`,
  importYourNotes: () =>
    t`You can import your notes from most other note taking apps.`,
  congratulations: () => t`Congratulations!`,
  passwordPin: () => t`Password/pin`,
  passwordPinDescription: () => t`The password/pin for unlocking the app.`,
  securityKey: () => t`Security key`,
  securityKeyDescription: () =>
    t`The security key for unlocking the app. This is the most secure method.`,
  unregister: () => t`Unregister`,
  register: () => t`Register`,
  enterPasswordOrPin: () => t`Enter pin or password to enable app lock.`,
  securityKeyUsername: () => t`Enter your username`,
  securityKeyUsernameDesc: () =>
    t`This username will be used to distinguish between different credentials in your security key. Make sure it is unique.`,
  general: () => t`General`,
  zoomFactor: () => t`Zoom factor`,
  zoomFactorDescription: () => t`Zoom in or out the app content.`,
  colorScheme: () => t`Color scheme`,
  colorSchemeDescription: () => t`Dark or light, we won't judge.`,
  auto: () => t`Auto`,
  selectTheme: () => t`Select a theme`,
  current2faMethod: (method: string) => t`Your current 2FA method is ${method}`,
  partialBackupDescription: () =>
    t`Partial backups contain all your data except attachments. They are created from data already available on your device and do not require an Internet connection.`,
  chooseBackupFormat: () => t`Choose backup format`,
  backup: () => t`Backup`,
  backupWithAttachments: () => t`Backup with attachments`,
  dateAndTime: () => t`Date & time`,
  desktopApp: () => t`Desktop app`,
  automaticUpdates: () => t`Automatic updates`,
  automaticUpdatesDesc: () =>
    t`Automatically download & install updates in the background without prompting first.`,
  desktopIntegration: () => t`Desktop integration`,
  autoStartOnSystemStartup: () => t`Auto start on system startup`,
  autoStartDescription: () =>
    t`If true, Notesnook will automatically start up when you turn on & login to your system.`,
  startMinimized: () => t`Start minimized`,
  startMinimizedDescription: () =>
    t`If true, Notesnook will start minimized to either the system tray or your system taskbar/dock. This setting only works with Auto start on system startup is enabled.`,
  minimizeToSystemTray: () => t`Minimize to system tray`,
  minimizeToSystemTrayDescription: () =>
    t`Pressing "—" will hide the app in your system tray.`,
  closeToSystemTray: () => t`Close to system tray`,
  closeToSystemTrayDescription: () =>
    t`Pressing "X" will hide the app in your system tray.`,
  useNativeTitlebar: () => t`Use native titlebar`,
  useNativeTitlebarDescription: () =>
    t`Use native OS titlebar instead of replacing it with a custom one. Requires app restart for changes to take effect.`,
  spellCheck: () => t`Spell check`,
  enableSpellChecker: () => t`Enable spell checker`,
  languages: () => t`Languages`,
  spellCheckerLanguagesDescription: () =>
    t`Select the languages the spell checker should check in.`,
  customDictionaryWords: () => t`Custom dictionary words`,
  toolbar: () => t`Toolbar`,
  profile: () => t`Profile`,
  authentication: () => t`Authentication`,
  sync: () => t`Sync`,
  behaviour: () => t`Behaviour`,
  notifications: () => t`Notifications`,
  servers: () => t`Servers`,
  serversConfiguration: () => t`Servers configuration`,
  importExport: () => t`Import & export`,
  backupExport: () => t`Backup & export`,
  notesnookImporter: () => t`Notesnook Importer`,
  securityPrivacy: () => t`Security & privacy`,
  privacy: () => t`Privacy`,
  other: () => t`Other`,
  newVersionAvailable: (version: string) =>
    `New version (v${version}) is available for download.`,
  installUpdate: () => t`Install update`,
  sourceCode: () => t`Source code`,
  sourceCodeDescription: () =>
    t`All the source code for Notesnook is available & open for everyone on GitHub.`,
  viewSourceCode: () => t`View source code`,
  checkRoadmap: () => t`Check roadmap`,
  availableOnIOS: () => t`Available on iOS`,
  availableOnIOSAndAndroid: () => t`Available on iOS & Android`,
  availableOnIOSDescription: () =>
    t`Get Notesnook app on your iPhone and access all your notes on the go.`,
  availableOnIOSAndAndroidDescription: () =>
    t`Get Notesnook app on your iPhone or Android device and access all your notes on the go.`,
  joinCommunity: () => t`Join community`,
  license: () => t`License`,
  licenseDescription: () => t`GNU GENERAL PUBLIC LICENSE Version 3`,
  follow: () => t`Follow`,
  report: () => t`Report`,
  send: () => t`Send`,
  marketingEmailsDescription: () =>
    t`We send you occasional promotional offers & product updates on your email (once every month).`,
  hideNoteTitle: () => t`Hide note title`,
  hideNoteTitleDescription: () =>
    t`Prevent note title from appearing in tab/window title.`,
  advanced: () => t`Advanced`,
  useCustomDns: () => t`Use custom DNS`,
  customDnsDescription: () =>
    t`Notesnook uses the following DNS providers:

1. Cloudflare DNS
2. Quad9

This can sometimes bypass local ISP blockages on Notesnook traffic. Disable this if you want the app to use system's DNS settings.`,
  changeProxy: () => t`Change proxy`,
  proxy: () => t`Proxy`,
  proxyDescription: () =>
    t`Setup an HTTP/HTTPS/SOCKS proxy.

For example:
http://foobar:80
socks4://proxy.example.com
http://username:password@foobar:80

To remove the proxy, simply erase everything in the input.`,
  sessions: () => t`Sessions`,
  loggedOut: () => t`You have been logged out.`,
  logoutAllOtherDevices: () => t`Log out from all other devices`,
  logoutAllOtherDevicesDescription: () =>
    t`Force logout from all your other logged in devices.`,
  clearSessions: () => t`clear sessions`,
  loggedOutAllOtherDevices: () =>
    t`You have been logged out from all other devices.`,
  paymentMethod: () => t`Payment method`,
  changePaymentMethodDescription: () =>
    t`Change the payment method you used to purchase this subscription.`,
  billingHistory: () => t`Billing history`,
  failedToTakeBackup: () => t`Failed to take backup`,
  failedToTakeBackupMessage: () =>
    t`Failed to take backup of your data. Do you want to continue logging out?`,
  fullOfflineMode: () => t`Full offline mode`,
  fullOfflineModeDesc: () =>
    t`Download everything including attachments on sync`,
  havingProblemsWithSync: () => t`Having problems with sync?`,
  understand: () => t`I understand`,
  havingProblemsWithSyncDesc: () =>
    t`Force push:
Use this if changes made on this device are not appearing on other devices. This will overwrite the data on the server with the data from this device.

Force pull:
Use this if changes from other devices are not appearing on this device. This will overwrite the data on this device with the latest data from the server.

**These must only be used for troubleshooting. Using them regularly for sync is not recommended and will lead to unexpected data loss and other issues. If you are having persistent issues with sync, please report them to us at support@streetwriters.co.**`,
  checkingAttachments: () => `Checking attachments`,
  orderId: () => t`Order ID`,
  amount: () => t`Amount`,
  status: () => t`Status`,
  receipt: () => t`Receipt`,
  subgroupOne: () => t`Subgroup 1`,
  goBackToNotebooks: () => t`Go back to notebooks`,
  goBackToTags: () => t`Go back to tags`,
  okay: () => t`Okay`,
  clearTrashDesc: () => t`Do you want to clear the trash?`,
  createdAt: () => t`Created at`,
  lastEditedAt: () => t`Last edited at`,
  enter6DigitCode: () =>
    t`Please confirm your identity by entering the authentication code from your authenticator app.`,
  insertLink: () => t`Insert link`,
  editLink: () => t`Edit link`,
  insert: () => t`Insert`,
  moveToTrashDesc: (interval: number) =>
    t`These items will be **kept in your Trash for ${interval} days** after which they will be permanently deleted.`,
  editNotebookDesc: (notebookTitle: string) =>
    t`You are editing "${notebookTitle}".`,
  newNotebookDesc: () => t`Notebooks are the best way to organize your notes.`,
  encryptedBackup: () => t`Encrypted backup`,
  encryptedBackupDesc: () =>
    t`Please enter the password to decrypt and restore this backup.`,
  addToDictionary: () => t`Add to dictionary`,
  cut: () => t`Cut`,
  copyLinkText: () => t`Copy link text`,
  copyImage: () => t`Copy image`,
  paste: () => t`Paste`,
  pasteAndMatchStyle: () => t`Paste and match style`,
  pasteWithoutFormatting: () => t`Paste without formatting`,
  configure: () => t`Configure`,
  usingOfficialInstance: () => t`Using official Notesnook instance`,
  usingInstance: (instance: string, version: string) =>
    t`Using ${instance} (v${version})`,

  bold: () => t`Bold`,
  italic: () => t`Italic`,
  underline: () => t`Underline`,
  strikethrough: () => t`Strikethrough`,
  noteLink: () => t`Bi-directional note link`,
  link: () => t`Link`,
  linkEdit: () => t`Edit link`,
  linkRemove: () => t`Remove link`,
  openLink: () => t`Open link`,
  // copyLink: () => t`Copy link`,
  linkSettings: () => t`Link settings`,
  code: () => t`Code`,
  codeRemove: () => t`Code remove`,
  formatClear: () => t`Clear all formatting`,
  subscript: () => t`Subscript`,
  superscript: () => t`Superscript`,
  // insert: () => t`Insert`,
  bulletList: () => t`Bullet list`,
  numberedList: () => t`Numbered list`,
  checklist: () => t`Checklist`,
  fontFamily: () => t`Font family`,
  fontSize: () => t`Font size`,
  headings: () => t`Headings`,
  alignCenter: () => t`Alignment`,
  ltr: () => t`Text direction`,
  highlight: () => t`Highlight`,
  textColor: () => t`Text color`,
  mathInline: () => t`Math (inline)`,
  tableSettings: () => t`Table settings`,
  columnProperties: () => t`Column properties`,
  rowProperties: () => t`Row properties`,
  cellProperties: () => t`Cell properties`,
  insertColumnLeft: () => t`Insert column left`,
  insertColumnRight: () => t`Insert column right`,
  moveColumnLeft: () => t`Move column left`,
  moveColumnRight: () => t`Move column right`,
  deleteColumn: () => t`Delete column`,
  splitCells: () => t`Split cells`,
  mergeCells: () => t`Merge cells`,
  insertRowAbove: () => t`Insert row above`,
  insertRowBelow: () => t`Insert row below`,
  moveRowUp: () => t`Move row up`,
  moveRowDown: () => t`Move row down`,
  deleteRow: () => t`Delete row`,
  deleteTable: () => t`Delete table`,
  cellBackgroundColor: () => t`Cell background color`,
  backgroundColor: () => t`Background color`,
  cellBorderColor: () => t`Cell border color`,
  cellTextColor: () => t`Cell text color`,
  cellBorderWidth: () => t`Cell border width`,
  none: () => t`Cell border width`,
  imageSettings: () => t`Image settings`,
  // alignCenter: () => t`Align center`,
  alignLeft: () => t`Align left`,
  alignRight: () => t`Align right`,
  imageFloat: () => t`Float image`,
  imageProperties: () => t`Image properties`,
  previewAttachment: () => t`Preview attachment`,
  more: () => t`More`,
  attachmentSettings: () => t`Attachment settings`,
  downloadAttachment: () => t`Download attachment`,
  removeAttachment: () => t`Remove attachment`,
  embedSettings: () => t`Embed settings`,
  // alignCenter: () => t`Align center`,
  // alignLeft: () => t`Align left`,
  // alignRight: () => t`Align right`,
  embedProperties: () => t`Embed properties`,
  webclipSettings: () => t`Web clip settings`,
  fullscreen: () => t`Full screen`,
  openInNewTab: () => t`Open in new tab`,
  openSource: () => t`Open source`,
  outdent: () => t`Lift list item`,
  indent: () => t`Sink list item`,

  chooseBlockToInsert: () => t`Choose a block to insert`,
  horizontalRule: () => t`Horizontal rule`,
  codeBlock: () => t`Code block`,
  quote: () => t`Quote`,
  mathAndFormulas: () => t`Math & formulas`,
  callout: () => t`Callout`,
  image: () => t`Image`,
  insertImage: () => t`Insert an image`,
  uploadFromDisk: () => t`Upload from disk`,
  takePhotoUsingCamera: () => t`Take a photo using camera`,
  table: () => t`Table`,
  insertTable: () => t`Insert a table`,
  embed: () => t`Embed`,
  insertEmbed: () => t`Insert an embed`,
  attachment: () => t`Attachment`,
  taskList: () => t`Task list`,
  outlineList: () => t`Outline list`,
  attachImageFromURL: () => t`Attach image from URL`,

  paragraph: () => t`Paragraph`,
  heading: (level: number) => t`Heading ${level}`,

  toggleIndentationMode: () => t`Toggle indentation mode`,
  changeLanguage: () => t`Change language`,
  selectLanguage: () => t`Select language`,
  spaces: () => t`Spaces`,
  lineColumn: (line: number, column: number) =>
    t`Line ${line}, Column ${column}`,
  selectedCode: (selected: number) => t`${selected} selected`,
  searchLanguages: () => t`Search languages`,

  untitled: () => t`Untitled`,
  readonlyTaskList: () => t`Make task list readonly`,
  sortTaskList: () => t`Move all checked tasks to bottom`,
  clearCompletedTasks: () => t`Clear completed tasks`,

  chooseCustomColor: () => t`Choose custom color`,
  deleteMode: () => t`Delete mode`,

  fromURL: () => t`From URL`,
  enterEmbedSourceURL: () => t`Enter embed source URL`,
  pasteEmbedCode: () => t`Paste embed code here. Only iframes are supported.`,
  fromCode: () => t`From code`,

  expand: () => t`Expand`,
  matchCase: () => t`Match case`,
  matchWholeWord: () => t`Match whole word`,
  replace: () => t`Replace`,
  replaceAll: () => t`Replace all`,
  nextMatch: () => t`Next match`,
  previousMatch: () => t`Previous match`,
  toggleReplace: () => t`Toggle replace`,
  enableRegex: () => t`Enable regex`,

  width: () => t`Width`,
  height: () => t`Height`,
  pasteImageURL: () => t`Paste image URL here`,
  linkText: () => t`Link text`,
  url: () => t`URL`,

  insertTableOfSize: (rows: number, columns: number) =>
    t`Insert a ${rows}x${columns} table`,
  setTableSizeNotice: () => t`Please set a table size`,
  clickToReset: (title: string) => t`Click to reset ${title}`,
  increase: (title: string) => t`Increase ${title}`,
  decrease: (title: string) => t`Decrease ${title}`,
  saved: () => t`Saved`,
  saving: () => t`Saving`,
  attachmentRecheckCancelled: () => t`Attachment recheck cancelled`,
  recheckAll: () => t`Recheck all`,
  attachmentRecheckComplete: () => t`Attachments recheck complete`,
  checkingNoteAttachments: () => t`Checking note attachments`,
  checkingAllAttachments: () => t`Checking all attachments`,
  passed: () => t`Passed`,
  failed: () => t`Failed`,
  cacheClearedDesc: () => t`All cached attachments have been cleared.`,
  restoreBackupConfirm: () => t`Restore backup?`,
  serversConfigurationDesc: () => t`Configure server URLs for Notesnook`,
  prioritySupport: () => t`Get Priority support`,
  boostProductivityNotebook: () =>
    t`Boost your productivity with Notebooks and organize your notes.`,
  notebookNotes: () => t` "Notebook > Notes"`,
  notebookNotesDesc: () => t`Every Notebook can have notes and sub notebooks.`,
  workAndOffice: () => t`Work & Office`,
  workAndOfficeDesc: () => t`Everything related to my job in one place.`,
  tasks: () => t`Tasks`,
  taskAValue: () => t`February 2022 Week 2`,
  taskBValue: () => t`February 2022 Week 3`,
  meetings: () => t`Meetings`,
  easyAccess: () => t`Easy access`,
  easyAccessDesc: () =>
    t`You can create shortcuts of frequently accessed notebooks in the side menu`,
  schoolWork: () => t`School work`,
  schoolWorkDesc: () => t`Everything related to my school in one place.`,
  recipes: () => t`Recipes`,
  recipesDesc: () => t`I love cooking and collecting recipes.`,
  error: () => t`Error`,
  deleteContainingNotes: (count: number) =>
    plural(count, {
      one: `Move all notes in this notebook to trash`,
      other: `Move all notes in these notebooks to trash`
    }),
  emailCopied: () => t`Email copied`,
  redeemGiftCode: () => t`Redeem gift code`,
  redeemGiftCodeDesc: () => t`Enter the gift code to redeem your subscription.`,
  redeemingGiftCode: () => t`Redeeming gift code`,
  redeem: () => t`Redeem`,
  searchForNotesNotebooksAndTags: () =>
    t`Search for notes, notebooks, and tags...`,
  executeACommand: () => t`Execute a command...`,
  execute: () => t`Execute`,
  quickOpen: () => t`Quick open`,
  commandPalette: () => t`Command palette`,
  navigate: () => t`Navigate`,
  nextTab: () => t`Next tab`,
  previousTab: () => t`Previous tab`,
  goForwardInTab: () => t`Go forward in tab`,
  goBackInTab: () => t`Go back in tab`,
  attachmentManager: () => t`Attachment manager`,
  newTag: () => t`New tag`,
  closeCurrentTab: () => t`Close current tab`,
  closeAllTabs: () => t`Close all tabs`,
  toggleTheme: () => t`Toggle theme`,
  actionsForNote: (title: string) => t`Actions for note: ${title}`,
  actionsForNotebook: (title: string) => t`Actions for notebook: ${title}`,
  actionsForTag: (title: string) => t`Actions for tag: ${title}`,
  recents: () => t`Recents`,
  removeFromRecents: () => t`Remove from recents`,
  releaseTrack: () => t`Release track`,
  releaseTrackDesc: () => t`Select the release track for Notesnook.`,
  stable: () => t`Stable`,
  beta: () => t`Beta`,
  zoom: () => t`Zoom`,
  toggleFocusMode: () => t`Toggle focus mode`,
  fontLigatures: () => t`Font ligatures`,
  fontLigaturesDesc: () =>
    t`Enable ligatures for common symbols like →, ←, etc`,
  expandSidebar: () => t`Expand sidebar`,
  viewAllLimits: () => `View all limits`,
  freePlan: () => t`Free plan`,
  proPlan: () => t`Pro plan`,
  essentialPlan: () => t`Essential plan`,
  believerPlan: () => t`Believer plan`,
  storage: () => t`Storage`,
  used: () => t`used`,
  editProfile: () => t`Edit profile`,
  linkNotes: () => t`Link notes`,
  linkingNotesTo: (title: string) => t`Select notes to link to "${title}"`,
  addToNotebook: () => t`Add to notebook`,
  notebookAdded: () => t`Notebook added`,
  addNotes: () => t`Add notes`,
  setAsHomepage: () => t`Set as homepage`,
  defaultSidebarTab: () => t`Default sidebar tab`,
  defaultSidebarTabDesc: () => t`Select the default sidebar tab`,
  unsetAsHomepage: () => t`Reset homepage`,
  archive: () => t`Archive`,
  yourArchiveIsEmpty: () => t`Your archive is empty`,
  unarchive: () => t`Unarchive`,
  moveNotebookDesc: () =>
    t`Select a notebook to move this notebook into, or unselect to move it to the root level.`,
  noNotebooksSelectedToMove: () => t`No notebooks selected to move`,
  scrollToTop: () => t`Scroll to top`,
  scrollToBottom: () => t`Scroll to bottom`,
<<<<<<< HEAD
  characters: (count: number) => t`${count} characters`
=======
  emailConfirmedDesc: () =>
    t`Your email has been confirmed. You can now securely sync your encrypted notes across all devices.`
>>>>>>> aa4995d8
};<|MERGE_RESOLUTION|>--- conflicted
+++ resolved
@@ -2489,10 +2489,7 @@
   noNotebooksSelectedToMove: () => t`No notebooks selected to move`,
   scrollToTop: () => t`Scroll to top`,
   scrollToBottom: () => t`Scroll to bottom`,
-<<<<<<< HEAD
   characters: (count: number) => t`${count} characters`
-=======
   emailConfirmedDesc: () =>
     t`Your email has been confirmed. You can now securely sync your encrypted notes across all devices.`
->>>>>>> aa4995d8
 };