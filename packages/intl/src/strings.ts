/*
This file is part of the Notesnook project (https://notesnook.com/)

Copyright (C) 2023 Streetwriters (Private) Limited

This program is free software: you can redistribute it and/or modify
it under the terms of the GNU General Public License as published by
the Free Software Foundation, either version 3 of the License, or
(at your option) any later version.

This program is distributed in the hope that it will be useful,
but WITHOUT ANY WARRANTY; without even the implied warranty of
MERCHANTABILITY or FITNESS FOR A PARTICULAR PURPOSE.  See the
GNU General Public License for more details.

You should have received a copy of the GNU General Public License
along with this program.  If not, see <http://www.gnu.org/licenses/>.
*/
import { plural, select, t } from "@lingui/core/macro";
import { actionConfirmations } from "../generated/action-confirmations";
import { actionErrors } from "../generated/action-errors";
import { actions } from "../generated/actions";
import { doActions } from "../generated/do-actions";
import { inProgressActions } from "../generated/in-progress-actions";

const SEARCH_IN_ROUTE_STRINGS = {
  Notes: () => t`Search in Notes`,
  Notebooks: () => t`Search in Notebooks`,
  Notebook: () => t`Search in Notebook`,
  Favorites: () => t`Search in Favorites`,
  Reminders: () => t`Search in Reminders`,
  Trash: () => t`Search in Trash`,
  Settings: () => t`Search in Settings`,
  Tags: () => t`Search in Tags`,
  Editor: () => t`Search in Editor`,
  Home: () => t`Search in Home`,
  Search: () => t`Search in Search`,
  Monographs: () => t`Search in Monographs`
};

const TRANSACTION_STATUS = {
  completed: () => t`Completed`,
  refunded: () => t`"Refunded`,
  partially_refunded: () => t`Partially refunded`,
  disputed: () => t`Disputed`
};

const REMINDER_NOTIFICATION_MODES = {
  Silent: () => t`Silent`,
  Vibrate: () => t`Vibrate`,
  Urgent: () => t`Urgent`
};

export const strings = {
  done: () => t`Done`,
  verifyItsYou: () => t`Please verify it's you`,
  unlockNotes: () => t`Unlock your notes`,
  note: () => t`Note`,
  notes: (count: number) =>
    plural(count, {
      one: `# note`,
      other: `# notes`
    }),
  downloading: () => t`Downloading`,
  uploading: () => t`Uploading`,
  networkProgress: (type: "upload" | "download" | "sync") =>
    select(type, {
      upload: "Uploading",
      download: "Downloading",
      sync: "Syncing",
      other: "Loading"
    }),
  tapToCancel: () => t`Tap to cancel`,
  attachmentsDownloadFailed: (count: number) =>
    plural(count, {
      one: "Failed to download attachment",
      other: "Failed to download # attachments"
    }),
  attachmentsDownloaded: (count: number, total: number, path: string) =>
    plural(count, {
      one: `Attachment downloaded at ${path}`,
      other: `#/${total} attachments downloaded as a zip file at ${path}`
    }),
  downloadAllAttachmentsConfirmation: (count: number) =>
    plural(count, {
      one: "Are you sure you want to download all attachments of this note?",
      other: "Are you sure you want to download all attachments?"
    }),
  noDownloads: () => t`No downloads in progress.`,
  noAttachments: () => t`No attachments.`,
  attachmentsEncryptedNote: () => t`All attachments are end-to-end encrypted.`,
  recoveryEmailSent: () => t`Recovery email sent!`,
  recoveryEmailSentDesc: () =>
    t`Recovery email has been sent to your email address. Please check your inbox and follow the instructions to recover your account.`,
  dontHaveAccount: () => t`Don't have an account?`,
  signUp: () => t`Sign up`,
  sessionExpired: () => t`Session expired`,
  sessionExpiredDesc: (obfuscatedEmail: string) =>
    t`Your session has expired. Please enter password for ${obfuscatedEmail} to continue.`,
  signupAgreement: {
    0: () => t`By signing up, you agree to our `,
    1: () => t`Terms of Service `,
    2: () => t`and `,
    3: () => t`Privacy Policy. `,
    4: () =>
      t`You also agree to recieve marketing emails from us which you can opt-out of from app settings.`
  },
  alreadyHaveAccount: () => t`Already have an account?`,
  login: () => t`Login`,
  "2fa": () => t`Two factor authentication`,
  select2faMethod: () => t`Select method for two-factor authentication`,
  select2faCodeHelpText: () => t`Select how you would like to recieve the code`,
  "2faCodeHelpText": {
    email: () =>
      t`Enter the 6 digit code sent to your email to continue logging in`,
    sms: () =>
      t`Enter the 6 digit code sent to your phone number to continue logging in`,
    app: () =>
      t`Enter the 6 digit code from your authenticator app to continue logging in`,
    recoveryCode: () => t`Enter the recovery code to continue logging in`
  },
  "2faCodeSecondaryMethodText": {
    email: () => t`I don't have access to email`,
    sms: () => t`I don't have access to my phone`,
    app: () => t`I don't have access to authenticator app`,
    recoveryCode: () => t`I don't have recovery codes`
  },
  resend2faCode: (seconds: string) => t`Resend code in (${seconds})`,
  sendCode: () => t`Send code`,
  sendCodeSms: () => t`Send code via SMS`,
  sendCodeEmail: () => t`Send code via email`,
  authAppCode: () => t`Enter code from authenticator app`,
  recoveryCode: () => t`I have a recovery code`,
  attachImageHeading: (count: number) =>
    plural(count, {
      one: "Attach image",
      other: "Attach # images"
    }),
  compress: () => t`Compress`,
  recommended: () => t`Recommended`,
  compressionOffNotice: () =>
    t`Images uploaded without compression are slow to load and take more bandwidth. We recommend compressing images unless you need image in original quality.`,
  compressionOnNotice: () =>
    t`Compressed images are uploaded in Full HD resolution and usually are good enough for most use cases.`,
  loadingWithProgress: (progress: string) =>
    t`Loading ${progress ? `(${progress})` : ""}, please wait...`,
  vaultEnableBiometrics: () =>
    t` Unlock with password once to enable biometric access.`,
  deleteVault: () => t`Delete vault`,
  clearVault: () => t`Clear vault`,
  enable: () => t`Enable`,
  revoke: () => t`Revoke`,
  change: () => t`Change`,
  delete: () => t`Delete`,
  share: () => t`Share`,
  open: () => t`Open`,
  unlock: () => t`Unlock`,
  create: () => t`Create`,
  lock: () => t`Lock`,
  analyticsPermissionText: {
    0: () => t`Help improve Notesnook by sending completely anonymized`,
    1: () => t`private analytics and bug reports.`
  },
  deletedOn: (date: string) => t`Deleted on ${date}`,
  disabled: () => t`Disabled`,
  reminderRecurringMode: {
    day: () => t`Daily`,
    week: () => t`Weekly`,
    month: () => t`Monthly`,
    year: () => t`Yearly`
  },
  mergeConflict: {
    thisDevice: () => t`This device`,
    otherDevice: () => t`Incoming`
  },
  noteHistoryPlaceholder: () => t`No note history available for this device.`,
  noteHistoryNotice: {
    0: () => t`Note version history is local only.`,
    1: () => t`Learn how this works.`
  },
  encryptedNoteHistoryNotice: () =>
    t`Preview not available, content is encrypted.`,
  dateDescFromKey: (
    key:
      | "dateCreated"
      | "dateEdited"
      | "dateModified"
      | "dateUploaded"
      | "dateDeleted"
  ) =>
    select(key, {
      dateCreated: `Created at`,
      dateEdited: `Last edited at`,
      dateModified: `Last modified at`,
      dateUploaded: `Uploaded at`,
      dateDeleted: `Deleted at`,
      other: key
    }),
  noNotePropertiesNotice: () => t`Start writing to save your note.`,
  noteSyncedNoticeHeading: () => t`Encrypted and synced`,
  noteSyncedNoticeDesc: (type: string) =>
    t`No one can view this ${type} except you.`,
  emptyPlaceholders: (type: "notebook" | "tag" | "note") =>
    select(type, {
      other: "This list is empty",
      notebook: "No notebooks",
      tag: "No tags",
      note: "No notes"
    }),
  untitledNote: () => t`Untitled`,
  newNote: () => t`New note`,
  exportingNotes: (status?: string) =>
    t`${status ? status : "Exporting notes"}`,
  exportingNotesDesc: () => t`Please wait while we export your notes.`,
  exportingNote: (title: string) => t`Exporting "${title}"`,
  exportingNoteDesc: () => t`Please wait while we export your not.`,
  exportSuccessHeading: (count: number) =>
    plural(count, {
      one: "Note exported",
      other: "# notes exported"
    }),
  exportSuccessDesc: (path: string) =>
    t`Notes exported as ${path} successfully`,
  issueCreatedHeading: () => t`Issue created`,
  issueCreatedDesc: {
    0: () => t`You can track your issue at `,
    1: () =>
      t`Please note that we will respond to your issue on the given link. We recommend that you save it.`
  },
  issueNotice: {
    0: () => t`The information above will be publically available at`,
    1: () =>
      t`If you want to ask something in general or need some assistance, we would suggest that you`,
    2: () => t`join our community on Discord.`
  },
  linkNoteEmptyBlock: () => t`(empty block)`,
  linkNoteSelectedNote: () => t`SELECTED NOTE`,
  tapToDeselect: () => t`Tap to deselect`,
  clickToDeselect: () => t`Click to deselect`,
  linkNoteToSection: () => t`LINK TO A SECTION`,
  migrationProgress: (progress?: {
    total: number;
    collection: string;
    current: number;
  }) =>
    t`Migrating ${progress ? `${progress?.collection}` : null} ${
      progress ? `(${progress.current}/${progress.total}) ` : null
    }... please wait`,
  migrationError: () =>
    t`An error occurred while migrating your data. You can logout of your account and try to relogin. However this is not recommended as it may result in some data loss if your data was not synced.`,
  migrationAppReset: () =>
    t`App data has been cleared. Kindly relaunch the app to login again.`,
  migrationErrorNotice: () => [
    t`If this continues to happen, please reach out to us via`,
    t`or email us at`
  ],
  migrationFailed: () => t`Migration failed`,
  notebooks: () => t`Notebooks`,
  syncingHeading: () => t`Syncing your data`,
  syncingDesc: () => t`Please wait while we sync all your data.`,
  downloadingAttachments: () => t`Downloading attachments`,
  pleaseWait: () => t`Please wait`,
  publishedAt: () => t`Published at`,
  monographDesc: () => t`This note will be published to a public URL.`,
  openInBrowser: () => t`Open in browser`,
  monographPassHeading: () => t`Password protection`,
  monographPassDesc: () =>
    t`Published note can only be viewed by someone with the password.`,
  monographSelfDestructHeading: () => t`Self destruct`,
  monographSelfDestructDesc: () =>
    t`Published note link will be automatically deleted once it is viewed by someone.`,
  monographLearnMore: () => t`Learn more about Notesnook Monograph`,
  rateAppHeading: () => t`Do you enjoy using Notesnook?`,
  rateAppDesc: () =>
    t`It took us a year to bring Notesnook to life. Share your experience and suggestions to help us improve it.`,
  recoveryKeySavedConfirmation: () =>
    t`Tap twice to confirm you have saved the recovery key.`,
  noBlocksLinked: () => t`No blocks linked`,
  noReferencesFound: () => t`No references found of this note`,
  notReferenced: () => t`This note is not referenced in other notes.`,
  notLinked: () => t`This note is not linked to any other note.`,
  noLinksFound: () => t`No links found`,
  noBlocksOnNote: () => t`There are no blocks in this note.`,
  dataTypes: {
    note: () => t`note`,
    notebook: () => t`notebook`,
    tag: () => t`tag`,
    reminder: () => t`reminder`,
    color: () => t`color`,
    attachment: () => t`attachment`,
    item: () => t`item`,
    shortcut: () => t`shortcut`
  },
  dataTypesCamelCase: {
    note: () => t`Note`,
    notebook: () => t`Notebook`,
    tag: () => t`Tag`,
    reminder: () => t`Reminder`,
    color: () => t`Color`,
    attachment: () => t`Attachment`,
    item: () => t`Item`,
    shortcut: () => t`Shortcut`
  },
  dataTypesPlural: {
    note: () => t`notes`,
    notebook: () => t`notebooks`,
    tag: () => t`tags`,
    reminder: () => t`reminders`,
    color: () => t`colors`,
    attachment: () => t`attachments`,
    item: () => t`items`,
    shortcut: () => t`shortcuts`
  },
  dataTypesPluralCamelCase: {
    note: () => t`Notes`,
    notebook: () => t`Notebooks`,
    tag: () => t`Tags`,
    reminder: () => t`Reminders`,
    color: () => t`Colors`,
    attachment: () => t`Attachments`,
    favorite: () => t`Favorites`,
    monograph: () => t`Monographs`,
    item: () => t`Items`,
    shortcut: () => t`Shortcuts`
  },
  addItem: (itemType: "tag" | "notebook" | "reminder" | "note") =>
    select(itemType, {
      tag: `Add a tag`,
      notebook: `Add a notebook`,
      reminder: `Add a reminder`,
      note: `Add a note`,
      other: `Add an item`
    }),
  reminderRepeatStrings: {
    day: (date: string) => t`Repeats daily at ${date}`,
    week: {
      daily: (date: string) => t`The reminder will repeat daily at ${date}.`,
      selectDays: () => t`Select day of the week to repeat the reminder.`
    },
    year: (date: string) => t`The reminder will repeat every year on ${date}.`,
    month: {
      selectDays: () => t`Select nth day of the month to repeat the reminder.`
    },
    repeats: (
      freq: number,
      mode: string,
      selectedDays: string,
      date: string
    ) => {
      const strings = {
        day: plural(freq, {
          one: `Repeats every day on ${selectedDays} at ${date}`,
          other: `Repeats every # day every ${selectedDays} at ${date}`
        }),
        week: plural(freq, {
          one: `Repeats every week on ${selectedDays} at ${date}`,
          other: `Repeats every # week every ${selectedDays} at ${date}`
        }),
        month: plural(freq, {
          one: `Repeats every month on ${selectedDays} at ${date}`,
          other: `Repeats every # month every ${selectedDays} at ${date}`
        }),
        year: plural(freq, {
          one: `Repeats every year on ${selectedDays} at ${date}`,
          other: `Repeats every # year every ${selectedDays} at ${date}`
        })
      };
      return strings[mode as keyof typeof strings];
    }
  },
  remindMeIn: () => t`Remind me in`,
  referencedIn: () => t`Referenced in`,
  restoreSelectFolder: () =>
    t`Select the folder that includes your backup files to list them here.`,
  noBackupsFound: () => t`No backups found`,
  restoring: () => t`Restoring`,
  restoringCollection: (collection: string) => t`Restoring ${collection}...`,
  checkNewVersion: () => t`Checking for new version`,
  noUpdates: () => t`No updates available`,
  updateAvailable: () => t`Update available`,
  versionReleased: (version: string, type: "github" | "store") =>
    select(type, {
      github: `v${version} has been released on GitHub`,
      other: `v${version} has been released`
    }),
  readReleaseNotes: () => t`Read full release notes on Github`,
  settings: () => t`Settings`,
  notLoggedIn: () => t`Not logged in`,
  loggedInAs: (email: string) => t`Logged in as ${email}`,
  never: () => t`Never`,
  syncing: () => t`Syncing`,
  syncNow: () => t`Sync now`,
  syncFailed: () => t`Sync failed`,
  synced: () => t`Synced`,
  offline: () => t`Offline`,
  editorFailedToLoad: () =>
    t`If the editor fails to load even after reloading. Try restarting the app.`,
  gettingInformation: () => t`Getting information`,
  enterSixDigitCode: () => t`Enter 6 digit code`,
  gettingRecoveryCodes: () => t`Getting recovery codes`,
  protectNotes: () => t`Protect your notes`,
  protectNotesDesc: () => t`Choose how you want to secure your notes locally.`,
  loggingOut: () => t`Logging out. Please wait...`,
  loggingOutDesc: () => t`Please wait while we log you out.`,
  by: () => t`By`,
  noResultsForSearch: (query: string) => t`No results found for "${query}"`,
  results: (count: number) =>
    plural(count, {
      one: "1 result",
      other: `# results`
    }),
  noThemesFound: () => t`No themes found`,
  errorLoadingThemes: () => t`Error loading themes`,
  loadingThemes: () => t`Loading themes...`,
  version: () => t`Version`,
  visitHomePage: () => t`Visit homepage`,
  tapToApplyAgain: () => t`Tap to apply again`,
  titleFormattingGuide: () => t`Use the following key to format the title:

$date$: Current date.
$time$: Current time.
$timestamp$: Full date and time without any spaces or other symbols.
(e.g 202305261253).
$count$: Number of notes + 1.
$headline$: Use starting line of the note as title.`,
  setYourName: () => t`Set your name`,
  presets: () => t`PRESETS`,
  group: () => t`GROUP`,
  groupedAllTools: () => t`All tools are grouped`,
  collapsed: () => t`COLLAPSED`,
  releaseNotes: () => t`Release notes`,
  passTooShort: () => t`Atleast 8 characters required`,
  changePassword: () => t`Change password`,
  accountRecovery: () => t`Recover your account`,
  changeAppLockCredentials: (
    mode: "create" | "change" | "remove",
    keyboardType: string
  ) =>
    select(mode, {
      create: `Create app lock ${keyboardType}`,
      change: `Change app lock ${keyboardType}`,
      remove: `Remove app lock ${keyboardType}`,
      other: ""
    }),

  createVault: () => t`Create vault`,
  createVaultDesc: () => t`A vault stores your notes in an encrypted storage.`,
  vaultFingerprintUnlock: () => t`Vault fingerprint unlock`,
  revokeVaultFingerprintUnlock: () => t`Revoke vault fingerprint unlock`,
  changeVaultPassword: () => t`Change vault password`,
  deleteNote: () => doActions.delete.note(1),
  shareNote: () => t`Share note`,
  copyNote: () => t`Copy note`,
  goToEditor: () => t`Unlock note`,
  lockNote: () => t`Lock note`,
  applyChanges: () => t`Apply changes`,
  noteHistory: () => t`Note history`,
  selectNotebooks: () => t`Select notebooks`,
  selectNotebooksDesc: () => t`Select notebooks you want to add note(s) to.`,
  selectNotebooksDesktopDesc: (keyboardShortcut: string) =>
    t`Use ${keyboardShortcut}+click to select multiple notebooks`,
  enableMultiSelect: () =>
    t`You can also link a note to multiple Notebooks. Tap and hold any notebook to enable multi-select.`,
  changeEmail: () => t`Change email address`,
  changeEmailDesc: () =>
    t`Your account email will be changed without affecting your subscription or any other settings.`,
  changeEmailNotice: () => t`You will be logged out from all your devices`,
  export: () => t`Export`,
  exportNotes: (notes: number) =>
    plural(notes, { one: "Export note", other: "Export # notes" }),
  issueTitle: () => t`Report issue`,
  issueDesc: () =>
    t`We are sorry, it seems that the app crashed due to an error. You can submit a bug report below so we can fix this asap.`,
  issueDesc2: () =>
    t`Let us know if you have faced any issue/bug while using Notesnook. We will try to fix it as soon as possible.`,
  migrationSaveBackup: () => t`Save a backup of your notes`,
  migrationSaveBackupDesc: () =>
    t`Thank you for updating Notesnook! We will be applying some minor changes for a better note taking experience.`,
  moveNotebook: (count: number, title: string) =>
    plural(count, {
      one: `Moving ${title}`,
      other: `Moving # notebooks`
    }),
  addNotesToNotebook: (title: string) => t`Add notes to ${title}`,
  publish: () => t`Publish`,
  publishNote: () => t`Publish note`,
  publishNoteDesc: () =>
    t`Publish your note to share it with others. You can set a password to protect it.`,
  saveRecoveryKey: () => t`Save account recovery key`,
  saveRecoveryKeyDesc: () =>
    t`Save your account recovery key in a safe place. You will need it to recover your account in case you forget your password.`,
  backups: () => t`Backups`,
  twoFactorAuth: () => t`Two-factor authentication`,
  twoFactorAuthDesc: () =>
    t`Enable two-factor authentication to add an extra layer of security to your account.`,
  saveRecoveryCodes: () => t`Save recovery codes`,
  saveRecoveryCodesDesc: () =>
    t`Save your recovery codes in a safe place. You will need them to recover your account in case you lose access to your two-factor authentication methods.`,
  fallbackMethodEnabled: () => t`Fallback method for 2FA enabled`,
  accountIsSecure: () =>
    t`Your account is now 100% secure against unauthorized logins.`,
  twoFactorAuthEnabled: () => t`Two-factor authentication enabled`,
  listOf: () => t`List of`,
  network: {
    downloading: (progress?: string | number) =>
      progress ? t`Downloading (${progress})` : t`Downloading`,
    downloaded: () => t`Downloaded`,
    download: () => t`Download`,
    upload: () => t`Upload`,
    uploaded: () => t`Uploaded`,
    uploading: () => t`Uploading`,
    reupload: () => t`Reupload`,
    downloadSuccess: () => t`Download successful`,
    fileDownloaded: (name?: string) => t`${name || "File"} downloaded`,
    dowloadCancelled: () => t`Download cancelled`,
    cancelDownload: () => t`Cancel download`,
    cancelUpload: () => t`Cancel upload`
  },
  regenerate: () => t`Regenerate`,
  redo: () => t`Redo`,
  createYourAccount: () => t`Create your account`,
  pinned: () => t`Pinned`,
  editNotebook: () => doActions.edit.notebook(1),
  newNotebook: () => t`New notebook`,
  newInternalLink: () => t`Link to note`,
  editInternalLink: () => t`Edit internal link`,
  newColor: () => t`New color`,
  tabs: () => t`Tabs`,
  add: () => t`Add`,
  newVersion: () => t`New version`,
  newVersionHighlights: (version?: string) =>
    t`${version ? `v${version} ` : "New version"} Highlights 🎉`,
  editReminder: () => doActions.edit.reminder(1),
  newReminder: () => t`New reminder`,
  sortBy: () => t`Sort by`,
  groupBy: () => t`Group by`,
  toc: () => t`Table of contents`,
  appliedDark: () => t`Applied as dark theme`,
  appliedLight: () => t`Applied as light theme`,
  basic: () => t`Basic`,
  loginToYourAccount: () => t`Login to your account`,
  continue: () => t`Continue`,
  unlockWithBiometrics: () => t`Unlock with biometrics`,
  fileCheck: () => t`Run file check`,
  rename: () => t`Rename`,
  no: () => t`No`,
  yes: () => t`Yes`,
  cancel: () => t`Cancel`,
  skip: () => t`Skip`,
  changePasswordConfirm: () => t`I understand, change my password`,
  next: () => t`Next`,
  forgotPassword: () => t`Forgot password?`,
  cancelLogin: () => t`Cancel login`,
  logoutFromDevice: () => t`Logout from this device`,
  useAccountPassword: () => t`Use account password`,
  addColor: () => t`Add color`,
  unlockNote: () => t`Unlock note`,
  couldNotUnlock: () => t`Could not unlock`,
  unlockNoteDesc: () =>
    t`Your note will be unencrypted and removed from the vault.`,
  deleteAllNotes: () => t`Delete notes in this vault`,
  getStarted: () => t`Get started`,
  saveACopy: () => t`Save a copy`,
  discard: () => t`Discard`,
  undo: () => t`Undo`,
  keep: () => t`Keep`,
  restore: () => t`Restore`,
  deletePermanently: () => t`Delete permanently`,
  viewAllLinkedNotebooks: () => t`View all linked notebooks`,
  learnMore: () => t`Learn more`,
  addTag: () => t`Add tag`,
  addTagDesc: () => t`You can add as many tags as you want.`,
  save: () => t`Save`,
  verify: () => t`Verify`,
  newTab: () => t`New tab`,
  openFileLocation: () => t`Open file location`,
  exportAgain: () => t`Export again`,
  openIssue: () => t`Open issue`,
  submit: () => t`Submit`,
  createLink: () => t`Create link`,
  logoutAndClearData: () => t`Logout and clear data`,
  saveAndContinue: () => t`Save and continue`,
  moveToTop: () => t`Move to top`,
  moveSelectedNotes: () => t`Move selected notes`,
  gotIt: () => t`Got it`,
  unpublish: () => t`Unpublish`,
  update: () => t`Update`,
  rateApp: () => t`Rate now (It takes only a second)`,
  later: () => t`Later`,
  copyToClipboard: () => t`Copy to clipboard`,
  saveQRCode: () => t`Save QR code to gallery`,
  saveAsText: () => t`Save to text file`,
  shareToCloud: () => t`Share to cloud`,
  linkedNotes: () => t`Linked notes`,
  noLinkedNotes: () => t`No linked notes`,
  reminderModes: (mode: string) =>
    select(mode, {
      repeat: "Repeat",
      once: "Once",
      permanent: "Permanent",
      other: "Unknown mode"
    }),
  recurringModes: (mode: string) =>
    select(mode, {
      day: "Daily",
      week: "Weekly",
      month: "Monthly",
      year: "Yearly",
      other: "Unknown mode"
    }),
  weekDayNames: {
    0: () => t`Sunday`,
    1: () => t`Monday`,
    2: () => t`Tuesday`,
    3: () => t`Wednesday`,
    4: () => t`Thursday`,
    5: () => t`Friday`,
    6: () => t`Saturday`
  },
  weekDayNamesShort: {
    0: () => t`Sun`,
    1: () => t`Mon`,
    2: () => t`Tue`,
    3: () => t`Wed`,
    4: () => t`Thu`,
    5: () => t`Fri`,
    6: () => t`Sat`
  },
  selectDate: () => t`Select date`,
  reminderNotificationModes: (
    mode: keyof typeof REMINDER_NOTIFICATION_MODES | ({} & string)
  ) => {
    return mode in REMINDER_NOTIFICATION_MODES
      ? REMINDER_NOTIFICATION_MODES[
          mode as keyof typeof REMINDER_NOTIFICATION_MODES
        ]()
      : mode;
  },
  selectBackupsFolder: () => t`Select backups folder`,
  oldNew: () => t`Old - new`,
  newOld: () => t`New - old`,
  latestFirst: () => t`Latest first`,
  earliestFirst: () => t`Earliest first`,
  mostRelevantFirst: () => t`Most relevant first`,
  leastRelevantFirst: () => t`Least relevant first`,
  aToZ: () => t`A to Z`,
  zToA: () => t`Z to A`,
  title: () => t`Title`,
  sortByStrings: {
    dateModified: () => t`Date modified`,
    dateEdited: () => t`Date edited`,
    dateCreated: () => t`Date created`,
    title: () => t`Title`,
    dueDate: () => t`Due date`,
    dateDeleted: () => t`Date deleted`,
    relevance: () => t`Relevance`
  },
  groupByStrings: {
    default: () => t`Default`,
    none: () => t`None`,
    abc: () => t`Abc`,
    year: () => t`Year`,
    week: () => t`Week`,
    month: () => t`Month`
  },
  downloadUpdate: () => t`Download update`,
  stopReordering: () => t`Tap to stop reordering`,
  removeShortcut: () => doActions.remove.shortcut(1),
  createShortcut: () => t`Create a shortcut`,
  tip: () => t`TIP`,
  neverShowAgain: () => t`Never show again`,
  skipIntroduction: () => t`Skip introduction`,
  reloadEditor: () => t`Taking too long? Reload editor`,
  copy: () => t`Copy`,
  resendCode: (seconds?: number) =>
    t`Resend code${seconds ? ` in ${seconds}` : ""}`,
  change2faMethod: () => t`Change 2FA method`,
  copyCodes: () => t`Copy codes`,
  saveToFile: () => t`Save to file`,
  secondary2faMethod: () => t`Setup secondary 2FA method`,
  confirmEmail: () => t`Confirm email`,
  confirmEmailDesc: () =>
    t`Check your spam folder if you haven't received an email yet.`,
  manageSubDesktop: () => t`Manage subscription on desktop`,
  resubFromPlaystore: () => t`Resubscribe from Playstore`,
  resubToPro: () => t`Resubscribe to Pro`,
  getPro: () => t`Get Pro`,
  monthShort: () => t`mo`,
  yearShort: () => t`yr`,
  subscriptionProviderInfo: {
    0: {
      type: "Streetwriters",
      title: () => t`Subscription awarded from Streetwriters`,
      desc: () =>
        t`You were awarded a subscription to Notesnook Pro by Streetwriters.`
    },
    1: {
      type: "iOS",
      title: () => t`Subscribed on iOS`,
      desc: () =>
        t`You subscribed to Notesnook Pro on iOS using Apple In App Purchase. You can cancel anytime with your iTunes Account settings.`,
      icon: "ios"
    },
    2: {
      type: "Android",
      title: () => t`Subscribed on Android`,
      desc: () =>
        t`You subscribed to Notesnook Pro on Android Phone/Tablet using Google In App Purchase.`,
      icon: "android"
    },
    3: {
      type: "Web",
      title: () => t`Subscribed on Web`,
      desc: () => t`You subscribed to Notesnook Pro on the Web/Desktop App.`,
      icon: "web"
    },
    4: {
      type: "Gift card",
      title: () => t`Subscribed using gift card`,
      desc: () => t`You subscribed to Notesnook Pro using a gift card.`
    }
  },
  dark: () => t`Dark`,
  light: () => t`Light`,
  all: () => t`All`,
  loadFromFile: () => t`Load from file`,
  setAsDarkTheme: () => t`Set as dark theme`,
  setAsLightTheme: () => t`Set as light theme`,
  createAGroup: () => t`Create a group`,
  fileCheckFailed: (reason: string) =>
    t`File check failed: ${reason} Try reuploading the file to fix the issue.`,
  changePasswordNotice: () =>
    t`Changing password is an irreversible process. You will be logged out from all your devices. Please make sure you do not close the app while your password is changing and have good internet connection.`,
  changePasswordNotice2: () =>
    t`Once your password is changed, please make sure to save the new account recovery key`,
  sideMenuNotice: () => t`Add shortcuts for notebooks and tags here.`,
  debugNotice: () =>
    t`All logs are local only and are not sent to any server. You can share the logs from here with us if you face an issue to help us find the root cause.`,
  configureToolbarNotice: () =>
    t`Curate the toolbar that fits your needs and matches your personality.`,
  fileSaved: (name: string, platform: string) =>
    select(platform, {
      android: `${name} saved to selected path`,
      other: `${name} saved to File Manager/Notesnook/downloads`
    }),
  downloadError: (message: string) => t`Error downloading file: ${message}`,
  invalid: (type: string) => t`Invalid ${type}`,
  upgradeToPro: () => t`Upgrade to Pro`,
  fileCheckPassed: () => t`File check passed`,
  renameFile: () => t`Rename file`,
  hashCopied: () => t`Hash copied`,
  mediaTypes: {
    all: () => t`All files`,
    image: () => t`Images`,
    video: () => t`Videos`,
    document: () => t`Documents`,
    orphaned: () => t`Orphaned`,
    errors: () => t`Errors`,
    audio: () => t`Audios`
  },
  orphaned: () => t`Orphaned`,
  uploads: () => t`Uploads`,
  emailNotConfirmed: () => t`Email not confirmed`,
  emailNotConfirmedDesc: () =>
    t`Your email is not confirmed. Please confirm your email address to change account password.`,
  allFieldsRequired: () => t`All fields are required`,
  allFieldsRequiredDesc: () => t`Please fill all the fields to continue.`,
  backupFailed: () => t`Could not create backup`,
  passwordChangedSuccessfully: () => t`Password changed successfully`,
  passwordChangeFailed: () => t`Password change failed`,
  emailRequired: () => t`Email is required`,
  recoveryEmailFailed: () => t`Failed to send recovery email`,
  logoutDesc: () =>
    t`Are you sure you want to logout from this device? Any unsynced changes will be lost.`,
  logout: () => t`Logout`,
  signupFailed: () => t`Signup failed`,
  loginFailed: () => t`Login failed`,
  loginSuccess: () => t`Login successful`,
  loginSuccessDesc: (email: string) => t`Welcome back, ${email}`,
  applockDisabled: () => t`App lock disabled`,
  remove: () => t`Remove`,
  passwordIncorrect: () => t`Password incorrect`,
  incorrect: (type: string) => t`Incorrect ${type}`,
  mismatch: (type: string) => t`${type} does not match`,
  noColorSelected: () => t`No color selected`,
  colorExists: (color: string) => t`Color #${color} already exists`,
  pdfLocked: () => t`PDF is password protected`,
  pdfLockedDesc: () =>
    t`Please enter the password to unlock the PDF and view the content.`,
  enterPassword: () => t`Enter password`,
  failedToDownloadFile: () => t`Failed to download file`,
  zipping: () => t`Zipping`,
  savingZipFile: (progress?: string) =>
    progress
      ? t`Saving zip file (${progress}%). Please wait...`
      : t`Saving zip file. Please wait...`,
  failedToZipFiles: () => t`Failed to zip files`,
  fileVerificationFailed: () => t`Uploaded file verification failed.`,
  fileLengthError: () =>
    t`File length is 0. Please upload this file again from the attachment manager.`,
  fileLengthMismatch: (expectedSize: number, currentSize: number) =>
    t`File length mismatch. Expected ${expectedSize} but got ${currentSize} bytes. Please upload this file again from the attachment manager.`,
  failedToResolvedDownloadUrl: () => t`Failed to resolve download url`,
  fileSize: () => `File size`,
  donwloadStarted: () => t`Download started... Please wait`,
  passwordNotEntered: () => t`Password not entered`,
  passwordNotMatched: () => t`Password does not match`,
  passwordUpdated: () => t`Password updated`,
  noteLocked: () => t`Note locked`,
  biometricUnlockEnabled: () => t`Biometric unlocking enabled`,
  biometricUnlockDisabled: () => t`Biometric unlocking disabled`,
  vaultCreated: () => t`Vault created`,
  noteUnlocked: () => t`Note unlocked`,
  noteCopied: () => t`Note copied to clipboard`,
  introData: [
    {
      headings: [
        () => t`Open source.`,
        () => t`End to end encrypted.`,
        () => t`Private.`
      ],
      body: () => t`Write notes with freedom, no spying, no tracking.`
    },
    {
      headings: [
        () => t`Privacy for everyone`,
        () => t`— not just the`,
        () => t`privileged few`
      ],
      body: () =>
        t`Your privacy matters to us, no matter who you are. In a world where everyone is trying to spy on you, Notesnook encrypts all your data before it leaves your device. With Notesnook no one can ever sell your data again.`
    },
    {
      tesimonial: () =>
        t`You simply cannot get any better of a note taking app than @notesnook. The UI is clean and slick, it is feature rich, encrypted, reasonably priced (esp. for students & educators) & open source`,
      link: "https://twitter.com/andrewsayer/status/1637817220113002503",
      user: "@andrewsayer on Twitter"
    }
  ],
  shortcutCreated: () => actions.created.shortcut(1),
  notebookRestored: () => actions.restored.notebook(1),
  restoreNotebook: () => doActions.restore.notebook(1),
  permanentlyDeletedNotebook: () => actions.permanentlyDeleted.notebook(1),
  noteRestoredFromHistory: () => t`Note restored from history`,
  noteRestored: () => actions.restored.note(1),
  deleteNoteConfirmation: () => actionConfirmations.permanentlyDelete.note(1),
  noteDeleted: () => actions.deleted.note(1),
  restored: () => t`Restored successfully`,
  manageTags: () => t`Manage tags`,
  linkNotebook: () => t`Link to notebook`,
  move: () => t`Move`,
  unlinkNotebook: () => t`Unlink notebook`,
  unfavorite: () => t`Unfavorite`,
  moveToTrash: () => t`Move to trash`,
  enterNotebookTitle: () => t`Enter notebook title`,
  emailUpdated: (email: string) => t`Email updated to ${email}`,
  noApplicationFound: (fileToOpen: string) =>
    t`No application found to open ${fileToOpen}`,
  moveNotebooks: (count: number) =>
    plural(count, { one: "Move notebook", other: `Move # notebooks` }),
  moveNotebooksConfirm: (count: number, selectedNotebookTitle: string) =>
    plural(count, {
      one: `Are you sure you want to move this notebook to ${selectedNotebookTitle}?`,
      other: `Are you sure you want to move these # notebooks ${selectedNotebookTitle}?`
    }),
  failedToPublish: () => t`Failed to publish note`,
  failedToUnpublish: () => t`Failed to unpublish note`,
  notePublished: () => actions.published.note(1),
  monographUrlCopied: () => t`Monograph URL copied`,
  recoveryKeySaved: () => t`Did you save recovery key?`,
  recoveryKeySavedDesc: () =>
    t`Please make sure you have saved the recovery key. Tap one more time to confirm.`,
  recoveryKeyQRCodeSaved: () => t`Recovery key QR code saved`,
  recoveryKeyTextFileSaved: () => t`Recovery key text file saved`,
  recoveryKeyCopied: () => t`Recovery key copied`,
  timeShort: {
    second: () => t`sec`,
    minute: () => t`min`,
    hour: () => t`hr`
  },
  backupEncrypted: () => t`Backup is encrypted`,
  password: () => t`Password`,
  renameTag: () => doActions.rename.tag(1),
  renameColor: () => doActions.rename.color(1),
  renameColorDesc: (color: string) => t`You are renaming color ${color}`,
  name: () => t`Name`,
  unlockToDelete: () => t`Unlock note to delete it`,
  backupRestored: () => t`Backup restored`,
  restoreFailed: () => t`Restore failed`,
  reorder: () => t`Reorder`,
  turnOffReminder: () => t`Turn off reminder`,
  turnOnReminder: () => t`Turn on reminder`,
  addShortcut: () => t`Add shortcut`,
  addNotebook: () => t`Add notebook`,
  removeAsDefault: () => t`Remove as default`,
  setAsDefault: () => t`Set as default`,
  moveNotes: () => t`Move notes`,
  unpin: () => t`Unpin`,
  pin: () => t`Pin`,
  lockedNotesPinnedFailed: () => t`Locked notes cannot be pinned`,
  loginRequired: () => t`Login required`,
  confirmEmailToPublish: () => t`Confirm email to publish note`,
  lockedNotesPublishFailed: () => t`Locked notes cannot be published`,
  notePreparingForShare: () => t`Preparing note for share`,
  removeFromNotebook: () => t`Remove from notebook`,
  attachments: () => t`Attachments`,
  attachedFiles: () => t`Attached files`,
  history: () => t`History`,
  copyLink: () => t`Copy link`,
  linkCopied: () => t`Link copied`,
  readOnly: () => t`Read only`,
  syncOff: () => t`Sync off`,
  syncOffConfirm: (count: number) =>
    plural(count, {
      one: `Prevent note from syncing`,
      other: `Prevent # notes from syncing`
    }),
  syncOffDesc: (count: number) =>
    plural(count, {
      one: `Note will be automatically deleted from all other devices & any future changes won't get synced. Are you sure you want to continue?`,
      other: `# notes will be automatically deleted from all other devices & any future changes won't get synced. Are you sure you want to continue?`
    }),
  duplicate: () => t`Duplicate`,
  remindMe: () => t`Remind me`,
  published: () => t`Published`,
  unpinFromNotifications: () => t`Unpin notification`,
  pinToNotifications: () => t`Pin notification`,
  linkNotebooks: () => t`Link notebooks`,
  unlinkFromAll: () => t`Unlink from all`,
  removeFromAll: () => t`Remove from all`,
  assignTo: () => t`Assign to...`,
  addTags: () => t`Add tags`,
  addTagsDesc: () => t`Add tags to multiple notes at once`,
  references: () => t`References`,
  moveNotebookFix: () => t`Move notebook`,
  failedToSubscribe: () => t`Failed to subscribe`,
  createNewNote: () => t`Create a new note`,
  monographs: () => t`Monographs`,
  encryptingAttachment: () => t`Encrypting attachment`,
  encryptingAttachmentDesc: (name = "attachment") =>
    t`Please wait while we encrypt ${name} for upload.`,
  fileTooLarge: () => t`File too big`,
  fileTooLargeDesc: (sizeInMB: number) =>
    t`File size should be less than ${sizeInMB}MB`,
  imageTooLarge: (sizeInMB: number) =>
    t`Image size should be less than ${sizeInMB}MB`,
  failToOpen: () => t`Failed to open`,
  fileMismatch: () => t`File mismatch`,
  noNoteProperties: () => t`Start writing to create a new note`,
  createNoteFirst: () => t`Create a note first`,
  noteLockedSave: () => t`This note is locked. Unlock note to save changes`,
  saveFailedVaultLocked: () => t`Save failed. Vault is locked`,
  yourFavorites: () => t`Your favorites`,
  yourNotes: () => t`Your notes`,
  yourTags: () => t`Your tags`,
  yourNotebooks: () => t`Your notebooks`,
  yourReminders: () => t`Your reminders`,
  yourMonographs: () => t`Your monographs`,
  yourArchive: () => t`Your archive`,
  favoritesEmpty: () => t`You have not favorited any notes yet`,
  notesEmpty: () => t`You have not created any notes yet`,
  tagsEmpty: () => t`You have not added any tags yet`,
  notebooksEmpty: () => t`You have not added any notebooks yet`,
  remindersEmpty: () => t`You have not set any reminders yet`,
  monographsEmpty: () => t`You have not published any monographs yet`,
  loadingFavorites: () => t`Loading your favorites`,
  loadingNotes: () => t`Loading your notes`,
  loadingTags: () => t`Loading your tags`,
  loadingNotebooks: () => t`Loading your notebooks`,
  loadingReminders: () => t`Loading your reminders`,
  loadingMonographs: () => t`Loading your monographs`,
  loadingArchive: () => t`Loading your archive`,
  addFirstNote: () => t`Add your first note`,
  addFirstNotebook: () => t`Add your first notebook`,
  setReminder: () => t`Set a reminder`,
  learnMoreMonographs: () => t`Learn more about Monographs`,
  mfaAuthAppTitle: () => t`Setup using an Authenticator app`,
  mfaAuthAppDesc: () => t`Use an authenticator app to generate 2FA codes.`,
  mfaAuthAppSubtitle: () =>
    t`Please confirm your identity by entering the authentication code from your authenticator app.`,
  mfaAuthAppInstructions: () =>
    t`Open the two-factor authentication (TOTP) app to view your authentication code.`,
  mfaAuthAppSelector: () => t`Don't have access to your authenticator app?`,
  mfaEmailTitle: () => t`Setup using email`,
  mfaEmailDesc: () =>
    t`Notesnook will send you a 2FA code on your email when prompted`,
  mfaEmailSubtitle: () =>
    t`Please confirm your identity by entering the authentication code sent to your email address.`,
  mfaEmailInstructions: () => t`It may take a minute to receive your code.`,
  mfaEmailSelector: () => t`Don't have access to your email address?`,
  mfaSmsTitle: () => t`Setup using SMS`,
  mfaSmsDesc: () =>
    t`Notesnook will send you an SMS with a 2FA code when prompted`,
  mfaSmsSubtitle: (phoneNumber?: string) =>
    t`Please confirm your identity by entering the authentication code sent to ${
      phoneNumber ? phoneNumber : "your registered phone number."
    }.`,
  mfaSmsInstructions: () => t`It may take a minute to receive your code.`,
  mfaSmsSelector: () => t`Don't have access to your phone number?`,
  mfaRecoveryCodeSubtitle: () =>
    t`Please confirm your identity by entering a recovery code.`,
  mfaRecoveryCodeSelector: () => t`Don't have your recovery codes?`,
  enterRecoveryCode: () => t`Enter recovery code`,
  codesCopied: () => t`Recovery codes copied!`,
  resendCodeWait: () => t`Please wait before requesting a new code`,
  phoneNumberNotEntered: () => t`Phone number not entered`,
  "2faCodeSentVia": (method: string) => t`2FA code sent via ${method}`,
  errorSend2fa: () => t`Error sending 2FA code`,
  codesSaved: () => t`Recovery codes saved!`,
  logsCopied: () => t`Debug log copied!`,
  logsDownloaded: () => t`Debug logs downloaded`,
  clearLogs: () => t`Clear logs`,
  clear: () => t`Clear`,
  clearLogsConfirmation: (key: string) =>
    t`Are you sure you want to clear all logs from ${key}?`,
  enterPasswordDesc: () => t`Please enter your password to continue`,
  verifyFailed: () => t`User verification failed`,
  enterApplockPassword: () => t`Enter app lock password`,
  enterApplockPasswordDesc: () =>
    t`Please enter your app lock password to continue`,
  enterApplockPin: () => t`Enter app lock pin`,
  enterApplockPinDesc: () => t`Please enter your app lock pin to continue`,
  account: () => t`Account`,
  subscribeToPro: () => t`Subscribe to Pro`,
  trialStarted: () => t`Your free trial has started`,
  trialStartedDesc: () =>
    t`You can use all premium features for free for the next 14 days`,
  subDetails: () => t`Subscription details`,
  signedUpOn: (date: string) => t`Signed up on ${date}`,
  trialEndsOn: (date: string) => t`Your free trial ends on ${date}`,
  subEnded: () => t`Your subscription has ended`,
  accountDowngradedIn: (days: number) =>
    t`Your account will be downgraded in ${days} days`,
  subEndsOn: (date: string) => t`Your subscription ends on ${date}`,
  subRenewOn: (date: string) => t`Your subscription renews on ${date}`,
  neverHesitate: () => t`Never hesitate to choose privacy`,
  manageAccount: () => t`Manage account`,
  manageAccountDesc: () => t`Manage your account related settings here`,
  removeProfilePicture: () => t`Remove profile picture`,
  removeProfilePictureDesc: () => t`Remove your profile picture`,
  removeProfilePictureConfirmation: () =>
    t`Are you sure you want to remove your profile picture?`,
  removeFullName: () => t`Remove full name`,
  removeFullNameConfirmation: () =>
    t`Are you sure you want to remove your name?`,
  removeFullNameDesc: () => t`Remove your full name from profile`,
  saveDataRecoveryKey: () => t`Save data recovery key`,
  saveDataRecoveryKeyDesc: () =>
    t`Save your data recovery key in a safe place. You will need it to recover your data in case you forget your password.`,
  manageAttachments: () => t`Manage attachments`,
  manageAttachmentsDesc: () => t`Manage your attachments in one place`,
  changePasswordDesc: () => t`Change your account password`,
  change2faMethodDesc: () =>
    t`Change your primary two-factor authentication method`,
  addFallback2faMethod: () => t`Add 2FA fallback method`,
  addFallback2faMethodDesc: () =>
    t`You can use fallback 2FA method incase you are unable to login via primary method`,
  change2faFallbackMethod: () => t`Change 2FA fallback method`,
  viewRecoveryCodes: () => t`View recovery codes`,
  viewRecoveryCodesDesc: () =>
    t`View your recovery codes to recover your account in case you lose access to your two-factor authentication methods.`,
  subscriptionNotActivated: () => t`Subscription not activated?`,
  loadingSubscription: () => t`Loading subscription details`,
  loadingSubscriptionDesc: () => t`Please wait while we load your subscription`,
  notesnookPro: () => t`Notesnook Pro`,
  subscribedOnVerify: (date: string) =>
    t`You subscribed to Notesnook Pro on ${date}. Verify this subscription?`,
  verifySubscription: () => t`Verify subscription`,
  subscriptionVerifyWait: () =>
    t`Please wait while we verify your subscription`,
  verifySubDesc: () => t`Verify your subscription to Notesnook Pro`,
  logoutWarnin: () =>
    t`Logging out will clear all data stored on THIS DEVICE. Make sure you have synced all your changes before logging out.`,
  logoutError: () => t`Error logging out`,
  deleteAccount: () => t`Delete account`,
  deleteAccountDesc: () =>
    t`All your data will be removed permanently. Make sure you have saved backup of your notes. This action is IRREVERSIBLE.`,
  enterAccountPassword: () => t`Enter account password`,
  enterAccountPasswordDesc: () => t`Enter account password to proceed.`,
  failedToDeleteAccount: () => t`Failed to delete account`,
  syncSettings: () => t`Sync settings`,
  syncSettingsDesc: () => t`Manage your sync settings here`,
  disableAutoSync: () => t`Disable auto sync`,
  disableAutoSyncDesc: () =>
    t`Turn off automatic syncing. Changes from this client will be synced only when you run sync manually.`,
  disableRealtimeSync: () => t`Disable realtime sync`,
  disableRealtimeSyncDesc: () =>
    t`Changes from other devices won't be updated in the editor in real-time.`,
  disableSync: () => t`Disable sync`,
  disableSyncDesc: () =>
    t`Turns off syncing completely on this device. Any changes made will remain local only and new changes from your other devices won't sync to this device.`,
  backgroundSync: () => t`Background sync (experimental)`,
  backgroundSyncDesc: () =>
    t`Sync your notes in the background even when the app is closed. This is an experimental feature. If you face any issues, please turn it off.`,
  forcePullChanges: () => t`Force pull changes`,
  forcePullChangesDesc: () =>
    [
      t`Use this if changes from other devices are not appearing on this device. This will overwrite the data on this device with the latest data from the server.`,
      "",
      t`This must only be used for troubleshooting. Using it regularly for sync is not recommended and will lead to unexpected data loss and other issues. If you are having persistent issues with sync, please report them to us at support@streetwriters.co.`
    ].join("\n"),
  forceSyncNotice: () =>
    `This must only be used for troubleshooting. Using this regularly for sync is not recommended and will lead to unexpected data loss and other issues. If you are having persistent issues with sync, please report them to us at support@streetwriters.co.`,
  forcePushChanges: () => t`Force push changes`,
  forcePushChangesDesc: () =>
    [
      t`Use this if changes made on this device are not appearing on other devices. This will overwrite the data on the server with the data from this device.`,
      "",
      t`This must only be used for troubleshooting. Using it regularly for sync is not recommended and will lead to unexpected data loss and other issues. If you are having persistent issues with sync, please report them to us at support@streetwriters.co.`
    ].join("\n"),
  start: () => t`Start`,
  customization: () => t`Customization`,
  appearance: () => t`Appearance`,
  appearanceDesc: () =>
    t`Customize the appearance of the app with custom themes`,
  themes: () => t`Themes`,
  themesDesc: () => t`Choose from pre-built themes or create your own`,
  useSystemTheme: () => t`Use system theme`,
  useSystemThemeDesc: () =>
    t`Automatically switch between light and dark themes based on your system settings`,
  darkMode: () => t`Dark mode`,
  darkModeDesc: () => t`Use dark mode for the app`,
  behavior: () => t`Behavior`,
  behaviorDesc: () => t`Change how the app behaves in different situations`,
  homepage: () => t`Homepage`,
  homepageDesc: () => t`Default screen to open on app launch`,
  imageCompression: () => t`Image Compression`,
  imageCompressionDesc: () => t`Compress images before uploading`,
  askEveryTime: () => t`Ask every time`,
  enableRecommended: () => t`Enable (Recommended)`,
  dateFormat: () => t`Date format`,
  dateFormatDesc: () => t`Choose how dates are displayed in the app`,
  timeFormat: () => t`Time format`,
  timeFormatDesc: () => t`Choose how time is displayed in the app`,
  clearTrashInterval: () => t`Clear trash interval`,
  clearTrashIntervalDesc: () =>
    t`Automatically clear trash after a certain period of time`,
  clearDefaultNotebook: () => t`Clear default notebook`,
  clearDefaultNotebookDesc: () => t`Newly created notes will be uncategorized`,
  defaultNotebookCleared: () => t`Default notebook cleared`,
  editor: () => t`Editor`,
  editorDesc: () => t`Customize the note editor`,
  customizeToolbar: () => t`Customize toolbar`,
  customizeToolbarDesc: () => t`Customize the toolbar in the note editor`,
  resetToolbar: () => t`Reset toolbar`,
  resetToolbarDesc: () => t`Reset the toolbar to default settings`,
  toolbarReset: () => t`Toolbar reset to default preset`,
  doubleSpacedLines: () => t`Double spaced lines`,
  doubleSpacedLinesDesc: () =>
    t`New lines will be double spaced (old ones won't be affected).`,
  lineSpacingChanged: () => t`Line spacing changed`,
  defaultFontSize: () => t`Default font size`,
  defaultFontSizeDesc: () => t`Default font size in editor`,
  defaultFontFamily: () => t`Default font family`,
  defaultFontFamilyDesc: () => t`Default font family in editor`,
  titleFormat: () => t`Title format`,
  titleFormatDesc: () => t`Choose how the new note titles are formatted`,
  mardownShortcuts: () => t`Markdown shortcuts`,
  mardownShortcutsDesc: () => t`Use markdown shortcuts in the editor`,
  privacyAndSecurity: () => t`Privacy & security`,
  telemetry: () => t`Telemetry`,
  telemetryDesc: () =>
    t`Contribute towards a better Notesnook. All tracking information is anonymous.`,
  marketingEmails: () => t`Marketing emails`,
  marketingEmailsDesc: () =>
    t`We will send you occasional promotional offers & product updates on your email (sent once every month).`,
  corsBypass: () => t`CORS bypass`,
  corsBypassDesc: () =>
    t`You can set a custom proxy URL to increase your privacy.`,
  vault: () => t`Vault`,
  vaultDesc: () => t`Multi-layer encryption to most important notes`,
  changeVaultPasswordDesc: () =>
    t`All locked notes will be re-encrypted with the new password.`,
  clearVaultDesc: () => t`Remove all notes from the vault.`,
  deleteVaultDesc: () => t`Delete vault (and optionally remove all notes).`,
  biometricUnlock: () => t`Biometric unlocking`,
  biometricUnlockDesc: () => t`Unlock your vault with biometric authentication`,
  revokeBiometricUnlock: () => t`Revoke biometric unlocking`,
  privacyMode: () => t`Privacy mode`,
  privacyModeDesc: () =>
    t`Hide app contents when you switch to other apps. This will also disable screenshot taking in the app.`,
  appLock: () => t`App lock`,
  appLockDesc: () => t`Lock the app with a password or pin`,
  enableAppLock: () => t`Enable app lock`,
  biometricsNotEnrolled: () => t`Biometrics not enrolled`,
  biometricsNotEnrolledDesc: () =>
    t`To use app lock, you must enable biometrics such as Fingerprint lock or Face ID on your phone.`,
  appLockTimeout: () => t`App lock timeout`,
  appLockTimeoutDesc: () =>
    t`Automatically lock the app after a certain period`,

  setupAppLockPin: () => t`Setup app lock pin`,
  setupAppLockPinDesc: () => t`Setup a pin to lock the app`,
  setupAppLockPassword: () => t`Setup app lock password`,
  setupAppLockPasswordDesc: () => t`Setup a password to lock the app`,
  changeAppLockPin: () => t`Change app lock pin`,
  changeAppLockPassword: () => t`Change app lock password`,
  changeAppLockPinDesc: () => t`Setup a new password for app lock`,
  changeAppLockPasswordDesc: () => t`Setup a new password for app lock`,
  removeAppLockPin: () => t`Remove app lock pin`,
  removeAppLockPassword: () => t`Remove app lock password`,
  removeAppLockPinDesc: () =>
    t`Remove app lock pin, app lock will be disabled if no other security method is enabled.`,
  removeAppLockPasswordDesc: () =>
    t`Remove app lock password, app lock will be disabled if no other security method is enabled.`,
  unlockWithBiometricsDesc: () =>
    t`Unlock the app with biometric authentication. This requires biometrics to be enabled on your device.`,
  appLockDisabled: () => t`App lock disabled`,
  backupRestore: () => t`Backup & restore`,
  backupsDesc: () => t`Manage your backups and restore data`,
  backupNow: () => t`Backup now`,
  backupNowWithAttachments: () => t`Backup now with attachments`,
  backupNowWithAttachmentsDesc: () =>
    t`Take a full backup of your data with all attachments`,
  backupNowDesc: () =>
    t`Take a partial backup of your data that does not include attachments`,
  automaticBackups: () => t`Automatic backups`,
  automaticBackupsDesc: () =>
    t`Set the interval to create a partial backup (without attachments) automatically.`,
  automaticBackupsWithAttachments: () => t`Automatic backups with attachments`,
  automaticBackupsWithAttachmentsDesc: () => [
    t`Set the interval to create a backup (with attachments) automatically.`,
    t`NOTE: Creating a backup with attachments can take a while, and also fail completely. The app will try to resume/restart the backup in case of interruptions.`
  ],
  selectBackupDir: () => t`Select backup directory`,
  selectBackupDirDesc: (path: string) => [
    t`Choose where to save your backups`,
    t`Current path: ${path}`
  ],
  noDirectorySelected: () => t`No directory selected`,
  changeBackupDir: () => t`Change backup directory`,
  backupEncryption: () => t`Backup encryption`,
  backupEncryptionDesc: () => t`Encrypt your backups for added security`,
  restoreBackup: () => t`Restore backup`,
  restoreBackupDesc: () => t`Restore your data from a backup`,
  exportAllNotes: () => t`Export all notes`,
  exportAllNotesDesc: () =>
    t`Export all notes as pdf, markdown, html or text in a single zip file`,
  productivity: () => t`Productivity`,
  quickNoteNotification: () => t`Quick note notification`,
  quickNoteNotificationDesc: () =>
    t`Quickly create a note from the notification`,
  reminders: () => t`Reminders`,
  remindersDesc: () => t`Manage your reminders`,
  reminderNotification: () => t`Reminder notifications`,
  reminderNotificationDesc: () =>
    t`Controls whether this device should receive reminder notifications.`,
  defaultSnoozeTime: () => t`Default snooze time`,
  defaultSnoozeTimeDesc: () =>
    t`Set the default time to snooze a reminder to when you press the snooze button on a notification.`,
  setSnoozeTimePlaceholder: () => t`Set snooze time in minutes`,
  changeNotificationSound: () => t`Change notification sound`,
  changeNotificationSoundDesc: () =>
    t`Change the sound that plays when you receive a notification`,
  helpAndSupport: () => t`Help and support`,
  reportAnIssue: () => t`Report an issue`,
  reportAnIssueDesc: () =>
    t`Faced an issue or have a suggestion? Click here to create a bug report`,
  emailSupport: () => t`Email support`,
  emailSupportDesc: () =>
    t`Contact us directly via support@streetwriters.co for any help or support`,
  documentation: () => t`Documentation`,
  documentationDesc: () =>
    t`Read the documentation to learn more about Notesnook`,
  debugging: () => t`Debugging`,
  debuggingDesc: () =>
    t`Get helpful debug info about the app to help us find bugs.`,
  debugLogs: () => t`Debug logs`,
  debugLogsDesc: () => t`View and share debug logs`,
  community: () => t`Community`,
  joinTelegram: () => t`Join our Telegram group`,
  joinTelegramDesc: () =>
    t`Join our Telegram group to chat with other users and the team`,
  joinMastodon: () => t`Follow us on Mastodon`,
  joinMastodonDesc: () =>
    t`Follow us on Mastodon for updates and news about Notesnook`,
  followOnX: () => t`Follow us on X`,
  followOnXDesc: () => t`Follow us on X for updates and news about Notesnook`,
  joinDiscord: () => t`Join our Discord server`,
  joinDiscordDesc: () =>
    t`Join our Discord server to chat with other users and the team`,
  tos: () => t`Terms of service`,
  tosDesc: () => t`Read the terms of service`,
  privacyPolicy: () => t`Privacy policy`,
  privacyPolicyDesc: () => t`Read the privacy policy`,
  licenses: () => t`Open source licenses`,
  ossLibs: () => t`Open source libraries used in Notesnook`,
  about: () => t`About`,
  downloadOnDesktop: () => t`Download on desktop`,
  downloadOnDesktopDesc: () =>
    t`Get Notesnook app on your desktop and access all notes`,
  roadmap: () => t`Roadmap`,
  roadmapDesc: () => t`See what the future of Notesnook is going to be like.`,
  checkForUpdates: () => t`Check for updates`,
  checkForUpdatesDesc: () => t`Check for new version of Notesnook`,
  autoUpdateCheck: () => t`Check for updates automatically`,
  autoUpdateCheckDesc: () =>
    t`Check for new version of the app available on app launch`,
  appVersion: () => t`App version`,
  defaultSound: () => t`Default sound`,
  subNotSupported: () =>
    t`This version of Notesnook app does not support in-app purchases. Kindly login on the Notesnook web app to make the purchase.`,
  goToWebApp: () => t`Go to web app`,
  subOnWeb: () => t`Subscribed on web`,
  openInBrowserToManageSub: () => t`Open in browser to manage subscription`,
  editProfilePicture: () => t`Edit profile picture`,
  editProfilePictureDesc: () =>
    t`Your profile pictrure is stored 100% end-to-end encrypted and only visible to you.`,
  setFullName: () => t`Set full name`,
  setFullNameDesc: () =>
    t`Your name is stored 100% end-to-end encrypted and only visible to you.`,
  enterFullName: () => t`Enter full name`,
  deleteGroup: () => t`Delete group`,
  deleteGroupDesc: () =>
    t`All tools in this group will be removed from the toolbar.`,
  homePageChangedTo: (name: string) => t`Homepage changed to ${name}`,
  restartAppToApplyChanges: () => t`Restart the app to apply the changes`,
  deleteCollapsed: () => t`Delete collapsed section`,
  deleteCollapsedDesc: () =>
    t`All tools in the collapsed section will be removed`,
  clearTrash: () => t`Clear trash`,
  areYouSure: () => t`Are you sure?`,
  clearTrashConfirm: () => t`Are you sure you want to clear trash?`,
  trashCleared: () => t`Trash cleared successfully!`,
  trash: () => t`Trash`,
  loadingTrash: () => t`Loading trash`,
  trashCleanupIntervalTextDaily: () =>
    t`Trash gets automatically cleaned up daily`,
  trashCleanupIntervalTextDays: (days: number) =>
    t`Trash gets automatically cleaned up after ${days} days`,
  noTrashCleanupInterval: () =>
    t`Set automatic trash cleanup interval from Settings > Behaviour > Clean trash interval.`,
  select: () => t`Select`,
  backupComplete: () => t`Backup complete`,
  backupSaved: (platform: string) =>
    select(platform, {
      android: 'Backup file saved in "Notesnook backups" folder on your phone.',
      other: "Backup file is saved in File Manager/Notesnook folder"
    }),
  shareBackup: () => t`Share backup`,
  neverAskAgain: () => t`Never ask again`,
  backingUpData: (type?: "full" | "partial") =>
    t`Creating a${type === "full" ? " full" : ""} backup`,
  backupDataDesc: () =>
    t`All your backups are stored in 'Phone Storage/Notesnook/backups/' folder`,
  backupSuccess: () => t`Backup successful`,
  biometricsAuthFailed: () =>
    t`Biometrics authentication failed. Please try again.`,
  biometricsAuthFailedDesc: () => t`Wait 30 seconds to try again`,
  biometricsAuthCancelled: () => t`Authentication cancelled by user`,
  biometricsAuthError: () => t`Authentication failed`,
  tryAgain: () => t`Tap to try again`,
  rateAppMessage: () => t`We would love to know what you think!`,
  rateAppActionText: (platform: string) =>
    platform === "ios"
      ? t`Rate Notesnook on App Store`
      : t`Rate Notesnook on Play Store`,
  recoveryKeyMessage: () => t`Keep your data safe`,
  recoveryKeyMessageActionText: () => t`Save your account recovery key`,
  loginMessage: () => t`You are not logged in`,
  loginMessageActionText: () => t`Login to encrypt and sync notes`,
  syncDisabled: () => t`Sync is disabled`,
  syncDisabledActionText: () => t`Please confirm your email to sync notes`,
  autoBackupsOffMessage: () => t`Automatic backups are off`,
  autoBackupsOffActionText: () =>
    t`Get Notesnook Pro to enable automatic backups`,
  newUpdateMessage: () => t`New update available`,
  newUpdateActionText: () => t`Tap here to update to the latest version`,
  updateNow: () => t`Update now`,
  quickNoteTitle: () => t`Quick note`,
  quickNoteContent: () => t`Tap on "Take note" to add a note.`,
  takeNote: () => t`Take note`,
  quickNotePlaceholder: () => t`Write something...`,
  hide: () => t`Hide`,
  disable: () => t`Disable`,
  notificationsDisabled: () => t`Notifications disabled`,
  notificationsDisabledDesc: () =>
    t`Reminders cannot be set because notifications have been disabled from app settings. If you want to keep receiving reminder notifications, enable notifications for Notesnook from app settings.`,
  openSettings: () => t`Open settings`,
  close: () => t`Close`,
  getNotesnookPro: () => t`Get Notesnook Pro`,
  colorsProMessage: () => t`Unlock more colors with Notesnook Pro`,
  exportProMessage: () =>
    t`Export notes as PDF, Markdown and HTML with Notesnook Pro`,
  tagsProMessage: () => t`Create unlimited tags with Notesnook Pro`,
  notebookProMessage: () => t`Create unlimited notebooks with Notesnook Pro`,
  vaultProMessage: () => t`Create unlimited vaults with Notesnook Pro`,
  emailConfirmationLinkSent: () =>
    t`We have sent you an email confirmation link. Please check your email inbox. If you cannot find the email, check your spam folder.`,
  confirmEmailTroubleshoot: () =>
    t`What do I do if I am not getting the email?`,
  confirmEmailTroubleshootNotice: () => [
    t`If you didn't get an email from us or the confirmation link isn't
            working,`,
    t`please send us an email from your registered email address`,
    t`and we will manually confirm your account.`
  ],
  waitBeforeResendEmail: () => t`Please wait before requesting another email`,
  verificationEmailSent: () => t`Verification email sent`,
  failedToSendVerificationEmail: () => t`Failed to send verification email`,
  resendEmail: () => t`Resend email`,
  trialEndingSoon: () => t`Your free trial is ending soon`,
  trialExpired: () => t`Your free trial has expired`,
  tips: [
    {
      text: () =>
        t`You can swipe left anywhere in the app to start a new note.`,
      contexts: ["notes", "first-note"]
    },
    {
      text: () => t`Long press on any item in list to enter multi-select mode.`,
      contexts: ["notes", "notebook", "notebook", "tags", "topics"]
    },
    {
      text: () =>
        t`Monographs enable you to share your notes in a secure and private way.`,
      contexts: ["monographs"]
    },
    {
      text: () =>
        t`Monographs can be encrypted with a secret key and shared with anyone.`,
      contexts: ["monographs"]
    },
    {
      text: () =>
        t`You can pin frequently used Notebooks to the Side Menu to quickly access them.`,
      contexts: ["notebook", "notebooks"]
    },
    {
      text: () => t`A notebook can have unlimited topics with unlimited notes.`,
      contexts: ["notebook", "topics"]
    },
    {
      text: () =>
        t`You can multi-select notes and move them to a notebook at once`,
      contexts: ["notebook", "topics"]
    },
    {
      text: () => t`Mark important notes by adding them to favorites.`,
      contexts: ["notes"]
    },
    {
      text: () =>
        t`Are you scrolling a lot to find a specific note? Pin it to the top from Note properties.`,
      contexts: ["notes"]
    },
    {
      text: () =>
        t`You can view & restore older versions of any note by going to its properties -> History.`,
      contexts: ["notes"]
    }
  ],
  popups: [
    {
      id: "sortmenu",
      text: () => t`Tap here to change sorting`
    },
    {
      id: "jumpto",
      text: () => t`Tap here to jump to a section`
    },
    {
      id: "compactmode",
      text: () => t`Try compact mode to fit more items on screen`
    },
    {
      id: "searchreplace",
      text: () => t`Switch to search/replace mode`
    },
    {
      id: "notebookshortcut",
      text: () => t`Create shortcut of this notebook in side menu`
    }
  ],
  someNotesPublished: () => t`Some notes are published`,
  unpublishToDelete: () => t`Unpublish notes to delete them`,
  filterAttachments: () => t`Filter attachments by filename, type or hash`,
  oldPassword: () => t`Old password`,
  newPassword: () => t`New password`,
  email: () => t`Email`,
  emailInvalid: () => t`Invalid email`,
  confirmPassword: () => t`Confirm password`,
  currentPin: () => t`Current pin`,
  currentPassword: () => t`Current password`,
  newPin: () => t`New pin`,
  confirmPin: () => t`Confirm pin`,
  confirmNewPassword: () => t`Confirm new password`,
  colorTitle: () => t`Color title`,
  enterNotebookDescription: () => t`Enter notebook description`,
  searchNotebooks: () => t`Search notebooks`,
  enterNewEmail: () => t`Enter your new email`,
  verifyNewEmail: () => t`Enter verification code sent to your new email`,
  issueTitlePlaceholder: () => t`Tell us what happened`,
  issuePlaceholder: () => t`Tell us more about the issue you are facing.

For example:
- What were you trying to do in the app?
- What did you expect to happen?
- Steps to reproduce the issue
- Things you have tried etc.`,
  searchSectionToLinkPlaceholder: () => t`Type # to search for headings`,
  searchNoteToLinkPlaceholder: () => t`Search a note to link to`,
  searchForTags: () => t`Search or add a tag`,
  searchANote: () => t`Search a note`,
  remindeMeOf: () => t`Remind me of...`,
  addShortNote: () => t`Add a short note`,
  searchingFor: (query: string) => t`Searching for ${query}...`,
  typeAKeyword: () => t`Type a keyword`,
  search: () => t`Search`,
  enterEmailAddress: () => t`Enter email address`,
  enterValidEmail: () => t`Please enter a valid email address`,
  enterValidPhone: () => t`Please enter a valid phone number with country code`,
  errorGettingCodes: () => t`Error getting codes`,
  noResultsFound: (query?: string) =>
    query ? t`No results found for ${query}` : t`No results found`,
  routes: {
    Notes: () => t`Notes`,
    Notebooks: () => t`Notebooks`,
    Notebook: () => t`Notebook`,
    Favorites: () => t`Favorites`,
    Reminders: () => t`Reminders`,
    Trash: () => t`Trash`,
    Settings: () => t`Settings`,
    Tags: () => t`Tags`,
    Editor: () => t`Editor`,
    Home: () => t`Home`,
    Search: () => t`Search`,
    Monographs: () => t`Monographs`,
    Archive: () => t`Archive`
  },
  searchInRoute: (
    routeName: keyof typeof SEARCH_IN_ROUTE_STRINGS | ({} & string)
  ) => {
    return (
      SEARCH_IN_ROUTE_STRINGS[
        routeName as keyof typeof SEARCH_IN_ROUTE_STRINGS
      ]?.() || t`Search in ${routeName}`
    );
  },
  logoutConfirmation: () =>
    t`Are you sure you want to logout and clear all data stored on THIS DEVICE?`,
  backupDataBeforeLogout: () => t`Take a backup before logging out`,
  unsyncedChangesWarning: () =>
    t`You have unsynced notes. Take a backup or sync your notes to avoid losing your critical data.`,
  databaseSetupFailed: () =>
    t`Database setup failed, could not get database key`,
  streamingNotSupported: () => t`Streaming not supported`,
  unableToResolveDownloadUrl: () => t`Unable to resolve download url`,
  pleaseWaitBeforeSendEmail: () =>
    t`Please wait before requesting another email`,
  unableToSend2faCode: () => t`Unable to send 2FA code`,
  emailOrPasswordIncorrect: () => t`Email or password incorrect`,
  errorApplyingPromoCode: () => t`Error applying promo code`,
  noNotificationPermission: () =>
    t`Please grant notifications permission to add new reminders.`,
  selectDayError: () => t`Please select the day to repeat the reminder on`,
  setTitleError: () => t`Please set title of the reminder`,
  dateError: () => t`Reminder time cannot be earlier than the current time.`,
  failedToDecryptBackup: () => t`Failed to decrypt backup`,
  backupDirectoryNotSelected: () => t`Backup directory not selected`,
  legal: () => t`Legal`,
  days: (days: number) =>
    plural(days, {
      one: `1 day`,
      other: `# days`
    }),
  daily: () => t`Daily`,
  weekly: () => t`Weekly`,
  monthly: () => t`Monthly`,
  yearly: () => t`Yearly`,
  minutes: (count: number) =>
    plural(count, {
      one: `1 minute`,
      other: `# minutes`
    }),
  hours: (count: number) =>
    plural(count, {
      one: `1 hour`,
      other: `# hours`
    }),
  immediately: () => t`Immediately`,
  "12-hour": () => t`12-hour`,
  "24-hour": () => t`24-hour`,
  noteTitle: () => t`Note title`,
  changesNotSaved: () => t`Your changes could not be saved`,
  savingNoteTakingTooLong: () =>
    t`Saving this note is taking too long. Copy your changes and restart the app to prevent data loss. If the problem persists, please report it to us at support@streetwriters.co.`,
  changesNotSavedDesc: () =>
    t`It seems that your changes could not be saved. What to do next:`,
  changesNotSavedStep1: () =>
    t`Tap on "Dismiss" and copy the contents of your note so they are not lost.`,
  changesNotSavedStep2: () => t`Restart the app.`,
  thisNoteLocked: () => t`This note is locked`,
  noteLockedBlockLink: () =>
    t`Linking to a specific block is not available for locked notes.`,
  dismiss: () => t`Dismiss`,
  totalWords: (words: number) =>
    plural(words, { one: "# word", other: "# words" }),
  addATag: () => t`Add a tag`,
  startWritingNote: () => t`Start writing your note...`,
  off: () => t`Off`,
  exportedNotesLocked: () =>
    t`Some exported notes are locked, Unlock to export them`,
  selectFolderForBackupFilesDesc: () =>
    t`Select folder where Notesnook backup files are stored to view and restore them from the app`,
  selectBackupFolder: () => t`Select folder with backup files`,
  selectBackupFileDesc: () =>
    t`Select a backup file from your device to restore backup`,
  restoreFromFiles: () => t`Restore from files`,
  recentBackups: () => t`RECENT BACKUPS`,
  restoringBackup: () => t`Restoring backup...`,
  restoringBackupDesc: () => t`Please wait while we restore your backup...`,
  decryptingBackup: () => t`Backup is encrypted, decrypting...`,
  preparingBackupRestore: () => t`Preparing to restore backup file...`,
  readingBackupFile: () => t`Reading backup file...`,
  cleaningUp: () => t`cleaningUp`,
  extractingFiles: () => t`Extracting files...`,
  copyingBackupFileToCache: () => t`Copying backup files to cache`,
  backupEnterPassword: () => t`Please enter password of this backup file`,
  useEncryptionKey: () => t`Use encryption key`,
  testConnection: () => t`Test connection`,
  syncServer: () => t`Sync server`,
  syncServerDesc: () =>
    t`Server used to sync your notes & other data between devices.`,
  authServer: () => t`Auth server`,
  authServerDesc: () => t`Server used for login/sign up and authentication.`,
  sseServer: () => t`Events server`,
  sseServerDesc: () =>
    t`Server used to receive important notifications & events.`,
  monographServer: () => t`Monograph server`,
  monographServerDesc: () => t`Server used to host your published notes.`,
  logoutToChangeServerUrls: () =>
    t`You must log out in order to change/reset server URLs.`,
  enterValidUrl: () => t`Please enter a valid URL`,
  connectedToServer: () => t`Connected to all servers sucessfully.`,
  allServerUrlsRequired: () => t`All server urls are required.`,
  serverNotFound: (host: string) => t`Server with host ${host} not found.`,
  couldNotConnectTo: (server: string) => t`Could not connect to ${server}.`,
  incorrectServerUrl: (url: string, server: string) =>
    t`The URL you have given (${url}) does not point to the ${server}.`,
  serverVersionMismatch: (title: string, url: string) =>
    t`The ${title} at ${url} is not compatible with this client.`,
  testConnectionBeforeSave: () =>
    t`Test connection before changing server urls`,
  serverUrlChanged: () => t`Server url changed`,
  restartAppToTakeEffect: () => t`Restart the app for changes to take effect.`,
  resetServerUrls: () => t`Reset server urls`,
  serverUrlsReset: () => t`Server urls reset`,
  dismissAnnouncement: () => t`Dismiss announcement`,
  uploaded: () => t`Uploaded`,
  waitingForUpload: () => t`Waiting for upload`,
  webAuthTitles: [
    () => t`Write with freedom.`,
    () => t`Privacy comes first.`,
    () => t`Take notes privately.`,
    () => t`Encrypted, private, secure.`,
    () => "❤️ = 🔒 + 🗒️"
  ],
  restoreThisVersion: () => t`Restore this version`,
  autoSaveOff: () => t`Auto save: off`,
  selectedWords: (words: number) => plural(words, { other: "# selected" }),
  dropFilesToAttach: () => t`Drop your files here to attach`,
  loadingEditor: () => t`Loading editor. Please wait...`,
  noHeadingsFound: () => t`No headings found`,
  somethingWentWrong: () => t`Something went wrong`,
  whatWentWrong: () => t`What went wrong?`,
  howToFix: () => t`How to fix it?`,
  fixIt: () => t`Fix it`,
  reloadApp: () => t`Reload app`,
  contactSupport: () => t`Contact support`,
  databaseCorruptExplain: () =>
    t`This error usually means the database file is either corrupt or it could not be decrypted.`,
  databaseCorruptFix: () =>
    t`This error can only be fixed by wiping & reseting the database. Beware that this will wipe all your data inside the database with no way to recover it later on. This WILL NOT change/affect/delete/wipe your data on the server but ONLY on this device.`,
  decryptKeyErrorExplain: () =>
    t`This error means the at rest encryption key could not be decrypted. This can be due to data corruption or implementation change.`,
  decryptKeyErrorFix: () =>
    t`This error can only be fixed by wiping & reseting the Key Store and the database. This WILL NOT change/affect/delete/wipe your data on the server but ONLY on this device.`,
  searchIndexCorrupt: () =>
    t`This error usually means the search index is corrupted.`,
  searchIndexCorruptFix: () =>
    t`This error can be fixed by rebuilding the search index. This action won't result in any kind of data loss.`,
  installNotesnook: () => t`Install Notesnook`,
  installNotesnookDesc: (platform: string) =>
    t`For a more integrated user experience, try out Notesnook for ${platform}`,
  nativeFeatures: () => [
    t`Native high-performance encryption`,
    t`Automatic backups`,
    t`Pin notes in notifications drawer`,
    t`Share & append to notes from anywhere`,
    t`Quick note widgets`,
    t`App lock`
  ],
  loading: () => t`Loading`,
  errorsInAttachments: (count: number) => t`Errors in ${count} attachments`,
  goToNextPage: () => t`Go to next page`,
  goToPreviousPage: () => t`Go to previous page`,
  zoomOut: () => t`Zoom out`,
  zoomIn: () => t`Zoom in`,
  enterFullScreen: () => t`Enter fullscreen`,
  syncingYourNotes: () => t`Syncing your notes`,
  items: () => t`items`,
  downloadingImages: () => t`Downloading images`,
  checkingForUpdates: () => t`Checking for updates`,
  updating: (percentage: number) => t`${percentage}% updating...`,
  updateCompleted: (version: string) =>
    `v${version} downloaded (click to install)`,
  updateNewVersionAvailable: (version: string) => t`v${version} available`,
  unlocking: () => t`Unlocking`,
  reminderStarts: (date: string, time: string) =>
    t`The reminder will start on ${date} at ${time}.`,
  files: (count: number) =>
    plural(count, {
      one: "# file",
      other: "# files"
    }),
  of: () => t`of`,
  installs: () => t`installs`,
  licenseUnder: (license: string) => t`Licensed under ${license}`,
  pro: () => t`Pro`,
  mfaScanQrCode: () => t`Scan the QR code with your authenticator app`,
  scanQrError: () =>
    t`If you can't scan the QR code above, enter this text instead (spaces don't matter)`,
  mfaScanQrCodeHelpText: () =>
    t`After scanning the QR code image, the app will display a code that you can enter below.`,
  mfaDone: () =>
    t`Your account is now 100% secure against unauthorized logins.`,
  sms: () => t`phone number`,
  app: () => t`authentication app`,
  mfaFallbackMethodText: (
    fallback: "app" | "sms" | "email",
    primary: "app" | "sms" | "email"
  ) =>
    `You will now receive your 2FA codes on your ${strings[
      fallback
    ]().toLocaleLowerCase()} in case you lose access to your ${strings[
      primary
    ]().toLocaleLowerCase()}.`,
  transactionStatusToText: (
    key: keyof typeof TRANSACTION_STATUS | ({} & string)
  ) => {
    return key in TRANSACTION_STATUS
      ? TRANSACTION_STATUS[key as keyof typeof TRANSACTION_STATUS]()
      : key;
  },
  viewReceipt: () => t`View receipt`,
  customDictWords: (count: number) =>
    t`You have ${count} custom dictionary words.`,
  notesImported: () => t`notes imported`,
  importCompleted: () => t`Import completed`,
  errorsOccured: (count: number) =>
    plural(count, {
      one: "# error occured",
      other: "# errors occured"
    }),
  startOver: () => t`Start over`,
  filesReadyToImport: (count: number) =>
    plural(count, {
      one: "# file ready for import",
      other: "# files ready for import"
    }),
  selectFilesToImport: () => t`Select files to import`,
  importerHelpText: () => [
    t`Please refer to the`,
    t`import guide`,
    t`for help regarding how to use the Notesnook Importer.`
  ],
  dropFilesHere: () => t`Drop the files here`,
  dragAndDropFiles: () => t`Drag & drop files here, or click to select files`,
  onlyZipSupported: () => t`Only .zip files are supported.`,
  clickToRemove: () => t`Click to remove`,
  currentPlan: () => t`CURRENT PLAN`,
  appWillReloadIn: (sec: number) => t`App will reload in ${sec} seconds`,
  changesReflectOnStart: () =>
    t`Your changes have been saved and will be reflected after the app has refreshed.`,
  edit: () => t`Edit`,
  yourFullName: () => t`Your full name`,
  memberSince: (date: string) => t`Member since ${date}`,
  betaLoginNotice: () =>
    t`You are logging into the beta version of Notesnook. Switching between beta &amp; stable versions can cause weird issues including data loss. It is recommended that you do not use both simultaneously.`,
  loggingIn: () => t`Logging you in`,
  pleaseWaitLogin: () => t`Please wait while you are authenticated.`,
  emailConfirmed: () => t`Your email has been confirmed.`,
  confirmEmailThankyou: () =>
    t`Thank you for choosing end-to-end encrypted note taking. Now you can sync your notes to unlimited devices.`,
  shareWithFriends: () => t`Share Notesnook with friends!`,
  tagPromoWinText: () => [
    t`Use`,
    t`#notesnook`,
    t`and get a chance to win free promo codes.`
  ],
  shareWithFriendsDesc: () => t`Because where's the fun in nookin' alone?`,
  notebooksAllCaps: () => t`NOTEBOOKS`,
  authenticatedAs: (email?: string) => t`Authenticated as ${email}`,
  rememberedYourPassword: () => t`Remembered your password?`,
  chooseRecoveryMethod: () => t`Choose a recovery method`,
  chooseRecoveryMethodDesc: () => t`How do you want to recover your account?`,
  recoveryKeyMethod: () => t`Use recovery key`,
  recoveryKeyMethodDesc: () =>
    t`Your data recovery key is basically a hashed version of your password (plus some random salt). It can be used to decrypt your data for re-encryption.`,
  backupFileMethod: () => t`Use a backup file`,
  backupFileMethodDesc: () =>
    t`If you don't have a recovery key, you can recover your data by restoring a Notesnook data backup file (.nnbackup).`,
  clearDataAndResetMethod: () => t`Clear data & reset account`,
  clearDataAndResetMethodDesc: () =>
    t`EXTREMELY DANGEROUS! This action is irreversible. All your data including notes, notebooks, attachments & settings will be deleted. This is a full account reset. Proceed with caution.`,

  browse: () => t`Browse`,
  dontShowAgain: () => t`Don't show again`,
  dontShowAgainConfirm: () => t`Don't show again on this device?`,
  toggleDarkLightMode: () => t`Toggle dark/light mode`,
  goTo: () => t`Go to`,
  goToTag: (tag: string) => t`Go to #${tag}`,
  tagNotFound: () => `Tag not found`,
  downloadAllAttachments: () => t`Download all attachments`,
  selectProfilePicture: () => t`Select profile picture`,
  changeProfilePicture: () => t`Change profile picture`,
  editFullName: () => t`Edit your full name`,
  reset: () => t`Reset`,
  resetSelection: () => t`Reset selection`,
  startImportingNow: () => t`Start importing now`,
  activatingTrial: () => t`Activating trial`,
  tryFreeFor14Days: () => t`Try free for 14 days`,
  startImport: () => t`Start import`,
  cancelSub: () => t`Cancel subscription`,
  unlockWithSecurityKey: () => t`Unlock with security key`,
  reloginToYourAccount: () => t`Relogin to your account`,
  skipAndGoToApp: () => t`Skip & go directly to the app`,
  startAccountRecovery: () => t`Start account recovery`,
  dontHaveRecoveryKey: () => t`Don't have your account recovery key?`,
  dontHaveBackupFile: () => t`Don't have backup file?`,
  filterLanguages: () => t`Filter languages`,
  searchThemes: () => t`Search themes`,
  olderVersion: () => t`Older version`,
  currentNote: () => t`Current note`,
  incomingNote: () => t`Incoming note`,
  description: () => t`Description`,
  date: () => t`Date`,
  month: () => t`month`,
  day: () => t`Day`,
  time: () => t`Time`,
  encryptionKey: () => t`Encryption key`,
  color: () => t`Color`,
  sixDigitCode: () => t`6 digit code`,
  newEmail: () => t`New Email`,
  accountPassword: () => t`Account password`,
  phoneNumber: () => t`Phone number`,
  createAccount: () => t`Create account`,
  accountRecoverHelpText: () =>
    t`You will receive instructions on how to recover your account on this email`,
  enterRecoveryKey: () => t`Enter account recovery key`,
  enterRecoveryKeyHelp: () =>
    t`Your data recovery key will be used to decrypt your data`,
  selectBackupFile: () => t`Select backup file`,
  newPasswordHelp: () => t`Your account password must be strong & unique.`,
  optional: () => t`Optional`,
  backupFileHelpText: () => t`Backup files have .nnbackup extension`,
  sendRecoveryEmail: () => t`Send recovery email`,
  downloadBackupFile: () => t`Download backup file`,
  enterPasswordToUnlockVersion: () =>
    t`Please enter the password to view this version`,
  openNote: () => t`Open note`,
  enterPasswordToUnlockNote: () =>
    t`Please enter the password to unlock this note`,
  properties: () => t`Properties`,
  clickToPreview: () => t`Click to preview`,
  clearCache: () => t`Clear cache`,
  clearCacheDesc: (cacheSize: number) =>
    t`Clear all cached attachments. Current cache size: ${cacheSize}`,
  clearCacheConfirm: () => t`Clear attachments cache?`,
  clearCacheConfirmDesc:
    () => t`Clearing attachments cache will perform the following actions:

- Downloaded images & files: **cleared**
- Pending uploads: **cleared**
- Uploaded images & files: _unaffected_

All attachments will be downloaded & cached again on access.

---

**Only use this for troubleshooting purposes. If you are having persistent issues, it is recommended that you reach out to us via support@streetwriters.co so we can help you resolve it permanently.**`,
  cacheCleared: () => t`Attachments cache cleared!`,
  gettingEncryptionKey: () => t`Getting encryption key...`,
  keyBackedUp: () => t`I have saved my key`,
  groupAdded: () => t`Group added successfully`,
  welcomeBack: () => t`Welcome back!`,
  verifyingEmail: () => t`Verifying your email`,
  authWait: () => t`Please wait while you are authenticated.`,
  accountPassDesc: () =>
    t`Your password is always hashed before leaving this device.`,
  creatingAccount: () => `Creating your account`,
  creatingAccountDesc: () => t`Please wait while we finalize your account.`,
  sendingRecoveryEmail: () => t`Sending recovery email`,
  sendingRecoveryEmailDesc: () =>
    t`Please wait while we send you recovery instructions`,
  authenticatingUser: () => t`Authenticating user`,
  accountRecoveryWithKey: () =>
    t`Use a data recovery key to reset your account password.`,
  keyRecoveryProgressDesc: () =>
    t`Please wait while your data is downloaded & decrypted.`,
  verifying2faCode: () => t`Verifying 2FA code`,
  coreRequired: () => t`2FA code is required()`,
  backupFileRecoveryError: () =>
    t`All the data in your account will be overwritten with the data in the backup file. There is no way to reverse this action.`,
  backupYourData: () => `Backup your data`,
  backupYourDataDesc: () =>
    t`Please download a backup of your data as your account will be cleared before recovery.`,
  backingUpDataWait: () =>
    t`We are creating a backup of your data. Please wait...`,
  resetAccountPassword: () => t`Reset account password`,
  resettingAccountPassword: (progress: number) =>
    t`Resetting account password (${progress})`,
  resetPasswordWait: () => t`Please wait while we reset your account password.`,
  recoverySuccess: () => t`Recovery successful!`,
  recoverySuccessDesc: () => t`Your account has been recovered.`,
  upgradeNow: () => t`Upgrade now`,
  backupSavedAt: (path: string) => t`Backup saved at ${path}`,
  irreverisibleAction: () => t`This action is IRREVERSIBLE.`,

  doActions,
  actions,
  inProgressActions,
  actionErrors,
  actionConfirmations,

  deleting: () => t`Deleting`,
  backupReadyToDownload: () => t`Your backup is ready to download`,
  vaultUnlocked: () => t`Vault unlocked`,
  vaultLocked: () => t`Vault locked`,
  unlockVault: () => t`Unlock vault`,
  unlockVaultDesc: () => t`Please enter your vault password to continue`,
  imagePreviewFailed: () => t`This image cannot be previewed`,
  attachmentPreviewFailed: () => t`Attachment preview failed`,
  failedToCopyNote: () => t`Failed to copy note`,
  upgradeToProToUseFeature: (feature = "default") => {
    const features = {
      color: t`Upgrade to Notesnook Pro to add colors.`,
      tags: t`Upgrade to Notesnook Pro to create more tags.`,
      notebook: t` Upgrade to Notesnook Pro to add more notebooks.`,
      vault: t` Upgrade to Notesnook Pro to use the notes vault.`,
      customPresets: t` Upgrade to Notesnook Pro to use custom toolbar presets.`,
      customizeToolbar: t` Upgrade to Notesnook Pro to customize the toolbar.`,
      default: t` Upgrade to Notesnook Pro to use this feature.`
    };
    return features[feature as keyof typeof features];
  },
  noteDoesNotExist: () => t`Note does not exist`,
  couldNotConvertNote: (format: string) =>
    t`Could not convert note to ${format}.`,
  remindersNotSupported: () =>
    t`Reminders will not be active on this device as it does not support notifications.`,
  invalidHexColor: () => t`Please enter a valid hex color (e.g. #ffffff)`,
  profileUpdated: () => t`Profile updated`,
  assignedToNotebookMessage: (
    notes: number,
    added: number,
    removed: number
  ) => {
    const n = plural(notes, {
      one: `1 note`,
      other: `# notes`
    });
    if (added === 0 && removed > 0)
      return t`${n} ${plural(removed, {
        one: `removed from 1 notebook`,
        other: `removed from # notebooks`
      })}.`;
    else if (added > 0 && removed === 0)
      return t`${n} ${plural(added, {
        one: `added to 1 notebook`,
        other: `added to # notebooks`
      })}.`;
    else
      return t`${n} ${plural(added, {
        one: `added to 1 notebook`,
        other: `added to # notebooks`
      })} and ${plural(removed, {
        one: `removed from 1 notebook`,
        other: `removed from # notebooks`
      })}.`;
  },
  noEncryptionKeyFound: () => t`No encryption key found`,
  couldNotActivateTrial: () =>
    t`Could not activate trial. Please try again later.`,
  pleaseTryAgain: () => t`Please try again`,
  securityKeyRegistered: () => t`Security key successfully registered.`,
  restartNow: () => t`Restart now`,
  copied: () => t`Copied`,
  invalidCors: () => t`Invalid CORS proxy url`,
  vaultCleared: () => t`Vault cleared`,
  vaultDeleted: () => t`Vault deleted`,
  subgroupAdded: () => t`Subgroup added`,
  subCanceled: () => t`Your subscription has been canceled.`,
  refundIssued: () =>
    t`Your refund has been issued. Please wait 24 hours before reaching out to us in case you do not receive your funds.`,
  failedToInstallTheme: () => t`Failed to install theme.`,
  fullNameUpdated: () => t`Full name updated`,
  shortcutRemoved: () => t`Shortcut removed`,
  recheckFailed: () => t`Rechecking failed`,
  failedToDelete: () => t`Failed to delete`,
  failedToRegisterTask: () => t`Failed to register task`,
  couldNotClearTrash: () => t`Could not clear trash.`,
  automaticBackupsDisabled: () => t`Automatic backups disabled`,
  automaticBackupsDisabledDesc: () =>
    t`Please upgrade to Pro to enable automatic backups.`,
  default: () => t`Default`,
  minimal: () => t`Minimal`,
  custom: () => t`Custom`,
  disableEditorMargins: () => t`Disable editor margins`,
  enableEditorMargins: () => t`Enable editor margins`,
  exitFullScreen: () => t`Exit fullscreen`,
  normalMode: () => t`Normal mode`,
  focusMode: () => t`Focus mode`,
  closeOthers: () => t`Close others`,
  closeToRight: () => t`Close to the right`,
  closeToLeft: () => t`Close to the left`,
  closeAll: () => t`Close all`,
  revealInList: () => t`Reveal in list`,
  keepOpen: () => t`Keep open`,
  orderBy: () => t`Order by`,
  oldestToNewest: () => t`Oldest - newest`,
  newestToOldest: () => t`Newest - oldest`,
  sort: () => t`Sort`,
  jumpToGroup: () => t`Jump to group`,
  rotateLeft: () => t`Rotate left`,
  rotateRight: () => t`Rotate right`,
  website: () => t`Website`,
  resetSidebar: () => t`Reset sidebar`,
  removeColor: () => doActions.remove.color(1),
  favorite: () => t`Favorite`,
  assignColor: () => t`Assign color`,
  print: () => t`Print`,
  exportAs: (format?: string) => t`Export as${format ? " " + format : ""}`,
  copyAs: (format?: string) => t`Copy as${format ? " " + format : ""}`,
  activate: () => t`Activate`,
  deactivate: () => t`Deactivate`,
  minimize: () => t`Minimize`,
  maximize: () => t`Maximize`,
  size: () => t`Size`,
  dateUploaded: () => t`Date uploaded`,
  editingTagDesc: (tag: string) => t`You are editing #${tag}`,
  applyingChanges: () => t`Applying changes`,
  thisMayTakeAWhile: () => t`This may take a while`,
  processing: () => t`Processing...`,
  processingCollection: (collection: string) => t`Processing ${collection}...`,
  root: () => t`Root`,
  credientials: () => t`Credentials`,
  thankYouForReporting: () => t`Thank you for reporting!`,
  bugReportMessage: (
    url: string
  ) => t`You can track your bug report at [${url}](${url}).

Please note that we will respond to your bug report on the link above. **We recommended that you save the above link for later reference.**

If your issue is critical (e.g. notes not syncing, crashes etc.), please [join our Discord community](https://discord.com/invite/zQBK97EE22) for one-to-one support.`,

  safeEncryptedNotes: () => t`Safe & encrypted notes`,
  writeWithFreedom: () =>
    t`Write with freedom. Never compromise on privacy again.`,
  chooseYourStyle: () => t`Choose your style`,
  changeTheme: () =>
    t`You can change the theme at any time from Settings or the side menu.`,
  crossPlatformEncrypted: () => t`Cross platform & 100% encrypted`,
  encryptsEverything: () =>
    t`Notesnook encrypts everything offline before syncing to your other devices. This means that no one can read your notes except you. Not even us.`,
  joinTheCause: () => t`Join the cause`,
  meetPrivacyMinded: () =>
    t`Meet other privacy-minded people & talk to us directly about your concerns, issues and suggestions.`,
  nextLevelPrivateNoteTaking: () =>
    t`Experience the next level of private note taking"`,
  welcomeToNotesnookPro: () => t`Welcome to Notesnook Pro`,
  thankYouPrivacy: () =>
    t`Thank you. You are the proof that privacy always comes first.`,
  weAreAlwaysListening: () =>
    t`If you face any issue, you can reach out to us anytime.`,
  importYourNotes: () =>
    t`You can import your notes from most other note taking apps.`,
  congratulations: () => t`Congratulations!`,
  passwordPin: () => t`Password/pin`,
  passwordPinDescription: () => t`The password/pin for unlocking the app.`,
  securityKey: () => t`Security key`,
  securityKeyDescription: () =>
    t`The security key for unlocking the app. This is the most secure method.`,
  unregister: () => t`Unregister`,
  register: () => t`Register`,
  enterPasswordOrPin: () => t`Enter pin or password to enable app lock.`,
  securityKeyUsername: () => t`Enter your username`,
  securityKeyUsernameDesc: () =>
    t`This username will be used to distinguish between different credentials in your security key. Make sure it is unique.`,
  general: () => t`General`,
  zoomFactor: () => t`Zoom factor`,
  zoomFactorDescription: () => t`Zoom in or out the app content.`,
  colorScheme: () => t`Color scheme`,
  colorSchemeDescription: () => t`Dark or light, we won't judge.`,
  auto: () => t`Auto`,
  selectTheme: () => t`Select a theme`,
  current2faMethod: (method: string) => t`Your current 2FA method is ${method}`,
  partialBackupDescription: () =>
    t`Partial backups contain all your data except attachments. They are created from data already available on your device and do not require an Internet connection.`,
  chooseBackupFormat: () => t`Choose backup format`,
  backup: () => t`Backup`,
  backupWithAttachments: () => t`Backup with attachments`,
  dateAndTime: () => t`Date & time`,
  desktopApp: () => t`Desktop app`,
  automaticUpdates: () => t`Automatic updates`,
  automaticUpdatesDesc: () =>
    t`Automatically download & install updates in the background without prompting first.`,
  desktopIntegration: () => t`Desktop integration`,
  autoStartOnSystemStartup: () => t`Auto start on system startup`,
  autoStartDescription: () =>
    t`If true, Notesnook will automatically start up when you turn on & login to your system.`,
  startMinimized: () => t`Start minimized`,
  startMinimizedDescription: () =>
    t`If true, Notesnook will start minimized to either the system tray or your system taskbar/dock. This setting only works with Auto start on system startup is enabled.`,
  minimizeToSystemTray: () => t`Minimize to system tray`,
  minimizeToSystemTrayDescription: () =>
    t`Pressing "—" will hide the app in your system tray.`,
  closeToSystemTray: () => t`Close to system tray`,
  closeToSystemTrayDescription: () =>
    t`Pressing "X" will hide the app in your system tray.`,
  useNativeTitlebar: () => t`Use native titlebar`,
  useNativeTitlebarDescription: () =>
    t`Use native OS titlebar instead of replacing it with a custom one. Requires app restart for changes to take effect.`,
  spellCheck: () => t`Spell check`,
  enableSpellChecker: () => t`Enable spell checker`,
  languages: () => t`Languages`,
  spellCheckerLanguagesDescription: () =>
    t`Select the languages the spell checker should check in.`,
  customDictionaryWords: () => t`Custom dictionary words`,
  toolbar: () => t`Toolbar`,
  profile: () => t`Profile`,
  authentication: () => t`Authentication`,
  sync: () => t`Sync`,
  behaviour: () => t`Behaviour`,
  notifications: () => t`Notifications`,
  servers: () => t`Servers`,
  serversConfiguration: () => t`Servers configuration`,
  importExport: () => t`Import & export`,
  backupExport: () => t`Backup & export`,
  notesnookImporter: () => t`Notesnook Importer`,
  securityPrivacy: () => t`Security & privacy`,
  privacy: () => t`Privacy`,
  other: () => t`Other`,
  newVersionAvailable: (version: string) =>
    `New version (v${version}) is available for download.`,
  installUpdate: () => t`Install update`,
  sourceCode: () => t`Source code`,
  sourceCodeDescription: () =>
    t`All the source code for Notesnook is available & open for everyone on GitHub.`,
  viewSourceCode: () => t`View source code`,
  checkRoadmap: () => t`Check roadmap`,
  availableOnIOS: () => t`Available on iOS`,
  availableOnIOSAndAndroid: () => t`Available on iOS & Android`,
  availableOnIOSDescription: () =>
    t`Get Notesnook app on your iPhone and access all your notes on the go.`,
  availableOnIOSAndAndroidDescription: () =>
    t`Get Notesnook app on your iPhone or Android device and access all your notes on the go.`,
  joinCommunity: () => t`Join community`,
  license: () => t`License`,
  licenseDescription: () => t`GNU GENERAL PUBLIC LICENSE Version 3`,
  follow: () => t`Follow`,
  report: () => t`Report`,
  send: () => t`Send`,
  marketingEmailsDescription: () =>
    t`We send you occasional promotional offers & product updates on your email (once every month).`,
  hideNoteTitle: () => t`Hide note title`,
  hideNoteTitleDescription: () =>
    t`Prevent note title from appearing in tab/window title.`,
  advanced: () => t`Advanced`,
  useCustomDns: () => t`Use custom DNS`,
  customDnsDescription: () =>
    t`Notesnook uses the following DNS providers:

1. Cloudflare DNS
2. Quad9

This can sometimes bypass local ISP blockages on Notesnook traffic. Disable this if you want the app to use system's DNS settings.`,
  changeProxy: () => t`Change proxy`,
  proxy: () => t`Proxy`,
  proxyDescription: () =>
    t`Setup an HTTP/HTTPS/SOCKS proxy.

For example:
http://foobar:80
socks4://proxy.example.com
http://username:password@foobar:80

To remove the proxy, simply erase everything in the input.`,
  sessions: () => t`Sessions`,
  loggedOut: () => t`You have been logged out.`,
  logoutAllOtherDevices: () => t`Log out from all other devices`,
  logoutAllOtherDevicesDescription: () =>
    t`Force logout from all your other logged in devices.`,
  clearSessions: () => t`clear sessions`,
  loggedOutAllOtherDevices: () =>
    t`You have been logged out from all other devices.`,
  paymentMethod: () => t`Payment method`,
  changePaymentMethodDescription: () =>
    t`Change the payment method you used to purchase this subscription.`,
  billingHistory: () => t`Billing history`,
  failedToTakeBackup: () => t`Failed to take backup`,
  failedToTakeBackupMessage: () =>
    t`Failed to take backup of your data. Do you want to continue logging out?`,
  fullOfflineMode: () => t`Full offline mode`,
  fullOfflineModeDesc: () =>
    t`Download everything including attachments on sync`,
  havingProblemsWithSync: () => t`Having problems with sync?`,
  understand: () => t`I understand`,
  havingProblemsWithSyncDesc: () =>
    t`Force push:
Use this if changes made on this device are not appearing on other devices. This will overwrite the data on the server with the data from this device.

Force pull:
Use this if changes from other devices are not appearing on this device. This will overwrite the data on this device with the latest data from the server.

**These must only be used for troubleshooting. Using them regularly for sync is not recommended and will lead to unexpected data loss and other issues. If you are having persistent issues with sync, please report them to us at support@streetwriters.co.**`,
  checkingAttachments: () => `Checking attachments`,
  orderId: () => t`Order ID`,
  amount: () => t`Amount`,
  status: () => t`Status`,
  receipt: () => t`Receipt`,
  subgroupOne: () => t`Subgroup 1`,
  goBackToNotebooks: () => t`Go back to notebooks`,
  goBackToTags: () => t`Go back to tags`,
  okay: () => t`Okay`,
  clearTrashDesc: () => t`Do you want to clear the trash?`,
  createdAt: () => t`Created at`,
  lastEditedAt: () => t`Last edited at`,
  enter6DigitCode: () =>
    t`Please confirm your identity by entering the authentication code from your authenticator app.`,
  insertLink: () => t`Insert link`,
  editLink: () => t`Edit link`,
  insert: () => t`Insert`,
  moveToTrashDesc: (interval: number) =>
    t`These items will be **kept in your Trash for ${interval} days** after which they will be permanently deleted.`,
  editNotebookDesc: (notebookTitle: string) =>
    t`You are editing "${notebookTitle}".`,
  newNotebookDesc: () => t`Notebooks are the best way to organize your notes.`,
  encryptedBackup: () => t`Encrypted backup`,
  encryptedBackupDesc: () =>
    t`Please enter the password to decrypt and restore this backup.`,
  addToDictionary: () => t`Add to dictionary`,
  cut: () => t`Cut`,
  copyLinkText: () => t`Copy link text`,
  copyImage: () => t`Copy image`,
  paste: () => t`Paste`,
  pasteAndMatchStyle: () => t`Paste and match style`,
  pasteWithoutFormatting: () => t`Paste without formatting`,
  configure: () => t`Configure`,
  usingOfficialInstance: () => t`Using official Notesnook instance`,
  usingInstance: (instance: string, version: string) =>
    t`Using ${instance} (v${version})`,

  bold: () => t`Bold`,
  italic: () => t`Italic`,
  underline: () => t`Underline`,
  strikethrough: () => t`Strikethrough`,
  noteLink: () => t`Bi-directional note link`,
  link: () => t`Link`,
  linkEdit: () => t`Edit link`,
  linkRemove: () => t`Remove link`,
  openLink: () => t`Open link`,
  // copyLink: () => t`Copy link`,
  linkSettings: () => t`Link settings`,
  code: () => t`Code`,
  codeRemove: () => t`Code remove`,
  formatClear: () => t`Clear all formatting`,
  subscript: () => t`Subscript`,
  superscript: () => t`Superscript`,
  // insert: () => t`Insert`,
  bulletList: () => t`Bullet list`,
  numberedList: () => t`Numbered list`,
  checklist: () => t`Checklist`,
  fontFamily: () => t`Font family`,
  fontSize: () => t`Font size`,
  headings: () => t`Headings`,
  alignCenter: () => t`Alignment`,
  ltr: () => t`Text direction`,
  highlight: () => t`Highlight`,
  textColor: () => t`Text color`,
  mathInline: () => t`Math (inline)`,
  tableSettings: () => t`Table settings`,
  columnProperties: () => t`Column properties`,
  rowProperties: () => t`Row properties`,
  cellProperties: () => t`Cell properties`,
  insertColumnLeft: () => t`Insert column left`,
  insertColumnRight: () => t`Insert column right`,
  moveColumnLeft: () => t`Move column left`,
  moveColumnRight: () => t`Move column right`,
  deleteColumn: () => t`Delete column`,
  splitCells: () => t`Split cells`,
  mergeCells: () => t`Merge cells`,
  insertRowAbove: () => t`Insert row above`,
  insertRowBelow: () => t`Insert row below`,
  moveRowUp: () => t`Move row up`,
  moveRowDown: () => t`Move row down`,
  deleteRow: () => t`Delete row`,
  deleteTable: () => t`Delete table`,
  cellBackgroundColor: () => t`Cell background color`,
  backgroundColor: () => t`Background color`,
  cellBorderColor: () => t`Cell border color`,
  cellTextColor: () => t`Cell text color`,
  cellBorderWidth: () => t`Cell border width`,
  none: () => t`Cell border width`,
  imageSettings: () => t`Image settings`,
  // alignCenter: () => t`Align center`,
  alignLeft: () => t`Align left`,
  alignRight: () => t`Align right`,
  imageFloat: () => t`Float image`,
  imageProperties: () => t`Image properties`,
  previewAttachment: () => t`Preview attachment`,
  more: () => t`More`,
  attachmentSettings: () => t`Attachment settings`,
  downloadAttachment: () => t`Download attachment`,
  removeAttachment: () => t`Remove attachment`,
  embedSettings: () => t`Embed settings`,
  // alignCenter: () => t`Align center`,
  // alignLeft: () => t`Align left`,
  // alignRight: () => t`Align right`,
  embedProperties: () => t`Embed properties`,
  webclipSettings: () => t`Web clip settings`,
  fullscreen: () => t`Full screen`,
  openInNewTab: () => t`Open in new tab`,
  openSource: () => t`Open source`,
  outdent: () => t`Lift list item`,
  indent: () => t`Sink list item`,

  chooseBlockToInsert: () => t`Choose a block to insert`,
  horizontalRule: () => t`Horizontal rule`,
  codeBlock: () => t`Code block`,
  quote: () => t`Quote`,
  mathAndFormulas: () => t`Math & formulas`,
  callout: () => t`Callout`,
  image: () => t`Image`,
  insertImage: () => t`Insert an image`,
  uploadFromDisk: () => t`Upload from disk`,
  takePhotoUsingCamera: () => t`Take a photo using camera`,
  table: () => t`Table`,
  insertTable: () => t`Insert a table`,
  embed: () => t`Embed`,
  insertEmbed: () => t`Insert an embed`,
  attachment: () => t`Attachment`,
  taskList: () => t`Task list`,
  outlineList: () => t`Outline list`,
  attachImageFromURL: () => t`Attach image from URL`,

  paragraph: () => t`Paragraph`,
  heading: (level: number) => t`Heading ${level}`,

  toggleIndentationMode: () => t`Toggle indentation mode`,
  changeLanguage: () => t`Change language`,
  selectLanguage: () => t`Select language`,
  spaces: () => t`Spaces`,
  lineColumn: (line: number, column: number) =>
    t`Line ${line}, Column ${column}`,
  selectedCode: (selected: number) => t`${selected} selected`,
  searchLanguages: () => t`Search languages`,

  untitled: () => t`Untitled`,
  readonlyTaskList: () => t`Make task list readonly`,
  sortTaskList: () => t`Move all checked tasks to bottom`,
  clearCompletedTasks: () => t`Clear completed tasks`,

  chooseCustomColor: () => t`Choose custom color`,
  deleteMode: () => t`Delete mode`,

  fromURL: () => t`From URL`,
  enterEmbedSourceURL: () => t`Enter embed source URL`,
  pasteEmbedCode: () => t`Paste embed code here. Only iframes are supported.`,
  fromCode: () => t`From code`,

  expand: () => t`Expand`,
  matchCase: () => t`Match case`,
  matchWholeWord: () => t`Match whole word`,
  replace: () => t`Replace`,
  replaceAll: () => t`Replace all`,
  nextMatch: () => t`Next match`,
  previousMatch: () => t`Previous match`,
  toggleReplace: () => t`Toggle replace`,
  enableRegex: () => t`Enable regex`,

  width: () => t`Width`,
  height: () => t`Height`,
  pasteImageURL: () => t`Paste image URL here`,
  linkText: () => t`Link text`,
  url: () => t`URL`,

  insertTableOfSize: (rows: number, columns: number) =>
    t`Insert a ${rows}x${columns} table`,
  setTableSizeNotice: () => t`Please set a table size`,
  clickToReset: (title: string) => t`Click to reset ${title}`,
  increase: (title: string) => t`Increase ${title}`,
  decrease: (title: string) => t`Decrease ${title}`,
  saved: () => t`Saved`,
  saving: () => t`Saving`,
  attachmentRecheckCancelled: () => t`Attachment recheck cancelled`,
  recheckAll: () => t`Recheck all`,
  attachmentRecheckComplete: () => t`Attachments recheck complete`,
  checkingNoteAttachments: () => t`Checking note attachments`,
  checkingAllAttachments: () => t`Checking all attachments`,
  passed: () => t`Passed`,
  failed: () => t`Failed`,
  cacheClearedDesc: () => t`All cached attachments have been cleared.`,
  restoreBackupConfirm: () => t`Restore backup?`,
  serversConfigurationDesc: () => t`Configure server URLs for Notesnook`,
  prioritySupport: () => t`Get Priority support`,
  boostProductivityNotebook: () =>
    t`Boost your productivity with Notebooks and organize your notes.`,
  notebookNotes: () => t` "Notebook > Notes"`,
  notebookNotesDesc: () => t`Every Notebook can have notes and sub notebooks.`,
  workAndOffice: () => t`Work & Office`,
  workAndOfficeDesc: () => t`Everything related to my job in one place.`,
  tasks: () => t`Tasks`,
  taskAValue: () => t`February 2022 Week 2`,
  taskBValue: () => t`February 2022 Week 3`,
  meetings: () => t`Meetings`,
  easyAccess: () => t`Easy access`,
  easyAccessDesc: () =>
    t`You can create shortcuts of frequently accessed notebooks in the side menu`,
  schoolWork: () => t`School work`,
  schoolWorkDesc: () => t`Everything related to my school in one place.`,
  recipes: () => t`Recipes`,
  recipesDesc: () => t`I love cooking and collecting recipes.`,
  error: () => t`Error`,
  deleteContainingNotes: (count: number) =>
    plural(count, {
      one: `Move all notes in this notebook to trash`,
      other: `Move all notes in these notebooks to trash`
    }),
  emailCopied: () => t`Email copied`,
  redeemGiftCode: () => t`Redeem gift code`,
  redeemGiftCodeDesc: () => t`Enter the gift code to redeem your subscription.`,
  redeemingGiftCode: () => t`Redeeming gift code`,
  redeem: () => t`Redeem`,
  searchForNotesNotebooksAndTags: () =>
    t`Search for notes, notebooks, and tags...`,
  executeACommand: () => t`Execute a command...`,
  execute: () => t`Execute`,
  quickOpen: () => t`Quick open`,
  commandPalette: () => t`Command palette`,
  navigate: () => t`Navigate`,
  nextTab: () => t`Next tab`,
  previousTab: () => t`Previous tab`,
  goForwardInTab: () => t`Go forward in tab`,
  goBackInTab: () => t`Go back in tab`,
  attachmentManager: () => t`Attachment manager`,
  newTag: () => t`New tag`,
  closeCurrentTab: () => t`Close current tab`,
  closeAllTabs: () => t`Close all tabs`,
  toggleTheme: () => t`Toggle theme`,
  actionsForNote: (title: string) => t`Actions for note: ${title}`,
  actionsForNotebook: (title: string) => t`Actions for notebook: ${title}`,
  actionsForTag: (title: string) => t`Actions for tag: ${title}`,
  recents: () => t`Recents`,
  removeFromRecents: () => t`Remove from recents`,
  releaseTrack: () => t`Release track`,
  releaseTrackDesc: () => t`Select the release track for Notesnook.`,
  stable: () => t`Stable`,
  beta: () => t`Beta`,
  zoom: () => t`Zoom`,
  toggleFocusMode: () => t`Toggle focus mode`,
  fontLigatures: () => t`Font ligatures`,
  fontLigaturesDesc: () =>
    t`Enable ligatures for common symbols like →, ←, etc`,
  expandSidebar: () => t`Expand sidebar`,
  viewAllLimits: () => `View all limits`,
  freePlan: () => t`Free plan`,
  proPlan: () => t`Pro plan`,
  essentialPlan: () => t`Essential plan`,
  believerPlan: () => t`Believer plan`,
  storage: () => t`Storage`,
  used: () => t`used`,
  editProfile: () => t`Edit profile`,
  linkNotes: () => t`Link notes`,
  linkingNotesTo: (title: string) => t`Select notes to link to "${title}"`,
  addToNotebook: () => t`Add to notebook`,
  notebookAdded: () => t`Notebook added`,
  addNotes: () => t`Add notes`,
  setAsHomepage: () => t`Set as homepage`,
  defaultSidebarTab: () => t`Default sidebar tab`,
  defaultSidebarTabDesc: () => t`Select the default sidebar tab`,
  unsetAsHomepage: () => t`Reset homepage`,
  archive: () => t`Archive`,
  yourArchiveIsEmpty: () => t`Your archive is empty`,
  unarchive: () => t`Unarchive`,
  moveNotebookDesc: () =>
    t`Select a notebook to move this notebook into, or unselect to move it to the root level.`,
<<<<<<< HEAD
  words: () => t`Words`,
  characters: () => t`Characters`,
  paragraphs: () => t`Paragraphs`
=======
  noNotebooksSelectedToMove: () => t`No notebooks selected to move`
>>>>>>> 82de9b9b
};<|MERGE_RESOLUTION|>--- conflicted
+++ resolved
@@ -2486,11 +2486,8 @@
   unarchive: () => t`Unarchive`,
   moveNotebookDesc: () =>
     t`Select a notebook to move this notebook into, or unselect to move it to the root level.`,
-<<<<<<< HEAD
   words: () => t`Words`,
   characters: () => t`Characters`,
-  paragraphs: () => t`Paragraphs`
-=======
+  paragraphs: () => t`Paragraphs`,
   noNotebooksSelectedToMove: () => t`No notebooks selected to move`
->>>>>>> 82de9b9b
 };